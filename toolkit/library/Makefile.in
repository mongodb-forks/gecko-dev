--- conflicted
+++ resolved
@@ -312,13 +312,10 @@
 
 STATIC_LIBS += thebes gl ycbcr
 
-<<<<<<< HEAD
 ifeq ($(OS_TARGET),Android)
-STATIC_LIBS += profiler skia_npapi
-endif
-=======
 COMPONENT_LIBS += profiler
->>>>>>> aa2abbc6
+STATIC_LIBS += skia_npapi
+endif
 
 STATIC_LIBS += angle
 
