--- conflicted
+++ resolved
@@ -1089,47 +1089,6 @@
     fn selection(&self) -> TextControlSelection<Self> {
         TextControlSelection::new(&self, &self.textinput)
     }
-<<<<<<< HEAD
-
-    fn update_text_contents(&self, mut value: DOMString, update_text_cursor: bool) -> ErrorResult {
-        match self.value_mode() {
-            ValueMode::Value => {
-                // Step 3.
-                self.value_dirty.set(true);
-
-                // Step 4.
-                self.sanitize_value(&mut value);
-
-                let mut textinput = self.textinput.borrow_mut();
-
-                if *textinput.single_line_content() != value {
-                    // Steps 1-2
-                    textinput.set_content(value, update_text_cursor);
-
-                    // Step 5.
-                    textinput.clear_selection_to_limit(Direction::Forward, update_text_cursor);
-                }
-            }
-            ValueMode::Default |
-            ValueMode::DefaultOn => {
-                self.upcast::<Element>().set_string_attribute(&local_name!("value"), value);
-            }
-            ValueMode::Filename => {
-                if value.is_empty() {
-                    let window = window_from_node(self);
-                    let fl = FileList::new(&window, vec![]);
-                    self.filelist.set(Some(&fl));
-                } else {
-                    return Err(Error::InvalidState);
-                }
-            }
-        }
-
-        self.upcast::<Node>().dirty(NodeDamage::OtherNodeDamage);
-        Ok(())
-    }
-=======
->>>>>>> 0c2a9755
 }
 
 impl VirtualMethods for HTMLInputElement {
@@ -1239,19 +1198,11 @@
                         let mut textinput = self.textinput.borrow_mut();
                         let mut value = textinput.single_line_content().clone();
                         self.sanitize_value(&mut value);
-<<<<<<< HEAD
-                        textinput.set_content(value, true);
-
-                        // Steps 7-9
-                        if !previously_selectable && self.selection_api_applies() {
-                            textinput.clear_selection_to_limit(Direction::Backward, true);
-=======
                         textinput.set_content(value);
 
                         // Steps 7-9
                         if !previously_selectable && self.selection_api_applies() {
                             textinput.clear_selection_to_limit(Direction::Backward);
->>>>>>> 0c2a9755
                         }
                     },
                     AttributeMutation::Removed => {
@@ -1275,11 +1226,7 @@
                 let mut value = value.map_or(DOMString::new(), DOMString::from);
 
                 self.sanitize_value(&mut value);
-<<<<<<< HEAD
-                self.textinput.borrow_mut().set_content(value, true);
-=======
                 self.textinput.borrow_mut().set_content(value);
->>>>>>> 0c2a9755
                 self.update_placeholder_shown_state();
             },
             &local_name!("name") if self.input_type() == InputType::Radio => {
