/* -*- Mode: C++; tab-width: 2; indent-tabs-mode: nil; c-basic-offset: 2 -*- */
/* vim:set tw=80 expandtab softtabstop=2 ts=2 sw=2: */
/* ***** BEGIN LICENSE BLOCK *****
 * Version: MPL 1.1/GPL 2.0/LGPL 2.1
 *
 * The contents of this file are subject to the Mozilla Public License Version
 * 1.1 (the "License"); you may not use this file except in compliance with
 * the License. You may obtain a copy of the License at
 * http://www.mozilla.org/MPL/
 *
 * Software distributed under the License is distributed on an "AS IS" basis,
 * WITHOUT WARRANTY OF ANY KIND, either express or implied. See the License
 * for the specific language governing rights and limitations under the
 * License.
 *
 * The Original Code is Mozilla Communicator client code.
 *
 * The Initial Developer of the Original Code is
 * Netscape Communications Corporation.
 * Portions created by the Initial Developer are Copyright (C) 1998
 * the Initial Developer. All Rights Reserved.
 *
 * Contributor(s):
 *   Mats Palmgren <mats.palmgren@bredband.net>
 *
 * Alternatively, the contents of this file may be used under the terms of
 * either of the GNU General Public License Version 2 or later (the "GPL"),
 * or the GNU Lesser General Public License Version 2.1 or later (the "LGPL"),
 * in which case the provisions of the GPL or the LGPL are applicable instead
 * of those above. If you wish to allow use of your version of this file only
 * under the terms of either the GPL or the LGPL, and not to allow others to
 * use your version of this file under the terms of the MPL, indicate your
 * decision by deleting the provisions above and replace them with the notice
 * and other provisions required by the GPL or the LGPL. If you do not delete
 * the provisions above, a recipient may use your version of this file under
 * the terms of any one of the MPL, the GPL or the LGPL.
 *
 * ***** END LICENSE BLOCK ***** */
#include "nscore.h"
#include "nsGenericHTMLElement.h"
#include "nsCOMPtr.h"
#include "nsIAtom.h"
#include "nsIContentViewer.h"
#include "nsICSSParser.h"
#include "nsICSSLoader.h"
#include "nsICSSStyleRule.h"
#include "nsCSSStruct.h"
#include "nsIDocument.h"
#include "nsIDocumentEncoder.h"
#include "nsIDOMHTMLBodyElement.h"
#include "nsIDOMHTMLDocument.h"
#include "nsIDOMAttr.h"
#include "nsIDOMDocumentFragment.h"
#include "nsIDOMNSHTMLDocument.h"
#include "nsIDOMNSHTMLElement.h"
#include "nsIDOMElementCSSInlineStyle.h"
#include "nsIDOMWindow.h"
#include "nsIDOMDocument.h"
#include "nsIEventListenerManager.h"
#include "nsMappedAttributes.h"
#include "nsHTMLStyleSheet.h"
#include "nsIHTMLDocument.h"
#include "nsILink.h"
#include "nsPIDOMWindow.h"
#include "nsIStyleRule.h"
#include "nsIURL.h"
#include "nsNetUtil.h"
#include "nsEscape.h"
#include "nsIFrame.h"
#include "nsIScrollableFrame.h"
#include "nsIScrollableView.h"
#include "nsIScrollableViewProvider.h"
#include "nsIView.h"
#include "nsIViewManager.h"
#include "nsRange.h"
#include "nsIPresShell.h"
#include "nsPresContext.h"
#include "nsIDocShell.h"
#include "nsIDocShellTreeItem.h"
#include "nsINameSpaceManager.h"
#include "nsDOMError.h"
#include "nsScriptLoader.h"
#include "nsRuleData.h"

#include "nsPresState.h"
#include "nsILayoutHistoryState.h"

#include "nsHTMLParts.h"
#include "nsContentUtils.h"
#include "nsString.h"
#include "nsUnicharUtils.h"
#include "nsGkAtoms.h"
#include "nsIEventStateManager.h"
#include "nsIDOMEvent.h"
#include "nsIDOMNSEvent.h"
#include "nsDOMCSSDeclaration.h"
#include "nsITextControlFrame.h"
#include "nsIForm.h"
#include "nsIFormControl.h"
#include "nsIDOMHTMLFormElement.h"
#include "nsFocusManager.h"

#include "nsMutationEvent.h"

#include "nsContentCID.h"

#include "nsIDOMText.h"

#include "nsIEditor.h"
#include "nsIEditorIMESupport.h"
#include "nsEventDispatcher.h"
#include "nsLayoutUtils.h"
#include "nsContentCreatorFunctions.h"
#include "mozAutoDocUpdate.h"
#include "nsIFocusController.h"

class nsINodeInfo;
class nsIDOMNodeList;
class nsRuleWalker;

// XXX todo: add in missing out-of-memory checks

//----------------------------------------------------------------------

#ifdef GATHER_ELEMENT_USEAGE_STATISTICS

// static objects that have constructors are kinda bad, but we don't
// care here, this is only debugging code!

static nsHashtable sGEUS_ElementCounts;

void GEUS_ElementCreated(nsINodeInfo *aNodeInfo)
{
  nsAutoString name;
  aNodeInfo->GetLocalName(name);

  nsStringKey key(name);

  PRInt32 count = (PRInt32)sGEUS_ElementCounts.Get(&key);

  count++;

  sGEUS_ElementCounts.Put(&key, (void *)count);
}

PRBool GEUS_enum_func(nsHashKey *aKey, void *aData, void *aClosure)
{
  const PRUnichar *name_chars = ((nsStringKey *)aKey)->GetString();
  NS_ConvertUTF16toUTF8 name(name_chars);

  printf ("%s %d\n", name.get(), aData);

  return PR_TRUE;
}

void GEUS_DumpElementCounts()
{
  printf ("Element count statistics:\n");

  sGEUS_ElementCounts.Enumerate(GEUS_enum_func, nsnull);

  printf ("End of element count statistics:\n");
}

nsresult
nsGenericHTMLElement::Init(nsINodeInfo *aNodeInfo)
{
  GEUS_ElementCreated(aNodeInfo);

  return nsGenericHTMLElementBase::Init(aNodeInfo);
}

#endif


class nsGenericHTMLElementTearoff : public nsIDOMNSHTMLElement,
                                    public nsIDOMElementCSSInlineStyle
{
  NS_DECL_CYCLE_COLLECTING_ISUPPORTS

  nsGenericHTMLElementTearoff(nsGenericHTMLElement *aElement)
    : mElement(aElement)
  {
  }

  virtual ~nsGenericHTMLElementTearoff()
  {
  }

  NS_FORWARD_NSIDOMNSHTMLELEMENT(mElement->)
  NS_FORWARD_NSIDOMELEMENTCSSINLINESTYLE(mElement->)

  NS_DECL_CYCLE_COLLECTION_CLASS_AMBIGUOUS(nsGenericHTMLElementTearoff,
                                           nsIDOMNSHTMLElement)

private:
  nsCOMPtr<nsGenericHTMLElement> mElement;
};

NS_IMPL_CYCLE_COLLECTION_1(nsGenericHTMLElementTearoff, mElement)

NS_IMPL_CYCLE_COLLECTING_ADDREF_AMBIGUOUS(nsGenericHTMLElementTearoff,
                                          nsIDOMNSHTMLElement)
NS_IMPL_CYCLE_COLLECTING_RELEASE_AMBIGUOUS(nsGenericHTMLElementTearoff,
                                           nsIDOMNSHTMLElement)

NS_INTERFACE_TABLE_HEAD(nsGenericHTMLElementTearoff)
  NS_INTERFACE_TABLE_INHERITED2(nsGenericHTMLElementTearoff,
                                nsIDOMNSHTMLElement,
                                nsIDOMElementCSSInlineStyle)
  NS_INTERFACE_TABLE_TO_MAP_SEGUE_CYCLE_COLLECTION(nsGenericHTMLElementTearoff)
NS_INTERFACE_MAP_END_AGGREGATED(mElement)


NS_IMPL_INT_ATTR(nsGenericHTMLElement, TabIndex, tabindex)

nsresult
nsGenericHTMLElement::DOMQueryInterface(nsIDOMHTMLElement *aElement,
                                        REFNSIID aIID, void **aInstancePtr)
{
  NS_PRECONDITION(aInstancePtr, "null out param");

  nsresult rv = NS_ERROR_FAILURE;

  NS_INTERFACE_TABLE_BEGIN
    NS_INTERFACE_TABLE_ENTRY(nsIDOMHTMLElement, nsIDOMNode)
    NS_INTERFACE_TABLE_ENTRY(nsIDOMHTMLElement, nsIDOMElement)
    NS_INTERFACE_TABLE_ENTRY(nsIDOMHTMLElement, nsIDOMHTMLElement)
  NS_INTERFACE_TABLE_END_WITH_PTR(aElement)

  NS_INTERFACE_TABLE_TO_MAP_SEGUE
  NS_INTERFACE_MAP_ENTRY_TEAROFF(nsIDOMNSHTMLElement,
                                 new nsGenericHTMLElementTearoff(this))
  NS_INTERFACE_MAP_ENTRY_TEAROFF(nsIDOMElementCSSInlineStyle,
                                 new nsGenericHTMLElementTearoff(this))
  NS_INTERFACE_MAP_END

// No closing bracket, becuase NS_INTERFACE_MAP_END does that for us.
    
nsresult
nsGenericHTMLElement::CopyInnerTo(nsGenericElement* aDst) const
{
  nsresult rv;
  PRInt32 i, count = GetAttrCount();
  for (i = 0; i < count; ++i) {
    const nsAttrName *name = mAttrsAndChildren.AttrNameAt(i);
    const nsAttrValue *value = mAttrsAndChildren.AttrAt(i);
    if (name->Equals(nsGkAtoms::style, kNameSpaceID_None) &&
        value->Type() == nsAttrValue::eCSSStyleRule) {
      // We can't just set this as a string, because that will fail
      // to reparse the string into style data until the node is
      // inserted into the document.  Clone the HTMLValue instead.
      nsCOMPtr<nsICSSRule> ruleClone;
      rv = value->GetCSSStyleRuleValue()->Clone(*getter_AddRefs(ruleClone));
      NS_ENSURE_SUCCESS(rv, rv);

      nsCOMPtr<nsICSSStyleRule> styleRule = do_QueryInterface(ruleClone);
      NS_ENSURE_TRUE(styleRule, NS_ERROR_UNEXPECTED);

      rv = aDst->SetInlineStyleRule(styleRule, PR_FALSE);
      NS_ENSURE_SUCCESS(rv, rv);

      continue;
    }

    nsAutoString valStr;
    value->ToString(valStr);
    rv = aDst->SetAttr(name->NamespaceID(), name->LocalName(),
                       name->GetPrefix(), valStr, PR_FALSE);
    NS_ENSURE_SUCCESS(rv, rv);
  }

  // Copy the baseuri and basetarget
  void* prop;
  if ((prop = GetProperty(nsGkAtoms::htmlBaseHref))) {
    rv = aDst->SetProperty(nsGkAtoms::htmlBaseHref, prop,
                           nsPropertyTable::SupportsDtorFunc, PR_TRUE);
    if (NS_SUCCEEDED(rv)) {
      NS_ADDREF(static_cast<nsIURI*>(prop));
    }
  }
  if ((prop = GetProperty(nsGkAtoms::htmlBaseTarget))) {
    rv = aDst->SetProperty(nsGkAtoms::htmlBaseTarget, prop,
                           nsPropertyTable::SupportsDtorFunc, PR_TRUE);
    if (NS_SUCCEEDED(rv)) {
      NS_ADDREF(static_cast<nsIAtom*>(prop));
    }
  }

  return NS_OK;
}

nsresult
nsGenericHTMLElement::GetTagName(nsAString& aTagName)
{
  return GetNodeName(aTagName);
}

NS_IMETHODIMP
nsGenericHTMLElement::SetAttribute(const nsAString& aName,
                                   const nsAString& aValue)
{
  const nsAttrName* name = InternalGetExistingAttrNameFromQName(aName);

  if (!name) {
    nsresult rv = nsContentUtils::CheckQName(aName, PR_FALSE);
    NS_ENSURE_SUCCESS(rv, rv);

    nsCOMPtr<nsIAtom> nameAtom;
<<<<<<< HEAD
    if (GetOwnerDoc() // XXX clean up after bug 335998 lands
        && !(GetOwnerDoc()->IsCaseSensitive())) {
=======
    if (IsInHTMLDocument()) {
>>>>>>> ca207c21
      nsAutoString lower;
      ToLowerCase(aName, lower);
      nameAtom = do_GetAtom(lower);
    }
    else {
      nameAtom = do_GetAtom(aName);
    }
    NS_ENSURE_TRUE(nameAtom, NS_ERROR_OUT_OF_MEMORY);

    return SetAttr(kNameSpaceID_None, nameAtom, aValue, PR_TRUE);
  }

  return SetAttr(name->NamespaceID(), name->LocalName(), name->GetPrefix(),
                 aValue, PR_TRUE);
}

nsresult
nsGenericHTMLElement::GetNodeName(nsAString& aNodeName)
{
  mNodeInfo->GetQualifiedName(aNodeName);

<<<<<<< HEAD
  if (GetOwnerDoc() // XXX clean up after bug 335998 lands
      && !(GetOwnerDoc()->IsCaseSensitive()))
=======
  if (IsInHTMLDocument())
>>>>>>> ca207c21
    ToUpperCase(aNodeName);

  return NS_OK;
}

nsresult
nsGenericHTMLElement::GetElementsByTagName(const nsAString& aTagname,
                                           nsIDOMNodeList** aReturn)
{
  nsAutoString tagName(aTagname);

  // Only lowercase the name if this is an HTML document.
<<<<<<< HEAD
  if (GetOwnerDoc() // XXX clean up after bug 335998 lands
      && !(GetOwnerDoc()->IsCaseSensitive()))
=======
  if (IsInHTMLDocument())
>>>>>>> ca207c21
    ToLowerCase(tagName);

  return nsGenericHTMLElementBase::GetElementsByTagName(tagName, aReturn);
}

// Implementation for nsIDOMHTMLElement
nsresult
nsGenericHTMLElement::GetId(nsAString& aId)
{
  GetAttr(kNameSpaceID_None, nsGkAtoms::id, aId);
  return NS_OK;
}

nsresult
nsGenericHTMLElement::SetId(const nsAString& aId)
{
  SetAttr(kNameSpaceID_None, nsGkAtoms::id, aId, PR_TRUE);
  return NS_OK;
}

nsresult
nsGenericHTMLElement::GetTitle(nsAString& aTitle)
{
  GetAttr(kNameSpaceID_None, nsGkAtoms::title, aTitle);
  return NS_OK;
}

nsresult
nsGenericHTMLElement::SetTitle(const nsAString& aTitle)
{
  SetAttr(kNameSpaceID_None, nsGkAtoms::title, aTitle, PR_TRUE);
  return NS_OK;
}

nsresult
nsGenericHTMLElement::GetLang(nsAString& aLang)
{
  GetAttr(kNameSpaceID_None, nsGkAtoms::lang, aLang);
  return NS_OK;
}

nsresult
nsGenericHTMLElement::SetLang(const nsAString& aLang)
{
  SetAttr(kNameSpaceID_None, nsGkAtoms::lang, aLang, PR_TRUE);
  return NS_OK;
}

static const nsAttrValue::EnumTable kDirTable[] = {
  { "ltr", NS_STYLE_DIRECTION_LTR },
  { "rtl", NS_STYLE_DIRECTION_RTL },
  { 0 }
};

nsresult
nsGenericHTMLElement::GetDir(nsAString& aDir)
{
  const nsAttrValue* attr = mAttrsAndChildren.GetAttr(nsGkAtoms::dir);

  if (attr && attr->Type() == nsAttrValue::eEnum) {
    attr->ToString(aDir);
  }
  else {
    aDir.Truncate();
  }

  return NS_OK;
}

nsresult
nsGenericHTMLElement::SetDir(const nsAString& aDir)
{
  SetAttr(kNameSpaceID_None, nsGkAtoms::dir, aDir, PR_TRUE);
  return NS_OK;
}

nsresult
nsGenericHTMLElement::GetClassName(nsAString& aClassName)
{
  GetAttr(kNameSpaceID_None, nsGkAtoms::_class, aClassName);
  return NS_OK;
}

nsresult
nsGenericHTMLElement::SetClassName(const nsAString& aClassName)
{
  SetAttr(kNameSpaceID_None, nsGkAtoms::_class, aClassName, PR_TRUE);
  return NS_OK;
}

static PRBool
IsBody(nsIContent *aContent)
{
  return (aContent->NodeInfo()->Equals(nsGkAtoms::body) &&
          aContent->IsNodeOfType(nsINode::eHTML));
}

static PRBool IS_TABLE_CELL(nsIAtom* frameType) {
  return nsGkAtoms::tableCellFrame == frameType ||
    nsGkAtoms::bcTableCellFrame == frameType;
}

static PRBool
IsOffsetParent(nsIFrame* aFrame)
{
  nsIAtom* frameType = aFrame->GetType();
  return (IS_TABLE_CELL(frameType) ||
          frameType == nsGkAtoms::tableFrame);
}

void
nsGenericHTMLElement::GetOffsetRect(nsRect& aRect, nsIContent** aOffsetParent)
{
  *aOffsetParent = nsnull;
  aRect = nsRect();

  nsIFrame* frame = GetStyledFrame();
  if (!frame) {
    return;
  }

  nsIFrame* parent = frame->GetParent();
  nsPoint origin(0, 0);

  if (parent && parent->GetType() == nsGkAtoms::tableOuterFrame) {
    origin = parent->GetPositionIgnoringScrolling();
    parent = parent->GetParent();
  }

  nsIContent* docElement = GetCurrentDoc()->GetRootContent();
  nsIContent* content = frame->GetContent();

  if (content && (IsBody(content) || content == docElement)) {
    parent = frame;
  }
  else {
    const PRBool isPositioned = frame->GetStyleDisplay()->IsPositioned();
    const PRBool isAbsolutelyPositioned =
      frame->GetStyleDisplay()->IsAbsolutelyPositioned();
    origin += frame->GetPositionIgnoringScrolling();

    for ( ; parent ; parent = parent->GetParent()) {
      content = parent->GetContent();

      // Stop at the first ancestor that is positioned.
      if (parent->GetStyleDisplay()->IsPositioned()) {
        *aOffsetParent = content;
        NS_IF_ADDREF(*aOffsetParent);
        break;
      }

      // Add the parent's origin to our own to get to the
      // right coordinate system.
      const PRBool isOffsetParent = !isPositioned && IsOffsetParent(parent);
      if (!isAbsolutelyPositioned && !isOffsetParent) {
        origin += parent->GetPositionIgnoringScrolling();
      }

      if (content) {
        // If we've hit the document element, break here.
        if (content == docElement) {
          break;
        }

        // Break if the ancestor frame type makes it suitable as offset parent
        // and this element is *not* positioned or if we found the body element.
        if (isOffsetParent || IsBody(content)) {
          *aOffsetParent = content;
          NS_ADDREF(*aOffsetParent);
          break;
        }
      }
    }

    if (isAbsolutelyPositioned && !*aOffsetParent) {
      // If this element is absolutely positioned, but we don't have
      // an offset parent it means this element is an absolutely
      // positioned child that's not nested inside another positioned
      // element, in this case the element's frame's parent is the
      // frame for the HTML element so we fail to find the body in the
      // parent chain. We want the offset parent in this case to be
      // the body, so we just get the body element from the document.

      nsCOMPtr<nsIDOMHTMLDocument> html_doc(do_QueryInterface(GetCurrentDoc()));

      if (html_doc) {
        nsCOMPtr<nsIDOMHTMLElement> html_element;
        html_doc->GetBody(getter_AddRefs(html_element));
        if (html_element) {
          CallQueryInterface(html_element, aOffsetParent);
        }
      }
    }
  }

  // Subtract the parent border unless it uses border-box sizing.
  if (parent &&
      parent->GetStylePosition()->mBoxSizing != NS_STYLE_BOX_SIZING_BORDER) {
    const nsStyleBorder* border = parent->GetStyleBorder();
    origin.x -= border->GetActualBorderWidth(NS_SIDE_LEFT);
    origin.y -= border->GetActualBorderWidth(NS_SIDE_TOP);
  }

  // XXX We should really consider subtracting out padding for
  // content-box sizing, but we should see what IE does....

  // Convert to pixels.
  aRect.x = nsPresContext::AppUnitsToIntCSSPixels(origin.x);
  aRect.y = nsPresContext::AppUnitsToIntCSSPixels(origin.y);

  // Get the union of all rectangles in this and continuation frames.
  // It doesn't really matter what we use as aRelativeTo here, since
  // we only care about the size. We just have to use something non-null.
  nsRect rcFrame = nsLayoutUtils::GetAllInFlowRectsUnion(frame, frame);
  aRect.width = nsPresContext::AppUnitsToIntCSSPixels(rcFrame.width);
  aRect.height = nsPresContext::AppUnitsToIntCSSPixels(rcFrame.height);
}

nsresult
nsGenericHTMLElement::GetOffsetTop(PRInt32* aOffsetTop)
{
  nsRect rcFrame;
  nsCOMPtr<nsIContent> parent;
  GetOffsetRect(rcFrame, getter_AddRefs(parent));

  *aOffsetTop = rcFrame.y;

  return NS_OK;
}

nsresult
nsGenericHTMLElement::GetOffsetLeft(PRInt32* aOffsetLeft)
{
  nsRect rcFrame;
  nsCOMPtr<nsIContent> parent;
  GetOffsetRect(rcFrame, getter_AddRefs(parent));

  *aOffsetLeft = rcFrame.x;

  return NS_OK;
}

nsresult
nsGenericHTMLElement::GetOffsetWidth(PRInt32* aOffsetWidth)
{
  nsRect rcFrame;
  nsCOMPtr<nsIContent> parent;
  GetOffsetRect(rcFrame, getter_AddRefs(parent));

  *aOffsetWidth = rcFrame.width;

  return NS_OK;
}

nsresult
nsGenericHTMLElement::GetOffsetHeight(PRInt32* aOffsetHeight)
{
  nsRect rcFrame;
  nsCOMPtr<nsIContent> parent;
  GetOffsetRect(rcFrame, getter_AddRefs(parent));

  *aOffsetHeight = rcFrame.height;

  return NS_OK;
}

nsresult
nsGenericHTMLElement::GetOffsetParent(nsIDOMElement** aOffsetParent)
{
  nsRect rcFrame;
  nsCOMPtr<nsIContent> parent;
  GetOffsetRect(rcFrame, getter_AddRefs(parent));

  if (parent) {
    CallQueryInterface(parent, aOffsetParent);
  } else {
    *aOffsetParent = nsnull;
  }

  return NS_OK;
}

nsresult
nsGenericHTMLElement::GetInnerHTML(nsAString& aInnerHTML)
{
  aInnerHTML.Truncate();

  nsCOMPtr<nsIDocument> doc = GetOwnerDoc();
  if (!doc) {
    return NS_OK; // We rely on the document for doing HTML conversion
  }

  nsCOMPtr<nsIDOMNode> thisNode(do_QueryInterface(static_cast<nsIContent *>
                                                             (this)));
  nsresult rv = NS_OK;

  nsAutoString contentType;
  if (IsInHTMLDocument()) {
    contentType.AssignLiteral("text/html");
  } else {
    doc->GetContentType(contentType);
  }
  
  nsCOMPtr<nsIDocumentEncoder> docEncoder;
  docEncoder =
    do_CreateInstance(PromiseFlatCString(
        nsDependentCString(NS_DOC_ENCODER_CONTRACTID_BASE) +
        NS_ConvertUTF16toUTF8(contentType)
      ).get());
  if (!docEncoder && doc->IsCaseSensitive()) {
    // This could be some type for which we create a synthetic document.  Try
    // again as XML
    contentType.AssignLiteral("application/xml");
    docEncoder = do_CreateInstance(NS_DOC_ENCODER_CONTRACTID_BASE "application/xml");
  }

  NS_ENSURE_TRUE(docEncoder, NS_ERROR_FAILURE);

  nsCOMPtr<nsIDOMDocument> domDoc = do_QueryInterface(doc);
  rv = docEncoder->Init(domDoc, contentType,
                        nsIDocumentEncoder::OutputEncodeBasicEntities |
                        // Output DOM-standard newlines
                        nsIDocumentEncoder::OutputLFLineBreak |
                        // Don't do linebreaking that's not present in the source
                        nsIDocumentEncoder::OutputRaw);
  NS_ENSURE_SUCCESS(rv, rv);

  docEncoder->SetContainerNode(thisNode);
  return docEncoder->EncodeToString(aInnerHTML);
}

nsresult
nsGenericHTMLElement::SetInnerHTML(const nsAString& aInnerHTML)
{
  // This BeginUpdate/EndUpdate pair is important to make us reenable the
  // scriptloader before the last EndUpdate call.
  mozAutoDocUpdate updateBatch(GetCurrentDoc(), UPDATE_CONTENT_MODEL, PR_TRUE);

  // Batch possible DOMSubtreeModified events.
  mozAutoSubtreeModified subtree(GetOwnerDoc(), nsnull);

  // Remove childnodes
  nsContentUtils::SetNodeTextContent(this, EmptyString(), PR_FALSE);

  nsCOMPtr<nsIDOMDocumentFragment> df;

  nsCOMPtr<nsIDocument> doc = GetOwnerDoc();

  // Strong ref since appendChild can fire events
  nsRefPtr<nsScriptLoader> loader;
  PRBool scripts_enabled = PR_FALSE;

  if (doc) {
    loader = doc->ScriptLoader();
    scripts_enabled = loader->GetEnabled();
    loader->SetEnabled(PR_FALSE);
  }

  nsCOMPtr<nsIDOMNode> thisNode(do_QueryInterface(static_cast<nsIContent *>
                                                             (this)));
  nsresult rv = nsContentUtils::CreateContextualFragment(thisNode, aInnerHTML,
                                                         PR_FALSE,
                                                         getter_AddRefs(df));
  if (NS_SUCCEEDED(rv)) {
    nsCOMPtr<nsIDOMNode> tmpNode;
    rv = thisNode->AppendChild(df, getter_AddRefs(tmpNode));
  }

  if (scripts_enabled) {
    // If we disabled scripts, re-enable them now that we're
    // done. Don't fire JS timeouts when enabling the context here.

    loader->SetEnabled(PR_TRUE);
  }

  return rv;
}

nsresult
nsGenericHTMLElement::ScrollIntoView(PRBool aTop)
{
  nsIDocument *document = GetCurrentDoc();

  if (!document) {
    return NS_OK;
  }

  // Get the presentation shell
  nsCOMPtr<nsIPresShell> presShell = document->GetPrimaryShell();
  if (!presShell) {
    return NS_OK;
  }

  PRIntn vpercent = aTop ? NS_PRESSHELL_SCROLL_TOP :
    NS_PRESSHELL_SCROLL_BOTTOM;

  presShell->ScrollContentIntoView(this, vpercent,
                                   NS_PRESSHELL_SCROLL_ANYWHERE);

  return NS_OK;
}

NS_IMETHODIMP
nsGenericHTMLElement::GetSpellcheck(PRBool* aSpellcheck)
{
  NS_ENSURE_ARG_POINTER(aSpellcheck);
  *aSpellcheck = PR_FALSE;              // Default answer is to not spellcheck

  // Has the state has been explicitly set?
  nsINode* node;
  for (node = this; node; node = node->GetNodeParent()) {
    if (node->IsNodeOfType(nsINode::eHTML)) {
      static nsIContent::AttrValuesArray strings[] =
        {&nsGkAtoms::_true, &nsGkAtoms::_false, nsnull};
      switch (static_cast<nsIContent*>(node)->
              FindAttrValueIn(kNameSpaceID_None, nsGkAtoms::spellcheck,
                              strings, eCaseMatters)) {
        case 0:                         // spellcheck = "true"
          *aSpellcheck = PR_TRUE;
          // Fall through
        case 1:                         // spellcheck = "false"
          return NS_OK;
      }
    }
  }

  // Is this a chrome element?
  if (nsContentUtils::IsChromeDoc(GetOwnerDoc())) {
    return NS_OK;                       // Not spellchecked by default
  }

  if (IsCurrentBodyElement()) {
    nsCOMPtr<nsIHTMLDocument> doc = do_QueryInterface(GetCurrentDoc());
    if (doc) {
      *aSpellcheck = doc->IsEditingOn();
    }

    return NS_OK;
  }

  // Is this element editable?
  nsCOMPtr<nsIFormControl> formControl = do_QueryInterface(this);
  if (!formControl) {
    return NS_OK;                       // Not spellchecked by default
  }

  // Is this a multiline plaintext input?
  PRInt32 controlType = formControl->GetType();
  if (controlType == NS_FORM_TEXTAREA) {
    *aSpellcheck = PR_TRUE;             // Spellchecked by default
    return NS_OK;
  }

  // Is this anything other than a single-line plaintext input?
  if (controlType != NS_FORM_INPUT_TEXT) {
    return NS_OK;                       // Not spellchecked by default
  }

  // Does the user want single-line inputs spellchecked by default?
  // NOTE: Do not reflect a pref value of 0 back to the DOM getter.
  // The web page should not know if the user has disabled spellchecking.
  // We'll catch this in the editor itself.
  PRInt32 spellcheckLevel =
    nsContentUtils::GetIntPref("layout.spellcheckDefault", 1);
  if (spellcheckLevel == 2) {           // "Spellcheck multi- and single-line"
    *aSpellcheck = PR_TRUE;             // Spellchecked by default
  }

  return NS_OK;
}

NS_IMETHODIMP
nsGenericHTMLElement::SetSpellcheck(PRBool aSpellcheck)
{
  if (aSpellcheck) {
    return SetAttrHelper(nsGkAtoms::spellcheck, NS_LITERAL_STRING("true"));
  }

  return SetAttrHelper(nsGkAtoms::spellcheck, NS_LITERAL_STRING("false"));
}

NS_IMETHODIMP
nsGenericHTMLElement::GetDraggable(PRBool* aDraggable)
{
  *aDraggable = AttrValueIs(kNameSpaceID_None, nsGkAtoms::draggable,
                             nsGkAtoms::_true, eIgnoreCase);
  return NS_OK;
}

NS_IMETHODIMP
nsGenericHTMLElement::SetDraggable(PRBool aDraggable)
{
  return SetAttrHelper(nsGkAtoms::draggable,
                       aDraggable ? NS_LITERAL_STRING("true") :
                                    NS_LITERAL_STRING("false"));
}

PRBool
nsGenericHTMLElement::InNavQuirksMode(nsIDocument* aDoc)
{
  return aDoc && aDoc->GetCompatibilityMode() == eCompatibility_NavQuirks;
}

void
nsGenericHTMLElement::UpdateEditableState()
{
  // XXX Should we do this only when in a document?
  ContentEditableTristate value = GetContentEditableValue();
  if (value != eInherit) {
    SetEditableFlag(!!value);

    return;
  }

  nsGenericElement::UpdateEditableState();
}

nsresult
nsGenericHTMLElement::BindToTree(nsIDocument* aDocument, nsIContent* aParent,
                                 nsIContent* aBindingParent,
                                 PRBool aCompileEventHandlers)
{
  nsresult rv = nsGenericHTMLElementBase::BindToTree(aDocument, aParent,
                                                     aBindingParent,
                                                     aCompileEventHandlers);
  NS_ENSURE_SUCCESS(rv, rv);

  if (aDocument) {
    if (HasFlag(NODE_IS_EDITABLE) && GetContentEditableValue() == eTrue) {
      nsCOMPtr<nsIHTMLDocument> htmlDocument = do_QueryInterface(aDocument);
      if (htmlDocument) {
        htmlDocument->ChangeContentEditableCount(this, +1);
      }
    }
  }

  return rv;
}

void
nsGenericHTMLElement::UnbindFromTree(PRBool aDeep, PRBool aNullParent)
{
  if (GetContentEditableValue() == eTrue) {
    nsCOMPtr<nsIHTMLDocument> htmlDocument = do_QueryInterface(GetCurrentDoc());
    if (htmlDocument) {
      htmlDocument->ChangeContentEditableCount(this, -1);
    }
  }

  nsGenericElement::UnbindFromTree(aDeep, aNullParent);
}

already_AddRefed<nsIDOMHTMLFormElement>
nsGenericHTMLElement::FindForm(nsIForm* aCurrentForm)
{
  // Make sure we don't end up finding a form that's anonymous from
  // our point of view.
  nsIContent* bindingParent = GetBindingParent();

  nsIContent* content = this;
  while (content != bindingParent && content) {
    // If the current ancestor is a form, return it as our form
    if (content->Tag() == nsGkAtoms::form &&
        content->IsNodeOfType(nsINode::eHTML)) {
#ifdef DEBUG
      if (!nsContentUtils::IsInSameAnonymousTree(this, content)) {
        // It's possible that we started unbinding at |content| or
        // some ancestor of it, and |content| and |this| used to all be
        // anonymous.  Check for this the hard way.
        for (nsIContent* child = this; child != content;
             child = child->GetParent()) {
          NS_ASSERTION(child->GetParent()->IndexOf(child) != -1,
                       "Walked too far?");
        }
      }
#endif
      nsIDOMHTMLFormElement* form;
      CallQueryInterface(content, &form);

      return form;
    }

    nsIContent *prevContent = content;
    content = prevContent->GetParent();

    if (!content && aCurrentForm) {
      // We got to the root of the subtree we're in, and we're being removed
      // from the DOM (the only time we get into this method with a non-null
      // aCurrentForm).  Check whether aCurrentForm is in the same subtree.  If
      // it is, we want to return aCurrentForm, since this case means that
      // we're one of those inputs-in-a-table that have a hacked mForm pointer
      // and a subtree containing both us and the form got removed from the
      // DOM.
      nsCOMPtr<nsIContent> formCOMPtr = do_QueryInterface(aCurrentForm);
      NS_ASSERTION(formCOMPtr, "aCurrentForm isn't an nsIContent?");
      // Use an nsIContent temporary to reduce addref/releasing as we go up the
      // tree
      nsINode* iter = formCOMPtr;
      do {
        iter = iter->GetNodeParent();
        if (iter == prevContent) {
          nsIDOMHTMLFormElement* form;
          CallQueryInterface(aCurrentForm, &form);
          return form;
        }
      } while (iter);
    }
  }

  return nsnull;
}

static PRBool
IsArea(nsIContent *aContent)
{
  return (aContent->Tag() == nsGkAtoms::area &&
          aContent->IsNodeOfType(nsINode::eHTML));
}

PRBool
nsGenericHTMLElement::CheckHandleEventForAnchorsPreconditions(nsEventChainVisitor& aVisitor)
{
  NS_PRECONDITION(nsCOMPtr<nsILink>(do_QueryInterface(this)),
                  "should be called only when |this| implements |nsILink|");

  if (!aVisitor.mPresContext) {
    // We need a pres context to do link stuff. Some events (e.g. mutation
    // events) don't have one.
    // XXX: ideally, shouldn't we be able to do what we need without one?
    return PR_FALSE; 
  }

  //Need to check if we hit an imagemap area and if so see if we're handling
  //the event on that map or on a link farther up the tree.  If we're on a
  //link farther up, do nothing.
  nsCOMPtr<nsIContent> target;
  aVisitor.mPresContext->EventStateManager()->
    GetEventTargetContent(aVisitor.mEvent, getter_AddRefs(target));

  return !target || !IsArea(target) || IsArea(this);
}

nsresult
nsGenericHTMLElement::PreHandleEventForAnchors(nsEventChainPreVisitor& aVisitor)
{
  nsresult rv = nsGenericHTMLElementBase::PreHandleEvent(aVisitor);
  NS_ENSURE_SUCCESS(rv, rv);

  if (!CheckHandleEventForAnchorsPreconditions(aVisitor)) {
    return NS_OK;
  }

  return PreHandleEventForLinks(aVisitor);
}

nsresult
nsGenericHTMLElement::PostHandleEventForAnchors(nsEventChainPostVisitor& aVisitor)
{
  if (!CheckHandleEventForAnchorsPreconditions(aVisitor)) {
    return NS_OK;
  }

  return PostHandleEventForLinks(aVisitor);
}

PRBool
nsGenericHTMLElement::IsHTMLLink(nsIURI** aURI) const
{
  NS_PRECONDITION(aURI, "Must provide aURI out param");

  GetHrefURIForAnchors(aURI);
  // We promise out param is non-null if we return true, so base rv on it
  return *aURI != nsnull;
}

nsresult
nsGenericHTMLElement::GetHrefURIForAnchors(nsIURI** aURI) const
{
  // This is used by the three nsILink implementations and
  // nsHTMLStyleElement.

  // Get href= attribute (relative URI).

  // We use the nsAttrValue's copy of the URI string to avoid copying.
  GetURIAttr(nsGkAtoms::href, nsnull, PR_FALSE, aURI);

  return NS_OK;
}

void
nsGenericHTMLElement::GetHrefURIToMutate(nsIURI** aURI)
{
  GetURIAttr(nsGkAtoms::href, nsnull, PR_TRUE, aURI);
}

nsresult
nsGenericHTMLElement::AfterSetAttr(PRInt32 aNamespaceID, nsIAtom* aName,
                                   const nsAString* aValue, PRBool aNotify)
{
  if (aNamespaceID == kNameSpaceID_None) {
    if (nsContentUtils::IsEventAttributeName(aName, EventNameType_HTML) && aValue) {
      nsresult rv = AddScriptEventListener(aName, *aValue);
      NS_ENSURE_SUCCESS(rv, rv);
    }
    else if (aNotify && aName == nsGkAtoms::spellcheck) {
      SyncEditorsOnSubtree(this);
    }
  }

  return nsGenericHTMLElementBase::AfterSetAttr(aNamespaceID, aName,
                                                aValue, aNotify);
}

nsresult
nsGenericHTMLElement::GetEventListenerManagerForAttr(nsIEventListenerManager** aManager,
                                                     nsISupports** aTarget,
                                                     PRBool* aDefer)
{
  // Attributes on the body and frameset tags get set on the global object
  if (mNodeInfo->Equals(nsGkAtoms::body) ||
      mNodeInfo->Equals(nsGkAtoms::frameset)) {
    nsPIDOMWindow *win;

    // If we have a document, and it has a window, add the event
    // listener on the window (the inner window). If not, proceed as
    // normal.
    // XXXbz sXBL/XBL2 issue: should we instead use GetCurrentDoc() here,
    // override BindToTree for those classes and munge event listeners there?
    nsIDocument *document = GetOwnerDoc();
    nsresult rv = NS_OK;

    // FIXME (https://bugzilla.mozilla.org/show_bug.cgi?id=431767)
    // nsDocument::GetInnerWindow can return an outer window in some cases,
    // we don't want to stick an event listener on an outer window, so
    // bail if it does.
    if (document &&
        (win = document->GetInnerWindow()) && win->IsInnerWindow()) {
      nsCOMPtr<nsPIDOMEventTarget> piTarget(do_QueryInterface(win));
      NS_ENSURE_TRUE(piTarget, NS_ERROR_FAILURE);

      rv = piTarget->GetListenerManager(PR_TRUE, aManager);

      if (NS_SUCCEEDED(rv)) {
        NS_ADDREF(*aTarget = win);
      }
      *aDefer = PR_FALSE;
    } else {
      *aManager = nsnull;
      *aTarget = nsnull;
      *aDefer = PR_FALSE;
    }

    return rv;
  }

  return nsGenericHTMLElementBase::GetEventListenerManagerForAttr(aManager,
                                                                  aTarget,
                                                                  aDefer);
}

nsresult
nsGenericHTMLElement::SetAttr(PRInt32 aNameSpaceID, nsIAtom* aName,
                              nsIAtom* aPrefix, const nsAString& aValue,
                              PRBool aNotify)
{
  PRBool contentEditable = aNameSpaceID == kNameSpaceID_None &&
                           aName == nsGkAtoms::contenteditable;
  PRInt32 change;
  if (contentEditable) {
    change = GetContentEditableValue() == eTrue ? -1 : 0;
  }

  nsresult rv = nsGenericElement::SetAttr(aNameSpaceID, aName, aPrefix, aValue,
                                          aNotify);
  NS_ENSURE_SUCCESS(rv, rv);

  if (contentEditable) {
    if (aValue.IsEmpty() || aValue.LowerCaseEqualsLiteral("true")) {
      change += 1;
    }

    ChangeEditableState(change);
  }

  return NS_OK;
}

nsresult
nsGenericHTMLElement::UnsetAttr(PRInt32 aNameSpaceID, nsIAtom* aAttribute,
                                PRBool aNotify)
{
  PRBool contentEditable = PR_FALSE;
  PRInt32 contentEditableChange;

  if (aNameSpaceID == kNameSpaceID_None) {
    contentEditable = PR_TRUE;
    contentEditableChange = GetContentEditableValue() == eTrue ? -1 : 0;
  }

  // Check for event handlers
  if (aNameSpaceID == kNameSpaceID_None) {
    if (nsContentUtils::IsEventAttributeName(aAttribute, EventNameType_HTML)) {
      nsCOMPtr<nsIEventListenerManager> manager;
      GetListenerManager(PR_FALSE, getter_AddRefs(manager));

      if (manager) {
        manager->RemoveScriptEventListener(aAttribute);
      }
    }
  }

  nsresult rv = nsGenericHTMLElementBase::UnsetAttr(aNameSpaceID, aAttribute,
                                                    aNotify);
  NS_ENSURE_SUCCESS(rv, rv);

  if (contentEditable) {
    ChangeEditableState(contentEditableChange);
  }

  return NS_OK;
}

already_AddRefed<nsIURI>
nsGenericHTMLElement::GetBaseURI() const
{
<<<<<<< HEAD
  nsIDocument* doc = GetOwnerDoc(); // XXX clean up after bug 335998 lands

=======
>>>>>>> ca207c21
  void* prop;
  if (HasFlag(NODE_HAS_PROPERTIES) && (prop = GetProperty(nsGkAtoms::htmlBaseHref))) {
    nsIURI* uri = static_cast<nsIURI*>(prop);
    NS_ADDREF(uri);
    
    return uri;
  }

  // If we are a plain old HTML element (not XHTML), don't bother asking the
  // base class -- our base URI is determined solely by the document base.
<<<<<<< HEAD
  if (doc && !(doc->IsCaseSensitive())) {
    nsIURI *uri = doc->GetBaseURI();
=======
  if (IsInHTMLDocument()) {
    // If we got here, GetOwnerDoc() is not null
    nsIURI *uri = GetOwnerDoc()->GetBaseURI();
>>>>>>> ca207c21
    NS_IF_ADDREF(uri);

    return uri;
  }

  return nsGenericHTMLElementBase::GetBaseURI();
}

void
nsGenericHTMLElement::GetBaseTarget(nsAString& aBaseTarget) const
{
  void* prop;
  if (HasFlag(NODE_HAS_PROPERTIES) && (prop = GetProperty(nsGkAtoms::htmlBaseTarget))) {
    static_cast<nsIAtom*>(prop)->ToString(aBaseTarget);
    
    return;
  }

  nsIDocument* ownerDoc = GetOwnerDoc();
  if (ownerDoc) {
    ownerDoc->GetBaseTarget(aBaseTarget);
  } else {
    aBaseTarget.Truncate();
  }
}

PRBool
nsGenericHTMLElement::IsNodeOfType(PRUint32 aFlags) const
{
  return !(aFlags & ~(eCONTENT | eELEMENT | eHTML));
}

//----------------------------------------------------------------------


PRBool
nsGenericHTMLElement::ParseAttribute(PRInt32 aNamespaceID,
                                     nsIAtom* aAttribute,
                                     const nsAString& aValue,
                                     nsAttrValue& aResult)
{
  if (aNamespaceID == kNameSpaceID_None) {
    if (aAttribute == nsGkAtoms::dir) {
      return aResult.ParseEnumValue(aValue, kDirTable);
    }
  
    if (aAttribute == nsGkAtoms::tabindex) {
      return aResult.ParseIntWithBounds(aValue, -32768, 32767);
    }

    if (aAttribute == nsGkAtoms::name && !aValue.IsEmpty()) {
      // Store name as an atom.  name="" means that the element has no name,
      // not that it has an emptystring as the name.
      aResult.ParseAtom(aValue);
      return PR_TRUE;
    }

    if (aAttribute == nsGkAtoms::contenteditable) {
      aResult.ParseAtom(aValue);
      return PR_TRUE;
    }
  }

  return nsGenericHTMLElementBase::ParseAttribute(aNamespaceID, aAttribute,
                                                  aValue, aResult);
}

PRBool
nsGenericHTMLElement::IsAttributeMapped(const nsIAtom* aAttribute) const
{
  static const MappedAttributeEntry* const map[] = {
    sCommonAttributeMap
  };
  
  return FindAttributeDependence(aAttribute, map, NS_ARRAY_LENGTH(map));
}

nsMapRuleToAttributesFunc
nsGenericHTMLElement::GetAttributeMappingFunction() const
{
  return &MapCommonAttributesInto;
}

// static
nsIFormControlFrame*
nsGenericHTMLElement::GetFormControlFrameFor(nsIContent* aContent,
                                             nsIDocument* aDocument,
                                             PRBool aFlushContent)
{
  if (aFlushContent) {
    // Cause a flush of the frames, so we get up-to-date frame information
    aDocument->FlushPendingNotifications(Flush_Frames);
  }
  nsIFrame* frame = GetPrimaryFrameFor(aContent, aDocument);
  if (frame) {
    nsIFormControlFrame* form_frame = do_QueryFrame(frame);
    if (form_frame) {
      return form_frame;
    }

    // If we have generated content, the primary frame will be a
    // wrapper frame..  out real frame will be in its child list.
    for (frame = frame->GetFirstChild(nsnull);
         frame;
         frame = frame->GetNextSibling()) {
      form_frame = do_QueryFrame(frame);
      if (form_frame) {
        return form_frame;
      }
    }
  }

  return nsnull;
}

/* static */ nsresult
nsGenericHTMLElement::GetPrimaryPresState(nsGenericHTMLElement* aContent,
                                          nsPresState** aPresState)
{
  NS_ENSURE_ARG_POINTER(aPresState);
  *aPresState = nsnull;

  nsresult result = NS_OK;

  nsCOMPtr<nsILayoutHistoryState> history;
  nsCAutoString key;
  GetLayoutHistoryAndKey(aContent, PR_FALSE, getter_AddRefs(history), key);

  if (history) {
    // Get the pres state for this key, if it doesn't exist, create one
    result = history->GetState(key, aPresState);
    if (!*aPresState) {
      *aPresState = new nsPresState();
      if (!*aPresState) {
        return NS_ERROR_OUT_OF_MEMORY;
      }
        
      result = history->AddState(key, *aPresState);
    }
  }

  return result;
}


nsresult
nsGenericHTMLElement::GetLayoutHistoryAndKey(nsGenericHTMLElement* aContent,
                                             PRBool aRead,
                                             nsILayoutHistoryState** aHistory,
                                             nsACString& aKey)
{
  //
  // Get the pres shell
  //
  nsCOMPtr<nsIDocument> doc = aContent->GetDocument();
  if (!doc) {
    return NS_OK;
  }

  //
  // Get the history (don't bother with the key if the history is not there)
  //
  *aHistory = doc->GetLayoutHistoryState().get();
  if (!*aHistory) {
    return NS_OK;
  }

  if (aRead && !(*aHistory)->HasStates()) {
    NS_RELEASE(*aHistory);
    return NS_OK;
  }

  //
  // Get the state key
  //
  nsresult rv = nsContentUtils::GenerateStateKey(aContent, doc,
                                                 nsIStatefulFrame::eNoID,
                                                 aKey);
  if (NS_FAILED(rv)) {
    NS_RELEASE(*aHistory);
    return rv;
  }

  // If the state key is blank, this is anonymous content or for
  // whatever reason we are not supposed to save/restore state.
  if (aKey.IsEmpty()) {
    NS_RELEASE(*aHistory);
    return NS_OK;
  }

  // Add something unique to content so layout doesn't muck us up
  aKey += "-C";

  return rv;
}

PRBool
nsGenericHTMLElement::RestoreFormControlState(nsGenericHTMLElement* aContent,
                                              nsIFormControl* aControl)
{
  nsCOMPtr<nsILayoutHistoryState> history;
  nsCAutoString key;
  nsresult rv = GetLayoutHistoryAndKey(aContent, PR_TRUE,
                                       getter_AddRefs(history), key);
  if (!history) {
    return PR_FALSE;
  }

  nsPresState *state;
  // Get the pres state for this key
  rv = history->GetState(key, &state);
  if (state) {
    PRBool result = aControl->RestoreState(state);
    history->RemoveState(key);
    return result;
  }

  return PR_FALSE;
}

// XXX This creates a dependency between content and frames
nsPresContext*
nsGenericHTMLElement::GetPresContext()
{
  // Get the document
  nsIDocument* doc = GetDocument();
  if (doc) {
    // Get presentation shell 0
    nsIPresShell *presShell = doc->GetPrimaryShell();
    if (presShell) {
      return presShell->GetPresContext();
    }
  }

  return nsnull;
}

static const nsAttrValue::EnumTable kAlignTable[] = {
  { "left",      NS_STYLE_TEXT_ALIGN_LEFT },
  { "right",     NS_STYLE_TEXT_ALIGN_RIGHT },

  { "top",       NS_STYLE_VERTICAL_ALIGN_TOP },
  { "middle",    NS_STYLE_VERTICAL_ALIGN_MIDDLE_WITH_BASELINE },
  { "bottom",    NS_STYLE_VERTICAL_ALIGN_BASELINE },

  { "center",    NS_STYLE_VERTICAL_ALIGN_MIDDLE_WITH_BASELINE },
  { "baseline",  NS_STYLE_VERTICAL_ALIGN_BASELINE },

  { "texttop",   NS_STYLE_VERTICAL_ALIGN_TEXT_TOP },
  { "absmiddle", NS_STYLE_VERTICAL_ALIGN_MIDDLE },
  { "abscenter", NS_STYLE_VERTICAL_ALIGN_MIDDLE },
  { "absbottom", NS_STYLE_VERTICAL_ALIGN_BOTTOM },
  { 0 }
};

static const nsAttrValue::EnumTable kDivAlignTable[] = {
  { "left", NS_STYLE_TEXT_ALIGN_MOZ_LEFT },
  { "right", NS_STYLE_TEXT_ALIGN_MOZ_RIGHT },
  { "center", NS_STYLE_TEXT_ALIGN_MOZ_CENTER },
  { "middle", NS_STYLE_TEXT_ALIGN_MOZ_CENTER },
  { "justify", NS_STYLE_TEXT_ALIGN_JUSTIFY },
  { 0 }
};

static const nsAttrValue::EnumTable kFrameborderTable[] = {
  { "yes", NS_STYLE_FRAME_YES },
  { "no", NS_STYLE_FRAME_NO },
  { "1", NS_STYLE_FRAME_1 },
  { "0", NS_STYLE_FRAME_0 },
  { 0 }
};

static const nsAttrValue::EnumTable kScrollingTable[] = {
  { "yes", NS_STYLE_FRAME_YES },
  { "no", NS_STYLE_FRAME_NO },
  { "on", NS_STYLE_FRAME_ON },
  { "off", NS_STYLE_FRAME_OFF },
  { "scroll", NS_STYLE_FRAME_SCROLL },
  { "noscroll", NS_STYLE_FRAME_NOSCROLL },
  { "auto", NS_STYLE_FRAME_AUTO },
  { 0 }
};

static const nsAttrValue::EnumTable kTableVAlignTable[] = {
  { "top",     NS_STYLE_VERTICAL_ALIGN_TOP },
  { "middle",  NS_STYLE_VERTICAL_ALIGN_MIDDLE },
  { "bottom",  NS_STYLE_VERTICAL_ALIGN_BOTTOM },
  { "baseline",NS_STYLE_VERTICAL_ALIGN_BASELINE },
  { 0 }
};

PRBool
nsGenericHTMLElement::ParseAlignValue(const nsAString& aString,
                                      nsAttrValue& aResult)
{
  return aResult.ParseEnumValue(aString, kAlignTable);
}

//----------------------------------------

// Vanilla table as defined by the html4 spec...
static const nsAttrValue::EnumTable kTableHAlignTable[] = {
  { "left",   NS_STYLE_TEXT_ALIGN_LEFT },
  { "right",  NS_STYLE_TEXT_ALIGN_RIGHT },
  { "center", NS_STYLE_TEXT_ALIGN_CENTER },
  { "char",   NS_STYLE_TEXT_ALIGN_CHAR },
  { "justify",NS_STYLE_TEXT_ALIGN_JUSTIFY },
  { 0 }
};

// This table is used for TABLE when in compatability mode
static const nsAttrValue::EnumTable kCompatTableHAlignTable[] = {
  { "left",   NS_STYLE_TEXT_ALIGN_LEFT },
  { "right",  NS_STYLE_TEXT_ALIGN_RIGHT },
  { "center", NS_STYLE_TEXT_ALIGN_CENTER },
  { "char",   NS_STYLE_TEXT_ALIGN_CHAR },
  { "justify",NS_STYLE_TEXT_ALIGN_JUSTIFY },
  { "abscenter", NS_STYLE_TEXT_ALIGN_CENTER },
  { "absmiddle", NS_STYLE_TEXT_ALIGN_CENTER },
  { "middle", NS_STYLE_TEXT_ALIGN_CENTER },
  { 0 }
};

PRBool
nsGenericHTMLElement::ParseTableHAlignValue(const nsAString& aString,
                                            nsAttrValue& aResult) const
{
  if (InNavQuirksMode(GetOwnerDoc())) {
    return aResult.ParseEnumValue(aString, kCompatTableHAlignTable);
  }
  return aResult.ParseEnumValue(aString, kTableHAlignTable);
}

//----------------------------------------

// These tables are used for TD,TH,TR, etc (but not TABLE)
static const nsAttrValue::EnumTable kTableCellHAlignTable[] = {
  { "left",   NS_STYLE_TEXT_ALIGN_MOZ_LEFT },
  { "right",  NS_STYLE_TEXT_ALIGN_MOZ_RIGHT },
  { "center", NS_STYLE_TEXT_ALIGN_MOZ_CENTER },
  { "char",   NS_STYLE_TEXT_ALIGN_CHAR },
  { "justify",NS_STYLE_TEXT_ALIGN_JUSTIFY },
  { 0 }
};

static const nsAttrValue::EnumTable kCompatTableCellHAlignTable[] = {
  { "left",   NS_STYLE_TEXT_ALIGN_MOZ_LEFT },
  { "right",  NS_STYLE_TEXT_ALIGN_MOZ_RIGHT },
  { "center", NS_STYLE_TEXT_ALIGN_MOZ_CENTER },
  { "char",   NS_STYLE_TEXT_ALIGN_CHAR },
  { "justify",NS_STYLE_TEXT_ALIGN_JUSTIFY },

  // The following are non-standard but necessary for Nav4 compatibility
  { "middle", NS_STYLE_TEXT_ALIGN_MOZ_CENTER },
  // allow center and absmiddle to map to NS_STYLE_TEXT_ALIGN_CENTER and
  // NS_STYLE_TEXT_ALIGN_CENTER to map to center by using the following order
  { "center", NS_STYLE_TEXT_ALIGN_CENTER },
  { "absmiddle", NS_STYLE_TEXT_ALIGN_CENTER },
  { 0 }
};

PRBool
nsGenericHTMLElement::ParseTableCellHAlignValue(const nsAString& aString,
                                                nsAttrValue& aResult) const
{
  if (InNavQuirksMode(GetOwnerDoc())) {
    return aResult.ParseEnumValue(aString, kCompatTableCellHAlignTable);
  }
  return aResult.ParseEnumValue(aString, kTableCellHAlignTable);
}

//----------------------------------------

PRBool
nsGenericHTMLElement::ParseTableVAlignValue(const nsAString& aString,
                                            nsAttrValue& aResult)
{
  return aResult.ParseEnumValue(aString, kTableVAlignTable);
}

PRBool
nsGenericHTMLElement::ParseDivAlignValue(const nsAString& aString,
                                         nsAttrValue& aResult) const
{
  return aResult.ParseEnumValue(aString, kDivAlignTable);
}

PRBool
nsGenericHTMLElement::ParseImageAttribute(nsIAtom* aAttribute,
                                          const nsAString& aString,
                                          nsAttrValue& aResult)
{
  if ((aAttribute == nsGkAtoms::width) ||
      (aAttribute == nsGkAtoms::height)) {
    return aResult.ParseSpecialIntValue(aString, PR_TRUE);
  }
  else if ((aAttribute == nsGkAtoms::hspace) ||
           (aAttribute == nsGkAtoms::vspace) ||
           (aAttribute == nsGkAtoms::border)) {
    return aResult.ParseIntWithBounds(aString, 0);
  }
  return PR_FALSE;
}

PRBool
nsGenericHTMLElement::ParseFrameborderValue(const nsAString& aString,
                                            nsAttrValue& aResult)
{
  return aResult.ParseEnumValue(aString, kFrameborderTable);
}

PRBool
nsGenericHTMLElement::ParseScrollingValue(const nsAString& aString,
                                          nsAttrValue& aResult)
{
  return aResult.ParseEnumValue(aString, kScrollingTable);
}

/**
 * Handle attributes common to all html elements
 */
void
nsGenericHTMLElement::MapCommonAttributesInto(const nsMappedAttributes* aAttributes,
                                              nsRuleData* aData)
{
  if (aData->mSIDs & NS_STYLE_INHERIT_BIT(UserInterface)) {
    nsRuleDataUserInterface *ui = aData->mUserInterfaceData;
    if (ui->mUserModify.GetUnit() == eCSSUnit_Null) {
      const nsAttrValue* value =
        aAttributes->GetAttr(nsGkAtoms::contenteditable);
      if (value) {
        if (value->Equals(nsGkAtoms::_empty, eCaseMatters) ||
            value->Equals(nsGkAtoms::_true, eIgnoreCase)) {
          ui->mUserModify.SetIntValue(NS_STYLE_USER_MODIFY_READ_WRITE,
                                      eCSSUnit_Enumerated);
        }
        else if (value->Equals(nsGkAtoms::_false, eIgnoreCase)) {
            ui->mUserModify.SetIntValue(NS_STYLE_USER_MODIFY_READ_ONLY,
                                        eCSSUnit_Enumerated);
        }
      }
    }
  }
  if (aData->mSIDs & NS_STYLE_INHERIT_BIT(Visibility)) {
    const nsAttrValue* value = aAttributes->GetAttr(nsGkAtoms::lang);
    if (value && value->Type() == nsAttrValue::eString) {
      aData->mDisplayData->mLang.SetStringValue(value->GetStringValue(),
                                                eCSSUnit_Ident);
    }
  }
}

void
nsGenericHTMLFormElement::UpdateEditableFormControlState()
{
  ContentEditableTristate value = GetContentEditableValue();
  if (value != eInherit) {
    SetEditableFlag(!!value);

    return;
  }

  nsIContent *parent = GetParent();

  if (parent && parent->HasFlag(NODE_IS_EDITABLE)) {
    SetEditableFlag(PR_TRUE);
    return;
  }

  PRInt32 formType = GetType();
  if (formType != NS_FORM_INPUT_PASSWORD && formType != NS_FORM_INPUT_TEXT &&
      formType != NS_FORM_TEXTAREA) {
    SetEditableFlag(PR_FALSE);
    return;
  }

  // If not contentEditable we still need to check the readonly attribute.
  PRBool roState;
  GetBoolAttr(nsGkAtoms::readonly, &roState);

  SetEditableFlag(!roState);
}


/* static */ const nsGenericHTMLElement::MappedAttributeEntry
nsGenericHTMLElement::sCommonAttributeMap[] = {
  { &nsGkAtoms::contenteditable },
  { &nsGkAtoms::lang },
  { nsnull }
};

/* static */ const nsGenericElement::MappedAttributeEntry
nsGenericHTMLElement::sImageMarginSizeAttributeMap[] = {
  { &nsGkAtoms::width },
  { &nsGkAtoms::height },
  { &nsGkAtoms::hspace },
  { &nsGkAtoms::vspace },
  { nsnull }
};

/* static */ const nsGenericElement::MappedAttributeEntry
nsGenericHTMLElement::sImageAlignAttributeMap[] = {
  { &nsGkAtoms::align },
  { nsnull }
};

/* static */ const nsGenericElement::MappedAttributeEntry
nsGenericHTMLElement::sDivAlignAttributeMap[] = {
  { &nsGkAtoms::align },
  { nsnull }
};

/* static */ const nsGenericElement::MappedAttributeEntry
nsGenericHTMLElement::sImageBorderAttributeMap[] = {
  { &nsGkAtoms::border },
  { nsnull }
};

/* static */ const nsGenericElement::MappedAttributeEntry
nsGenericHTMLElement::sBackgroundAttributeMap[] = {
  { &nsGkAtoms::background },
  { &nsGkAtoms::bgcolor },
  { nsnull }
};

/* static */ const nsGenericElement::MappedAttributeEntry
nsGenericHTMLElement::sBackgroundColorAttributeMap[] = {
  { &nsGkAtoms::bgcolor },
  { nsnull }
};

/* static */ const nsGenericElement::MappedAttributeEntry
nsGenericHTMLElement::sScrollingAttributeMap[] = {
  { &nsGkAtoms::scrolling },
  { nsnull }
};

void
nsGenericHTMLElement::MapImageAlignAttributeInto(const nsMappedAttributes* aAttributes,
                                                 nsRuleData* aRuleData)
{
  if (aRuleData->mSIDs & (NS_STYLE_INHERIT_BIT(Display) |
                          NS_STYLE_INHERIT_BIT(TextReset))) {
    const nsAttrValue* value = aAttributes->GetAttr(nsGkAtoms::align);
    if (value && value->Type() == nsAttrValue::eEnum) {
      PRInt32 align = value->GetEnumValue();
      if ((aRuleData->mSIDs & NS_STYLE_INHERIT_BIT(Display)) &&
          aRuleData->mDisplayData->mFloat.GetUnit() == eCSSUnit_Null) {
        if (align == NS_STYLE_TEXT_ALIGN_LEFT)
          aRuleData->mDisplayData->mFloat.SetIntValue(NS_STYLE_FLOAT_LEFT, eCSSUnit_Enumerated);
        else if (align == NS_STYLE_TEXT_ALIGN_RIGHT)
          aRuleData->mDisplayData->mFloat.SetIntValue(NS_STYLE_FLOAT_RIGHT, eCSSUnit_Enumerated);
      }
      if ((aRuleData->mSIDs & NS_STYLE_INHERIT_BIT(TextReset)) &&
          aRuleData->mTextData->mVerticalAlign.GetUnit() == eCSSUnit_Null) {
        switch (align) {
        case NS_STYLE_TEXT_ALIGN_LEFT:
        case NS_STYLE_TEXT_ALIGN_RIGHT:
          break;
        default:
          aRuleData->mTextData->mVerticalAlign.SetIntValue(align, eCSSUnit_Enumerated);
          break;
        }
      }
    }
  }
}

void
nsGenericHTMLElement::MapDivAlignAttributeInto(const nsMappedAttributes* aAttributes,
                                               nsRuleData* aRuleData)
{
  if (aRuleData->mSIDs & NS_STYLE_INHERIT_BIT(Text)) {
    if (aRuleData->mTextData->mTextAlign.GetUnit() == eCSSUnit_Null) {
      // align: enum
      const nsAttrValue* value = aAttributes->GetAttr(nsGkAtoms::align);
      if (value && value->Type() == nsAttrValue::eEnum)
        aRuleData->mTextData->mTextAlign.SetIntValue(value->GetEnumValue(), eCSSUnit_Enumerated);
    }
  }
}


void
nsGenericHTMLElement::MapImageMarginAttributeInto(const nsMappedAttributes* aAttributes,
                                                  nsRuleData* aData)
{
  if (!(aData->mSIDs & NS_STYLE_INHERIT_BIT(Margin)))
    return;

  const nsAttrValue* value;

  // hspace: value
  value = aAttributes->GetAttr(nsGkAtoms::hspace);
  if (value) {
    nsCSSValue hval;
    if (value->Type() == nsAttrValue::eInteger)
      hval.SetFloatValue((float)value->GetIntegerValue(), eCSSUnit_Pixel);
    else if (value->Type() == nsAttrValue::ePercent)
      hval.SetPercentValue(value->GetPercentValue());

    if (hval.GetUnit() != eCSSUnit_Null) {
      nsCSSRect& margin = aData->mMarginData->mMargin;
      if (margin.mLeft.GetUnit() == eCSSUnit_Null)
        margin.mLeft = hval;
      if (margin.mRight.GetUnit() == eCSSUnit_Null)
        margin.mRight = hval;
    }
  }

  // vspace: value
  value = aAttributes->GetAttr(nsGkAtoms::vspace);
  if (value) {
    nsCSSValue vval;
    if (value->Type() == nsAttrValue::eInteger)
      vval.SetFloatValue((float)value->GetIntegerValue(), eCSSUnit_Pixel);
    else if (value->Type() == nsAttrValue::ePercent)
      vval.SetPercentValue(value->GetPercentValue());
  
    if (vval.GetUnit() != eCSSUnit_Null) {
      nsCSSRect& margin = aData->mMarginData->mMargin;
      if (margin.mTop.GetUnit() == eCSSUnit_Null)
        margin.mTop = vval;
      if (margin.mBottom.GetUnit() == eCSSUnit_Null)
        margin.mBottom = vval;
    }
  }
}

void
nsGenericHTMLElement::MapImageSizeAttributesInto(const nsMappedAttributes* aAttributes,
                                                 nsRuleData* aData)
{
  if (!(aData->mSIDs & NS_STYLE_INHERIT_BIT(Position)))
    return;

  // width: value
  if (aData->mPositionData->mWidth.GetUnit() == eCSSUnit_Null) {
    const nsAttrValue* value = aAttributes->GetAttr(nsGkAtoms::width);
    if (value && value->Type() == nsAttrValue::eInteger)
      aData->mPositionData->mWidth.SetFloatValue((float)value->GetIntegerValue(), eCSSUnit_Pixel);
    else if (value && value->Type() == nsAttrValue::ePercent)
      aData->mPositionData->mWidth.SetPercentValue(value->GetPercentValue());
  }

  // height: value
  if (aData->mPositionData->mHeight.GetUnit() == eCSSUnit_Null) {
    const nsAttrValue* value = aAttributes->GetAttr(nsGkAtoms::height);
    if (value && value->Type() == nsAttrValue::eInteger)
      aData->mPositionData->mHeight.SetFloatValue((float)value->GetIntegerValue(), eCSSUnit_Pixel); 
    else if (value && value->Type() == nsAttrValue::ePercent)
      aData->mPositionData->mHeight.SetPercentValue(value->GetPercentValue());    
  }
}

void
nsGenericHTMLElement::MapImageBorderAttributeInto(const nsMappedAttributes* aAttributes,
                                                  nsRuleData* aData)
{
  if (!(aData->mSIDs & NS_STYLE_INHERIT_BIT(Border)))
    return;

  // border: pixels
  const nsAttrValue* value = aAttributes->GetAttr(nsGkAtoms::border);
  if (!value)
    return;
  
  nscoord val = 0;
  if (value->Type() == nsAttrValue::eInteger)
    val = value->GetIntegerValue();

  nsCSSRect& borderWidth = aData->mMarginData->mBorderWidth;
  if (borderWidth.mLeft.GetUnit() == eCSSUnit_Null)
    borderWidth.mLeft.SetFloatValue((float)val, eCSSUnit_Pixel);
  if (borderWidth.mTop.GetUnit() == eCSSUnit_Null)
    borderWidth.mTop.SetFloatValue((float)val, eCSSUnit_Pixel);
  if (borderWidth.mRight.GetUnit() == eCSSUnit_Null)
    borderWidth.mRight.SetFloatValue((float)val, eCSSUnit_Pixel);
  if (borderWidth.mBottom.GetUnit() == eCSSUnit_Null)
    borderWidth.mBottom.SetFloatValue((float)val, eCSSUnit_Pixel);

  nsCSSRect& borderStyle = aData->mMarginData->mBorderStyle;
  if (borderStyle.mLeft.GetUnit() == eCSSUnit_Null)
    borderStyle.mLeft.SetIntValue(NS_STYLE_BORDER_STYLE_SOLID, eCSSUnit_Enumerated);
  if (borderStyle.mTop.GetUnit() == eCSSUnit_Null)
    borderStyle.mTop.SetIntValue(NS_STYLE_BORDER_STYLE_SOLID, eCSSUnit_Enumerated);
  if (borderStyle.mRight.GetUnit() == eCSSUnit_Null)
    borderStyle.mRight.SetIntValue(NS_STYLE_BORDER_STYLE_SOLID, eCSSUnit_Enumerated);
  if (borderStyle.mBottom.GetUnit() == eCSSUnit_Null)
    borderStyle.mBottom.SetIntValue(NS_STYLE_BORDER_STYLE_SOLID, eCSSUnit_Enumerated);

  nsCSSRect& borderColor = aData->mMarginData->mBorderColor;
  if (borderColor.mLeft.GetUnit() == eCSSUnit_Null)
    borderColor.mLeft.SetIntValue(NS_STYLE_COLOR_MOZ_USE_TEXT_COLOR, eCSSUnit_Enumerated);
  if (borderColor.mTop.GetUnit() == eCSSUnit_Null)
    borderColor.mTop.SetIntValue(NS_STYLE_COLOR_MOZ_USE_TEXT_COLOR, eCSSUnit_Enumerated);
  if (borderColor.mRight.GetUnit() == eCSSUnit_Null)
    borderColor.mRight.SetIntValue(NS_STYLE_COLOR_MOZ_USE_TEXT_COLOR, eCSSUnit_Enumerated);
  if (borderColor.mBottom.GetUnit() == eCSSUnit_Null)
    borderColor.mBottom.SetIntValue(NS_STYLE_COLOR_MOZ_USE_TEXT_COLOR, eCSSUnit_Enumerated);
}

void
nsGenericHTMLElement::MapBackgroundInto(const nsMappedAttributes* aAttributes,
                                        nsRuleData* aData)
{
  if (!(aData->mSIDs & NS_STYLE_INHERIT_BIT(Background)))
    return;

  nsPresContext* presContext = aData->mPresContext;
  if (!aData->mColorData->mBackImage && presContext->UseDocumentColors()) {
    // background
    const nsAttrValue* value = aAttributes->GetAttr(nsGkAtoms::background);
    if (value && value->Type() == nsAttrValue::eString) {
      const nsString& spec = value->GetStringValue();
      if (!spec.IsEmpty()) {
        // Resolve url to an absolute url
        // XXX this breaks if the HTML element has an xml:base
        // attribute (the xml:base will not be taken into account)
        // as well as elements with _baseHref set. We need to be able
        // to get to the element somehow, or store the base URI in the
        // attributes.
        nsIDocument* doc = presContext->Document();
        nsCOMPtr<nsIURI> uri;
        nsresult rv = nsContentUtils::NewURIWithDocumentCharset(
            getter_AddRefs(uri), spec, doc, doc->GetBaseURI());
        if (NS_SUCCEEDED(rv)) {
          // Note that this should generally succeed here, due to the way
          // |spec| is created.  Maybe we should just add an nsStringBuffer
          // accessor on nsAttrValue?
          nsStringBuffer* buffer = nsCSSValue::BufferFromString(spec);
          if (NS_LIKELY(buffer != 0)) {
            // XXXbz it would be nice to assert that doc->NodePrincipal() is
            // the same as the principal of the node (which we'd need to store
            // in the mapped attrs or something?)
            nsCSSValue::Image *img =
              new nsCSSValue::Image(uri, buffer, doc->GetDocumentURI(),
                                    doc->NodePrincipal(), doc);
            buffer->Release();
            if (NS_LIKELY(img != 0)) {
              // Use nsRuleDataColor's temporary mTempBackImage to
              // make a value list.
              aData->mColorData->mTempBackImage.mValue.SetImageValue(img);
              aData->mColorData->mBackImage =
                &aData->mColorData->mTempBackImage;
            }
          }
        }
      }
      else if (presContext->CompatibilityMode() == eCompatibility_NavQuirks) {
        // in NavQuirks mode, allow the empty string to set the
        // background to empty
        // Use nsRuleDataColor's temporary mTempBackImage to make a value list.
        aData->mColorData->mBackImage = nsnull;
        aData->mColorData->mTempBackImage.mValue.SetNoneValue();
        aData->mColorData->mBackImage = &aData->mColorData->mTempBackImage;
      }
    }
  }
}

void
nsGenericHTMLElement::MapBGColorInto(const nsMappedAttributes* aAttributes,
                                     nsRuleData* aData)
{
  if (!(aData->mSIDs & NS_STYLE_INHERIT_BIT(Background)))
    return;

  if (aData->mColorData->mBackColor.mXValue.GetUnit() == eCSSUnit_Null &&
      aData->mPresContext->UseDocumentColors()) {
    NS_ASSERTION(aData->mColorData->mBackColor.mYValue.GetUnit() ==
                   eCSSUnit_Null,
                 "half a property?");
    const nsAttrValue* value = aAttributes->GetAttr(nsGkAtoms::bgcolor);
    nscolor color;
    if (value && value->GetColorValue(color)) {
      aData->mColorData->mBackColor.mXValue.SetColorValue(color);
      aData->mColorData->mBackColor.mYValue.SetColorValue(color);
    }
  }
}

void
nsGenericHTMLElement::MapBackgroundAttributesInto(const nsMappedAttributes* aAttributes,
                                                  nsRuleData* aData)
{
  MapBackgroundInto(aAttributes, aData);
  MapBGColorInto(aAttributes, aData);
}

void
nsGenericHTMLElement::MapScrollingAttributeInto(const nsMappedAttributes* aAttributes,
                                                nsRuleData* aData)
{
  if (!(aData->mSIDs & NS_STYLE_INHERIT_BIT(Display)))
    return;

  // scrolling
  nsCSSValue* overflowValues[2] = {
    &aData->mDisplayData->mOverflowX,
    &aData->mDisplayData->mOverflowY,
  };
  for (PRUint32 i = 0; i < NS_ARRAY_LENGTH(overflowValues); ++i) {
    if (overflowValues[i]->GetUnit() == eCSSUnit_Null) {
      const nsAttrValue* value = aAttributes->GetAttr(nsGkAtoms::scrolling);
      if (value && value->Type() == nsAttrValue::eEnum) {
        PRInt32 mappedValue;
        switch (value->GetEnumValue()) {
          case NS_STYLE_FRAME_ON:
          case NS_STYLE_FRAME_SCROLL:
          case NS_STYLE_FRAME_YES:
            mappedValue = NS_STYLE_OVERFLOW_SCROLL;
            break;

          case NS_STYLE_FRAME_OFF:
          case NS_STYLE_FRAME_NOSCROLL:
          case NS_STYLE_FRAME_NO:
            mappedValue = NS_STYLE_OVERFLOW_HIDDEN;
            break;
        
          case NS_STYLE_FRAME_AUTO:
            mappedValue = NS_STYLE_OVERFLOW_AUTO;
            break;

          default:
            NS_NOTREACHED("unexpected value");
            mappedValue = NS_STYLE_OVERFLOW_AUTO;
            break;
        }
        overflowValues[i]->SetIntValue(mappedValue, eCSSUnit_Enumerated);
      }
    }
  }
}

//----------------------------------------------------------------------

nsresult
nsGenericHTMLElement::GetAttrHelper(nsIAtom* aAttr, nsAString& aValue)
{
  GetAttr(kNameSpaceID_None, aAttr, aValue);
  return NS_OK;
}

nsresult
nsGenericHTMLElement::SetAttrHelper(nsIAtom* aAttr, const nsAString& aValue)
{
  return SetAttr(kNameSpaceID_None, aAttr, aValue, PR_TRUE);
}

nsresult
nsGenericHTMLElement::GetStringAttrWithDefault(nsIAtom* aAttr,
                                               const char* aDefault,
                                               nsAString& aResult)
{
  if (!GetAttr(kNameSpaceID_None, aAttr, aResult)) {
    CopyASCIItoUTF16(aDefault, aResult);
  }
  return NS_OK;
}

nsresult
nsGenericHTMLElement::SetBoolAttr(nsIAtom* aAttr, PRBool aValue)
{
  if (aValue) {
    return SetAttr(kNameSpaceID_None, aAttr, EmptyString(), PR_TRUE);
  }

  return UnsetAttr(kNameSpaceID_None, aAttr, PR_TRUE);
}

nsresult
nsGenericHTMLElement::GetBoolAttr(nsIAtom* aAttr, PRBool* aValue) const
{
  *aValue = HasAttr(kNameSpaceID_None, aAttr);
  return NS_OK;
}

nsresult
nsGenericHTMLElement::GetIntAttr(nsIAtom* aAttr, PRInt32 aDefault, PRInt32* aResult)
{
  const nsAttrValue* attrVal = mAttrsAndChildren.GetAttr(aAttr);
  if (attrVal && attrVal->Type() == nsAttrValue::eInteger) {
    *aResult = attrVal->GetIntegerValue();
  }
  else {
    *aResult = aDefault;
  }
  return NS_OK;
}

nsresult
nsGenericHTMLElement::SetIntAttr(nsIAtom* aAttr, PRInt32 aValue)
{
  nsAutoString value;
  value.AppendInt(aValue);

  return SetAttr(kNameSpaceID_None, aAttr, value, PR_TRUE);
}

nsresult
nsGenericHTMLElement::GetFloatAttr(nsIAtom* aAttr, float aDefault, float* aResult)
{
  const nsAttrValue* attrVal = mAttrsAndChildren.GetAttr(aAttr);
  if (attrVal && attrVal->Type() == nsAttrValue::eFloatValue) {
    *aResult = attrVal->GetFloatValue();
  }
  else {
    *aResult = aDefault;
  }
  return NS_OK;
}

nsresult
nsGenericHTMLElement::SetFloatAttr(nsIAtom* aAttr, float aValue)
{
  nsAutoString value;
  value.AppendFloat(aValue);

  return SetAttr(kNameSpaceID_None, aAttr, value, PR_TRUE);
}

nsresult
nsGenericHTMLElement::GetURIAttr(nsIAtom* aAttr, nsIAtom* aBaseAttr, nsAString& aResult)
{
  nsCOMPtr<nsIURI> uri;
  PRBool hadAttr = GetURIAttr(aAttr, aBaseAttr, PR_FALSE, getter_AddRefs(uri));
  if (!hadAttr) {
    aResult.Truncate();
    return NS_OK;
  }

  if (!uri) {
    // Just return the attr value
    GetAttr(kNameSpaceID_None, aAttr, aResult);
    return NS_OK;
  }

  nsCAutoString spec;
  uri->GetSpec(spec);
  CopyUTF8toUTF16(spec, aResult);
  return NS_OK;
}

PRBool
nsGenericHTMLElement::GetURIAttr(nsIAtom* aAttr, nsIAtom* aBaseAttr,
                                 PRBool aCloneIfCached, nsIURI** aURI) const
{
  *aURI = nsnull;

  const nsAttrValue* attr = mAttrsAndChildren.GetAttr(aAttr);
  if (!attr) {
    return PR_FALSE;
  }

  PRBool isURIAttr = (attr->Type() == nsAttrValue::eLazyURIValue);

  if (isURIAttr && (*aURI = attr->GetURIValue())) {
    if (aCloneIfCached) {
      nsIURI* clone = nsnull;
      (*aURI)->Clone(&clone);
      *aURI = clone;
    } else {
      NS_ADDREF(*aURI);
    }
    return PR_TRUE;
  }
  
  nsCOMPtr<nsIURI> baseURI = GetBaseURI();

  if (aBaseAttr) {
    nsAutoString baseAttrValue;
    if (GetAttr(kNameSpaceID_None, aBaseAttr, baseAttrValue)) {
      nsCOMPtr<nsIURI> baseAttrURI;
      nsresult rv =
        nsContentUtils::NewURIWithDocumentCharset(getter_AddRefs(baseAttrURI),
                                                  baseAttrValue, GetOwnerDoc(),
                                                  baseURI);
      if (NS_FAILED(rv)) {
        return PR_TRUE;
      }
      baseURI.swap(baseAttrURI);
    }
  }

  // Don't care about return value.  If it fails, we still want to
  // return PR_TRUE, and *aURI will be null.
  nsContentUtils::NewURIWithDocumentCharset(aURI,
                                            isURIAttr ?
                                              attr->GetURIStringValue() :
                                              attr->GetStringValue(),
                                            GetOwnerDoc(), baseURI);

  if (isURIAttr) {
    const_cast<nsAttrValue*>(attr)->CacheURIValue(*aURI);
  }
  return PR_TRUE;
}

nsresult
nsGenericHTMLElement::GetURIListAttr(nsIAtom* aAttr, nsAString& aResult)
{
  aResult.Truncate();

  nsAutoString value;
  if (!GetAttr(kNameSpaceID_None, aAttr, value))
    return NS_OK;

  nsIDocument* doc = GetOwnerDoc(); 
  nsCOMPtr<nsIURI> baseURI = GetBaseURI();

  // Value contains relative URIs split on spaces (U+0020)
  const PRUnichar *start = value.BeginReading();
  const PRUnichar *end   = value.EndReading();
  const PRUnichar *iter  = start;
  for (;;) {
    if (iter < end && *iter != ' ') {
      ++iter;
    } else {  // iter is pointing at either end or a space
      while (*start == ' ' && start < iter)
        ++start;
      if (iter != start) {
        if (!aResult.IsEmpty())
          aResult.Append(PRUnichar(' '));
        const nsSubstring& uriPart = Substring(start, iter);
        nsCOMPtr<nsIURI> attrURI;
        nsContentUtils::NewURIWithDocumentCharset(getter_AddRefs(attrURI),
                                                  uriPart, doc, baseURI);
        if (attrURI) {
          nsCAutoString spec;
          attrURI->GetSpec(spec);
          AppendUTF8toUTF16(spec, aResult);
        } else {
          aResult.Append(uriPart);
        }
      }
      start = iter = iter + 1;
      if (iter >= end)
        break;
    }
  }

  return NS_OK;
}

nsresult
nsGenericHTMLElement::GetContentEditable(nsAString& aContentEditable)
{
  ContentEditableTristate value = GetContentEditableValue();

  if (value == eTrue) {
    aContentEditable.AssignLiteral("true");
  }
  else if (value == eFalse) {
    aContentEditable.AssignLiteral("false");
  }
  else {
    aContentEditable.AssignLiteral("inherit");
  }

  return NS_OK;
}

nsresult
nsGenericHTMLElement::SetContentEditable(const nsAString& aContentEditable)
{
  nsString contentEditable;
  ToLowerCase(aContentEditable, contentEditable);

  if (contentEditable.EqualsLiteral("inherit")) {
    UnsetAttr(kNameSpaceID_None, nsGkAtoms::contenteditable, PR_TRUE);

    return NS_OK;
  }

  if (!contentEditable.EqualsLiteral("true") &&
      !contentEditable.EqualsLiteral("false")) {
    return NS_ERROR_DOM_SYNTAX_ERR;
  }

  SetAttr(kNameSpaceID_None, nsGkAtoms::contenteditable, contentEditable,
          PR_TRUE);

  return NS_OK;
}

//----------------------------------------------------------------------

NS_IMPL_INT_ATTR_DEFAULT_VALUE(nsGenericHTMLFrameElement, TabIndex, tabindex, 0)

nsGenericHTMLFormElement::nsGenericHTMLFormElement(nsINodeInfo *aNodeInfo)
  : nsGenericHTMLElement(aNodeInfo)
{
  mForm = nsnull;
}

nsGenericHTMLFormElement::~nsGenericHTMLFormElement()
{
  // Check that this element is still not the default content
  // of its parent form.
  NS_ASSERTION(!mForm || mForm->GetDefaultSubmitElement() != this,
               "Content being destroyed is the default content");

  // Clean up.  Set the form to nsnull so it knows we went away.
  // Do not notify as the content is being destroyed.
  ClearForm(PR_TRUE, PR_FALSE);
}

NS_IMPL_QUERY_INTERFACE_INHERITED1(nsGenericHTMLFormElement,
                                   nsGenericHTMLElement,
                                   nsIFormControl)

PRBool
nsGenericHTMLFormElement::IsNodeOfType(PRUint32 aFlags) const
{
  return !(aFlags & ~(eCONTENT | eELEMENT | eHTML | eHTML_FORM_CONTROL));
}

void
nsGenericHTMLFormElement::SaveSubtreeState()
{
  SaveState();

  nsGenericHTMLElement::SaveSubtreeState();
}

void
nsGenericHTMLFormElement::SetForm(nsIDOMHTMLFormElement* aForm)
{
  NS_PRECONDITION(aForm, "Don't pass null here");
  NS_ASSERTION(!mForm,
               "We don't support switching from one non-null form to another.");

  // keep a *weak* ref to the form here
  CallQueryInterface(aForm, &mForm);
  mForm->Release();
}

void
nsGenericHTMLFormElement::ClearForm(PRBool aRemoveFromForm,
                                    PRBool aNotify)
{
  NS_ASSERTION((mForm != nsnull) == HasFlag(ADDED_TO_FORM),
               "Form control should have had flag set correctly");

  if (!mForm) {
    return;
  }
  
  if (aRemoveFromForm) {
    nsAutoString nameVal, idVal;
    GetAttr(kNameSpaceID_None, nsGkAtoms::name, nameVal);
    GetAttr(kNameSpaceID_None, nsGkAtoms::id, idVal);

    mForm->RemoveElement(this, aNotify);

    if (!nameVal.IsEmpty()) {
      mForm->RemoveElementFromTable(this, nameVal);
    }

    if (!idVal.IsEmpty()) {
      mForm->RemoveElementFromTable(this, idVal);
    }
  }

  UnsetFlags(ADDED_TO_FORM);
  mForm = nsnull;
}

NS_IMETHODIMP
nsGenericHTMLFormElement::GetForm(nsIDOMHTMLFormElement** aForm)
{
  NS_ENSURE_ARG_POINTER(aForm);
  *aForm = nsnull;

  if (mForm) {
    CallQueryInterface(mForm, aForm);
  }

  return NS_OK;
}

PRUint32
nsGenericHTMLFormElement::GetDesiredIMEState()
{
  nsCOMPtr<nsIEditor> editor = nsnull;
  nsresult rv = GetEditorInternal(getter_AddRefs(editor));
  if (NS_FAILED(rv) || !editor)
    return nsGenericHTMLElement::GetDesiredIMEState();
  nsCOMPtr<nsIEditorIMESupport> imeEditor = do_QueryInterface(editor);
  if (!imeEditor)
    return nsGenericHTMLElement::GetDesiredIMEState();
  PRUint32 state;
  rv = imeEditor->GetPreferredIMEState(&state);
  if (NS_FAILED(rv))
    return nsGenericHTMLElement::GetDesiredIMEState();
  return state;
}

PRBool
nsGenericHTMLFrameElement::IsHTMLFocusable(PRBool *aIsFocusable,
                                           PRInt32 *aTabIndex)
{
  if (nsGenericHTMLElement::IsHTMLFocusable(aIsFocusable, aTabIndex)) {
    return PR_TRUE;
  }

  // If there is no subdocument, docshell or content viewer, it's not tabbable
  PRBool isFocusable = PR_FALSE;
  nsIDocument *doc = GetCurrentDoc();
  if (doc) {
    // XXXbz should this use GetOwnerDoc() for GetSubDocumentFor?
    // sXBL/XBL2 issue!
    nsIDocument *subDoc = doc->GetSubDocumentFor(this);
    if (subDoc) {
      nsCOMPtr<nsISupports> container = subDoc->GetContainer();
      nsCOMPtr<nsIDocShell> docShell(do_QueryInterface(container));
      if (docShell) {
        nsCOMPtr<nsIContentViewer> contentViewer;
        docShell->GetContentViewer(getter_AddRefs(contentViewer));
        if (contentViewer) {
          isFocusable = PR_TRUE;
          nsCOMPtr<nsIContentViewer> zombieViewer;
          contentViewer->GetPreviousViewer(getter_AddRefs(zombieViewer));
          if (zombieViewer) {
            // If there are 2 viewers for the current docshell, that 
            // means the current document is a zombie document.
            // Only navigate into the frame/iframe if it's not a zombie.
            isFocusable = PR_FALSE;
          }
        }
      }
    }
  }

  *aIsFocusable = isFocusable;
  if (!isFocusable && aTabIndex) {
    *aTabIndex = -1;
  }

  return PR_FALSE;
}

nsresult
nsGenericHTMLFormElement::BindToTree(nsIDocument* aDocument,
                                     nsIContent* aParent,
                                     nsIContent* aBindingParent,
                                     PRBool aCompileEventHandlers)
{
  nsresult rv = nsGenericHTMLElement::BindToTree(aDocument, aParent,
                                                 aBindingParent,
                                                 aCompileEventHandlers);
  NS_ENSURE_SUCCESS(rv, rv);
  if (!aParent) {
    return NS_OK;
  }

  PRBool hadForm = (mForm != nsnull);
  
  if (!mForm) {
    // We now have a parent, so we may have picked up an ancestor form.  Search
    // for it.  Note that if mForm is already set we don't want to do this,
    // because that means someone (probably the content sink) has already set
    // it to the right value.  Also note that even if being bound here didn't
    // change our parent, we still need to search, since our parent chain
    // probably changed _somewhere_.
    nsCOMPtr<nsIDOMHTMLFormElement> form = FindForm();
    if (form) {
      SetForm(form);
    }
  }

  if (mForm && !HasFlag(ADDED_TO_FORM)) {
    // Now we need to add ourselves to the form
    nsAutoString nameVal, idVal;
    GetAttr(kNameSpaceID_None, nsGkAtoms::name, nameVal);
    GetAttr(kNameSpaceID_None, nsGkAtoms::id, idVal);
    
    SetFlags(ADDED_TO_FORM);

    // Notify only if we just found this mForm.
    mForm->AddElement(this, !hadForm);
    
    if (!nameVal.IsEmpty()) {
      mForm->AddElementToTable(this, nameVal);
    }

    if (!idVal.IsEmpty()) {
      mForm->AddElementToTable(this, idVal);
    }
  }

  return NS_OK;
}

void
nsGenericHTMLFormElement::UnbindFromTree(PRBool aDeep, PRBool aNullParent)
{
  // Save state before doing anything
  SaveState();

  if (mForm) {
    // Might need to unset mForm
    if (aNullParent) {
      // No more parent means no more form
      ClearForm(PR_TRUE, PR_TRUE);
    } else {
      // Recheck whether we should still have an mForm.
      nsCOMPtr<nsIDOMHTMLFormElement> form = FindForm(mForm);
      if (!form) {
        ClearForm(PR_TRUE, PR_TRUE);
      } else {
        UnsetFlags(MAYBE_ORPHAN_FORM_ELEMENT);
      }
    }
  }

  nsGenericHTMLElement::UnbindFromTree(aDeep, aNullParent);
}

nsresult
nsGenericHTMLFormElement::BeforeSetAttr(PRInt32 aNameSpaceID, nsIAtom* aName,
                                        const nsAString* aValue, PRBool aNotify)
{
  if (aNameSpaceID == kNameSpaceID_None) {
    nsAutoString tmp;

    // remove the control from the hashtable as needed

    if (mForm && (aName == nsGkAtoms::name || aName == nsGkAtoms::id)) {
      GetAttr(kNameSpaceID_None, aName, tmp);

      if (!tmp.IsEmpty()) {
        mForm->RemoveElementFromTable(this, tmp);
      }
    }

    if (mForm && aName == nsGkAtoms::type) {
      nsIDocument* doc = GetCurrentDoc();
      MOZ_AUTO_DOC_UPDATE(doc, UPDATE_CONTENT_STATE, aNotify);
      
      GetAttr(kNameSpaceID_None, nsGkAtoms::name, tmp);

      if (!tmp.IsEmpty()) {
        mForm->RemoveElementFromTable(this, tmp);
      }

      GetAttr(kNameSpaceID_None, nsGkAtoms::id, tmp);

      if (!tmp.IsEmpty()) {
        mForm->RemoveElementFromTable(this, tmp);
      }

      mForm->RemoveElement(this, aNotify);

      // Removing the element from the form can make it not be the default
      // control anymore.  Go ahead and notify on that change, though we might
      // end up readding and becoming the default control again in
      // AfterSetAttr.
      if (doc && aNotify) {
        doc->ContentStatesChanged(this, nsnull, NS_EVENT_STATE_DEFAULT);
      }
    }
  }

  return nsGenericHTMLElement::BeforeSetAttr(aNameSpaceID, aName,
                                             aValue, aNotify);
}

nsresult
nsGenericHTMLFormElement::AfterSetAttr(PRInt32 aNameSpaceID, nsIAtom* aName,
                                       const nsAString* aValue, PRBool aNotify)
{
  if (aNameSpaceID == kNameSpaceID_None) {
    // add the control to the hashtable as needed

    if (mForm && (aName == nsGkAtoms::name || aName == nsGkAtoms::id) &&
        aValue) {
      if (!aValue->IsEmpty()) {
        mForm->AddElementToTable(this, *aValue);
      }
    }

    if (mForm && aName == nsGkAtoms::type) {
      nsIDocument* doc = GetDocument();
      MOZ_AUTO_DOC_UPDATE(doc, UPDATE_CONTENT_STATE, aNotify);
      
      nsAutoString tmp;

      GetAttr(kNameSpaceID_None, nsGkAtoms::name, tmp);

      if (!tmp.IsEmpty()) {
        mForm->AddElementToTable(this, tmp);
      }

      GetAttr(kNameSpaceID_None, nsGkAtoms::id, tmp);

      if (!tmp.IsEmpty()) {
        mForm->AddElementToTable(this, tmp);
      }

      mForm->AddElement(this, aNotify);

      // Adding the element to the form can make it be the default control .
      // Go ahead and notify on that change.
      // Note: no need to notify on CanBeDisabled(), since type attr
      // changes can't affect that.
      if (doc && aNotify) {
        doc->ContentStatesChanged(this, nsnull, NS_EVENT_STATE_DEFAULT);
      }
    }
  }

  return nsGenericHTMLElement::AfterSetAttr(aNameSpaceID, aName,
                                            aValue, aNotify);
}

nsresult
nsGenericHTMLFormElement::PreHandleEvent(nsEventChainPreVisitor& aVisitor)
{
  if (NS_IS_TRUSTED_EVENT(aVisitor.mEvent)) {
    switch (aVisitor.mEvent->message) {
      case NS_FOCUS_CONTENT:
      {
        // Check to see if focus has bubbled up from a form control's
        // child textfield or button.  If that's the case, don't focus
        // this parent file control -- leave focus on the child.
        nsIFormControlFrame* formControlFrame = GetFormControlFrame(PR_TRUE);
        if (formControlFrame &&
            aVisitor.mEvent->originalTarget == static_cast<nsINode*>(this))
          formControlFrame->SetFocus(PR_TRUE, PR_TRUE);
        break;
      }
      case NS_BLUR_CONTENT:
      {
        nsIFormControlFrame* formControlFrame = GetFormControlFrame(PR_TRUE);
        if (formControlFrame)
          formControlFrame->SetFocus(PR_FALSE, PR_FALSE);
        break;
      }
    }
  }

  return nsGenericHTMLElement::PreHandleEvent(aVisitor);
}

PRBool
nsGenericHTMLFormElement::CanBeDisabled() const
{
  PRInt32 type = GetType();
  // It's easier to test the types that _cannot_ be disabled
  return
    type != NS_FORM_LABEL &&
    type != NS_FORM_LEGEND &&
    type != NS_FORM_FIELDSET &&
    type != NS_FORM_OBJECT;
}

PRBool
nsGenericHTMLFormElement::IsSubmitControl() const
{
  PRInt32 type = GetType();
  return type == NS_FORM_INPUT_SUBMIT ||
         type == NS_FORM_BUTTON_SUBMIT ||
         type == NS_FORM_INPUT_IMAGE;
}

PRInt32
nsGenericHTMLFormElement::IntrinsicState() const
{
  // If you add attribute-dependent states here, you need to add them them to
  // AfterSetAttr too.  And add them to AfterSetAttr for all subclasses that
  // implement IntrinsicState() and are affected by that attribute.
  PRInt32 state = nsGenericHTMLElement::IntrinsicState();

  if (CanBeDisabled()) {
    // :enabled/:disabled
    PRBool disabled;
    GetBoolAttr(nsGkAtoms::disabled, &disabled);
    if (disabled) {
      state |= NS_EVENT_STATE_DISABLED;
      state &= ~NS_EVENT_STATE_ENABLED;
    } else {
      state &= ~NS_EVENT_STATE_DISABLED;
      state |= NS_EVENT_STATE_ENABLED;
    }
  }
  
  if (mForm &&
      // XXXbz Need the cast to make VC++6 happy.
      static_cast<const nsIFormControl*>
                 (mForm->GetDefaultSubmitElement()) == this) {
      NS_ASSERTION(IsSubmitControl(),
                   "Default submit element that isn't a submit control.");
      // We are the default submit element (:default)
      state |= NS_EVENT_STATE_DEFAULT;
  }

  return state;
}

nsGenericHTMLFormElement::FocusTristate
nsGenericHTMLFormElement::FocusState()
{
  // We can't be focused if we aren't in a document
  nsIDocument* doc = GetCurrentDoc();
  if (!doc)
    return eUnfocusable;

  // first see if we are disabled or not. If disabled then do nothing.
  if (HasAttr(kNameSpaceID_None, nsGkAtoms::disabled)) {
    return eUnfocusable;
  }

  // If the window is not active, do not allow the focus to bring the
  // window to the front.  We update the focus controller, but do
  // nothing else.
  nsCOMPtr<nsIDocShellTreeItem> dsti = do_GetInterface(doc->GetWindow());
  if (dsti) {
    nsCOMPtr<nsIDocShellTreeItem> root;
    dsti->GetRootTreeItem(getter_AddRefs(root));
    nsCOMPtr<nsIDOMWindow> rootWindow = do_GetInterface(root);

    nsCOMPtr<nsIFocusManager> fm = do_GetService(FOCUSMANAGER_CONTRACTID);
    if (fm && rootWindow) {
      nsCOMPtr<nsIDOMWindow> activeWindow;
      fm->GetActiveWindow(getter_AddRefs(activeWindow));
      if (activeWindow == rootWindow) {
        return eActiveWindow;
      }
    }
  }

  return eInactiveWindow;
}

//----------------------------------------------------------------------

nsGenericHTMLFrameElement::~nsGenericHTMLFrameElement()
{
  if (mFrameLoader) {
    mFrameLoader->Destroy();
  }
}

NS_IMPL_CYCLE_COLLECTION_CLASS(nsGenericHTMLFrameElement)
NS_IMPL_CYCLE_COLLECTION_TRAVERSE_BEGIN_INHERITED(nsGenericHTMLFrameElement,
                                                  nsGenericHTMLElement)
  NS_IMPL_CYCLE_COLLECTION_TRAVERSE_NSCOMPTR(mFrameLoader)
NS_IMPL_CYCLE_COLLECTION_TRAVERSE_END

NS_INTERFACE_TABLE_HEAD(nsGenericHTMLFrameElement)
  NS_INTERFACE_TABLE_INHERITED2(nsGenericHTMLFrameElement,
                                nsIDOMNSHTMLFrameElement,
                                nsIFrameLoaderOwner)
  NS_INTERFACE_TABLE_TO_MAP_SEGUE_CYCLE_COLLECTION(nsGenericHTMLFrameElement)
NS_INTERFACE_MAP_END_INHERITING(nsGenericHTMLElement)

nsresult
nsGenericHTMLFrameElement::GetContentDocument(nsIDOMDocument** aContentDocument)
{
  NS_PRECONDITION(aContentDocument, "Null out param");
  *aContentDocument = nsnull;

  nsCOMPtr<nsIDOMWindow> win;
  GetContentWindow(getter_AddRefs(win));

  if (!win) {
    return NS_OK;
  }

  return win->GetDocument(aContentDocument);
}

NS_IMETHODIMP
nsGenericHTMLFrameElement::GetContentWindow(nsIDOMWindow** aContentWindow)
{
  NS_PRECONDITION(aContentWindow, "Null out param");
  *aContentWindow = nsnull;

  nsresult rv = EnsureFrameLoader();
  NS_ENSURE_SUCCESS(rv, rv);

  if (!mFrameLoader) {
    return NS_OK;
  }

  PRBool depthTooGreat = PR_FALSE;
  mFrameLoader->GetDepthTooGreat(&depthTooGreat);
  if (depthTooGreat) {
    // Claim to have no contentWindow
    return NS_OK;
  }
  
  nsCOMPtr<nsIDocShell> doc_shell;
  mFrameLoader->GetDocShell(getter_AddRefs(doc_shell));

  nsCOMPtr<nsPIDOMWindow> win(do_GetInterface(doc_shell));

  if (!win) {
    return NS_OK;
  }

  NS_ASSERTION(win->IsOuterWindow(),
               "Uh, this window should always be an outer window!");

  return CallQueryInterface(win, aContentWindow);
}

nsresult
nsGenericHTMLFrameElement::EnsureFrameLoader()
{
  if (!GetParent() || !IsInDoc() || mFrameLoader) {
    // If frame loader is there, we just keep it around, cached
    return NS_OK;
  }

  mFrameLoader = new nsFrameLoader(this);
  if (!mFrameLoader)
    return NS_ERROR_OUT_OF_MEMORY;

  return NS_OK;
}

NS_IMETHODIMP
nsGenericHTMLFrameElement::GetFrameLoader(nsIFrameLoader **aFrameLoader)
{
  NS_IF_ADDREF(*aFrameLoader = mFrameLoader);
  return NS_OK;
}

NS_IMETHODIMP
nsGenericHTMLFrameElement::SwapFrameLoaders(nsIFrameLoaderOwner* aOtherOwner)
{
  // We don't support this yet
  return NS_ERROR_NOT_IMPLEMENTED;
}

nsresult
nsGenericHTMLFrameElement::LoadSrc()
{
  nsresult rv = EnsureFrameLoader();
  NS_ENSURE_SUCCESS(rv, rv);

  if (!mFrameLoader) {
    return NS_OK;
  }

  rv = mFrameLoader->LoadFrame();
#ifdef DEBUG
  if (NS_FAILED(rv)) {
    NS_WARNING("failed to load URL");
  }
#endif

  return rv;
}

nsresult
nsGenericHTMLFrameElement::BindToTree(nsIDocument* aDocument,
                                      nsIContent* aParent,
                                      nsIContent* aBindingParent,
                                      PRBool aCompileEventHandlers)
{
  nsresult rv = nsGenericHTMLElement::BindToTree(aDocument, aParent,
                                                 aBindingParent,
                                                 aCompileEventHandlers);
  NS_ENSURE_SUCCESS(rv, rv);

  if (aDocument) {
    NS_ASSERTION(!nsContentUtils::IsSafeToRunScript(),
                 "Missing a script blocker!");
    // We're in a document now.  Kick off the frame load.
    LoadSrc();
  }
  
  return rv;
}

void
nsGenericHTMLFrameElement::UnbindFromTree(PRBool aDeep, PRBool aNullParent)
{
  if (mFrameLoader) {
    // This iframe is being taken out of the document, destroy the
    // iframe's frame loader (doing that will tear down the window in
    // this iframe).
    // XXXbz we really want to only partially destroy the frame
    // loader... we don't want to tear down the docshell.  Food for
    // later bug.
    mFrameLoader->Destroy();
    mFrameLoader = nsnull;
  }

  nsGenericHTMLElement::UnbindFromTree(aDeep, aNullParent);
}

nsresult
nsGenericHTMLFrameElement::SetAttr(PRInt32 aNameSpaceID, nsIAtom* aName,
                                   nsIAtom* aPrefix, const nsAString& aValue,
                                   PRBool aNotify)
{
  nsresult rv = nsGenericHTMLElement::SetAttr(aNameSpaceID, aName, aPrefix,
                                              aValue, aNotify);
  
  if (NS_SUCCEEDED(rv) && aNameSpaceID == kNameSpaceID_None &&
      aName == nsGkAtoms::src) {
    return LoadSrc();
  }

  return rv;
}

void
nsGenericHTMLFrameElement::DestroyContent()
{
  if (mFrameLoader) {
    mFrameLoader->Destroy();
    mFrameLoader = nsnull;
  }

  nsGenericHTMLElement::DestroyContent();
}

//----------------------------------------------------------------------

nsresult
nsGenericHTMLElement::Blur()
{
  if (!ShouldBlur(this))
    return NS_OK;

  nsIDocument* doc = GetCurrentDoc();
  if (!doc)
    return NS_OK;

  nsIDOMWindow* win = doc->GetWindow();
  nsIFocusManager* fm = nsFocusManager::GetFocusManager();
  return (win && fm) ? fm->ClearFocus(win) : NS_OK;

  return NS_OK;
}

nsresult
nsGenericHTMLElement::Focus()
{
  nsIFocusManager* fm = nsFocusManager::GetFocusManager();
  nsCOMPtr<nsIDOMElement> elem = do_QueryInterface(this);
  return fm ? fm->SetFocus(elem, 0) : NS_OK;
}

PRBool
nsGenericHTMLElement::IsHTMLFocusable(PRBool *aIsFocusable, PRInt32 *aTabIndex)
{
  nsIDocument *doc = GetCurrentDoc();
  if (!doc || doc->HasFlag(NODE_IS_EDITABLE)) {
    // In designMode documents we only allow focusing the document.
    if (aTabIndex) {
      *aTabIndex = -1;
    }

    *aIsFocusable = PR_FALSE;

    return PR_TRUE;
  }

  PRInt32 tabIndex = 0;   // Default value for non HTML elements with -moz-user-focus
  GetTabIndex(&tabIndex);

  PRBool override, disabled = PR_FALSE;
  if (IsEditableRoot()) {
    // Editable roots should always be focusable.
    override = PR_TRUE;

    // Ignore the disabled attribute in editable contentEditable/designMode
    // roots.
    if (!HasAttr(kNameSpaceID_None, nsGkAtoms::tabindex)) {
      // The default value for tabindex should be 0 for editable
      // contentEditable roots.
      tabIndex = 0;
    }
  }
  else {
    override = PR_FALSE;

    // Just check for disabled attribute on form controls
    disabled = HasAttr(kNameSpaceID_None, nsGkAtoms::disabled);
    if (disabled) {
      tabIndex = -1;
    }
  }

  if (aTabIndex) {
    *aTabIndex = tabIndex;
  }

  // If a tabindex is specified at all, or the default tabindex is 0, we're focusable
  *aIsFocusable = tabIndex >= 0 ||
                  (!disabled && HasAttr(kNameSpaceID_None, nsGkAtoms::tabindex));

  return override;
}

void
nsGenericHTMLElement::RegUnRegAccessKey(PRBool aDoReg)
{
  // first check to see if we have an access key
  nsAutoString accessKey;
  GetAttr(kNameSpaceID_None, nsGkAtoms::accesskey, accessKey);
  if (accessKey.IsEmpty()) {
    return;
  }

  // We have an access key, so get the ESM from the pres context.
  nsPresContext *presContext = GetPresContext();

  if (presContext) {
    nsIEventStateManager *esm = presContext->EventStateManager();

    // Register or unregister as appropriate.
    if (aDoReg) {
      esm->RegisterAccessKey(this, (PRUint32)accessKey.First());
    } else {
      esm->UnregisterAccessKey(this, (PRUint32)accessKey.First());
    }
  }
}

void
nsGenericHTMLElement::PerformAccesskey(PRBool aKeyCausesActivation,
                                       PRBool aIsTrustedEvent)
{
  nsPresContext *presContext = GetPresContext();
  if (!presContext)
    return;

  // It's hard to say what HTML4 wants us to do in all cases.
  nsIFocusManager* fm = nsFocusManager::GetFocusManager();
  if (fm) {
    nsCOMPtr<nsIDOMElement> elem = do_QueryInterface(this);
    fm->SetFocus(elem, nsIFocusManager::FLAG_BYKEY);
  }

  if (aKeyCausesActivation) {
    // Click on it if the users prefs indicate to do so.
    nsMouseEvent event(aIsTrustedEvent, NS_MOUSE_CLICK,
                       nsnull, nsMouseEvent::eReal);

    nsAutoPopupStatePusher popupStatePusher(aIsTrustedEvent ?
                                            openAllowed : openAbused);

    nsEventDispatcher::Dispatch(this, presContext, &event);
  }
}

void
nsGenericHTMLElement::SetHrefToURI(nsIURI* aURI)
{
  nsCAutoString newHref;
  aURI->GetSpec(newHref);
  SetAttrHelper(nsGkAtoms::href, NS_ConvertUTF8toUTF16(newHref));
  const nsAttrValue* attr = mAttrsAndChildren.GetAttr(nsGkAtoms::href);
  // Might already have a URI value, if we didn't actually change the
  // string value of our attribute.
  if (attr && attr->Type() == nsAttrValue::eLazyURIValue &&
      !attr->GetURIValue()) {
    const_cast<nsAttrValue*>(attr)->CacheURIValue(aURI);
  }
}

nsresult
nsGenericHTMLElement::SetProtocolInHrefURI(const nsAString &aProtocol)
{
  nsCOMPtr<nsIURI> uri;
  GetHrefURIToMutate(getter_AddRefs(uri));
  if (!uri) {
    // Ignore failures to be compatible with NS4
    return NS_OK;
  }

  nsAString::const_iterator start, end;
  aProtocol.BeginReading(start);
  aProtocol.EndReading(end);
  nsAString::const_iterator iter(start);
  FindCharInReadable(':', iter, end);
  uri->SetScheme(NS_ConvertUTF16toUTF8(Substring(start, iter)));

  SetHrefToURI(uri);
  return NS_OK;
}

nsresult
nsGenericHTMLElement::SetHostnameInHrefURI(const nsAString &aHostname)
{
  nsCOMPtr<nsIURI> uri;
  GetHrefURIToMutate(getter_AddRefs(uri));
  if (!uri) {
    // Ignore failures to be compatible with NS4
    return NS_OK;
  }

  uri->SetHost(NS_ConvertUTF16toUTF8(aHostname));

  SetHrefToURI(uri);
  return NS_OK;
}

nsresult
nsGenericHTMLElement::SetPathnameInHrefURI(const nsAString &aPathname)
{
  nsCOMPtr<nsIURI> uri;
  GetHrefURIToMutate(getter_AddRefs(uri));
  nsCOMPtr<nsIURL> url = do_QueryInterface(uri);
  if (!url) {
    // Ignore failures to be compatible with NS4
    return NS_OK;
  }

  url->SetFilePath(NS_ConvertUTF16toUTF8(aPathname));

  SetHrefToURI(uri);

  return NS_OK;
}

nsresult
nsGenericHTMLElement::SetHostInHrefURI(const nsAString &aHost)
{
  // Can't simply call nsURI::SetHost, because that would treat the name as an
  // IPv6 address (like http://[server:443]/)
  // And can't call SetHostPort, because that's not implemented.  Very sad.
  
  nsCOMPtr<nsIURI> uri;
  GetHrefURIToMutate(getter_AddRefs(uri));
  if (!uri) {
    // Ignore failures to be compatible with NS4
    return NS_OK;
  }

  nsAString::const_iterator start, end;
  aHost.BeginReading(start);
  aHost.EndReading(end);
  nsAString::const_iterator iter(start);
  FindCharInReadable(':', iter, end);
  uri->SetHost(NS_ConvertUTF16toUTF8(Substring(start, iter)));
  if (iter != end) {
    ++iter;
    if (iter != end) {
      nsAutoString portStr(Substring(iter, end));
      nsresult rv;
      PRInt32 port;
      port = portStr.ToInteger((PRInt32*)&rv);
      if (NS_SUCCEEDED(rv)) {
        uri->SetPort(port);
      }
    }
  }

  SetHrefToURI(uri);
  return NS_OK;
}

nsresult
nsGenericHTMLElement::SetSearchInHrefURI(const nsAString &aSearch)
{
  nsCOMPtr<nsIURI> uri;
  GetHrefURIToMutate(getter_AddRefs(uri));
  nsCOMPtr<nsIURL> url = do_QueryInterface(uri);
  if (!url) {
    // Ignore failures to be compatible with NS4
    return NS_OK;
  }

  url->SetQuery(NS_ConvertUTF16toUTF8(aSearch));

  SetHrefToURI(uri);
  return NS_OK;
}

nsresult
nsGenericHTMLElement::SetHashInHrefURI(const nsAString &aHash)
{
  nsCOMPtr<nsIURI> uri;
  GetHrefURIToMutate(getter_AddRefs(uri));
  nsCOMPtr<nsIURL> url = do_QueryInterface(uri);
  if (!url) {
    // Ignore failures to be compatible with NS4
    return NS_OK;
  }

  url->SetRef(NS_ConvertUTF16toUTF8(aHash));

  SetHrefToURI(uri);
  return NS_OK;
}

nsresult
nsGenericHTMLElement::SetPortInHrefURI(const nsAString &aPort)
{
  nsCOMPtr<nsIURI> uri;
  GetHrefURIToMutate(getter_AddRefs(uri));
  if (!uri) {
    // Ignore failures to be compatible with NS4
    return NS_OK;
  }

  nsresult rv;
  PRInt32 port = nsString(aPort).ToInteger((PRInt32*)&rv);
  if (NS_FAILED(rv))
    return NS_OK;

  uri->SetPort(port);
  SetHrefToURI(uri);

  return NS_OK;
}

nsresult
nsGenericHTMLElement::GetProtocolFromHrefURI(nsAString& aProtocol)
{
  nsCOMPtr<nsIURI> uri;
  GetHrefURIForAnchors(getter_AddRefs(uri));

  if (!uri) {
    aProtocol.AssignLiteral("http");
  } else {
    nsCAutoString scheme;
    uri->GetScheme(scheme);
    CopyASCIItoUTF16(scheme, aProtocol);
  }
  aProtocol.Append(PRUnichar(':'));
  return NS_OK;
}

nsresult
nsGenericHTMLElement::GetHostFromHrefURI(nsAString& aHost)
{
  aHost.Truncate();

  nsCOMPtr<nsIURI> uri;
  GetHrefURIForAnchors(getter_AddRefs(uri));
  if (!uri) {
    // Don't throw from these methods!  Not a valid URI means return
    // empty string.
    return NS_OK;
  }

  nsCAutoString hostport;
  nsresult rv = uri->GetHostPort(hostport);

  // Failure to get the hostport from the URI isn't necessarily an
  // error. Some URI's just don't have a hostport.

  if (NS_SUCCEEDED(rv)) {
    CopyUTF8toUTF16(hostport, aHost);
  }

  return NS_OK;
}

nsresult
nsGenericHTMLElement::GetHostnameFromHrefURI(nsAString& aHostname)
{
  aHostname.Truncate();
  nsCOMPtr<nsIURI> uri;
  GetHrefURIForAnchors(getter_AddRefs(uri));
  if (!uri) {
    // Don't throw from these methods!  Not a valid URI means return
    // empty string.
    return NS_OK;
  }

  nsCAutoString host;
  nsresult rv = uri->GetHost(host);

  if (NS_SUCCEEDED(rv)) {
    // Failure to get the host from the URI isn't necessarily an
    // error. Some URI's just don't have a host.

    CopyUTF8toUTF16(host, aHostname);
  }

  return NS_OK;
}

nsresult
nsGenericHTMLElement::GetPathnameFromHrefURI(nsAString& aPathname)
{
  aPathname.Truncate();

  nsCOMPtr<nsIURI> uri;
  GetHrefURIForAnchors(getter_AddRefs(uri));
  if (!uri) {
    // Don't throw from these methods!  Not a valid URI means return
    // empty string.
    return NS_OK;
  }

  nsCOMPtr<nsIURL> url(do_QueryInterface(uri));

  if (!url) {
    // If this is not a URL, we can't get the pathname from the URI

    return NS_OK;
  }

  nsCAutoString file;
  nsresult rv = url->GetFilePath(file);
  if (NS_FAILED(rv))
    return rv;

  CopyUTF8toUTF16(file, aPathname);

  return NS_OK;
}

nsresult
nsGenericHTMLElement::GetSearchFromHrefURI(nsAString& aSearch)
{
  aSearch.Truncate();
  nsCOMPtr<nsIURI> uri;
  GetHrefURIForAnchors(getter_AddRefs(uri));
  nsCOMPtr<nsIURL> url(do_QueryInterface(uri));
  if (!url) {
    // Don't throw from these methods!  Not a valid URI means return
    // empty string.
    return NS_OK;
  }

  nsCAutoString search;
  nsresult rv = url->GetQuery(search);
  if (NS_FAILED(rv))
    return NS_OK;

  if (!search.IsEmpty()) {
    CopyUTF8toUTF16(NS_LITERAL_CSTRING("?") + search, aSearch);
  }

  return NS_OK;
}

nsresult
nsGenericHTMLElement::GetPortFromHrefURI(nsAString& aPort)
{
  aPort.Truncate();
  nsCOMPtr<nsIURI> uri;
  GetHrefURIForAnchors(getter_AddRefs(uri));
  if (!uri) {
    // Don't throw from these methods!  Not a valid URI means return
    // empty string.
    return NS_OK;
  }

  PRInt32 port;
  nsresult rv = uri->GetPort(&port);

  if (NS_SUCCEEDED(rv)) {
    // Failure to get the port from the URI isn't necessarily an
    // error. Some URI's just don't have a port.

    if (port == -1) {
      return NS_OK;
    }

    nsAutoString portStr;
    portStr.AppendInt(port, 10);
    aPort.Assign(portStr);
  }

  return NS_OK;
}

nsresult
nsGenericHTMLElement::GetHashFromHrefURI(nsAString& aHash)
{
  aHash.Truncate();
  nsCOMPtr<nsIURI> uri;
  GetHrefURIForAnchors(getter_AddRefs(uri));
  nsCOMPtr<nsIURL> url(do_QueryInterface(uri));
  if (!url) {
    // Don't throw from these methods!  Not a valid URI means return
    // empty string.
    return NS_OK;
  }

  nsCAutoString ref;
  nsresult rv = url->GetRef(ref);
  if (NS_FAILED(rv))
    return NS_OK;
  NS_UnescapeURL(ref); // XXX may result in random non-ASCII bytes!

  if (!ref.IsEmpty()) {
    aHash.Assign(PRUnichar('#'));
    AppendUTF8toUTF16(ref, aHash);
  }
  return NS_OK;
}

const nsAttrName*
nsGenericHTMLElement::InternalGetExistingAttrNameFromQName(const nsAString& aStr) const
{
<<<<<<< HEAD
  if (GetOwnerDoc() // XXX clean up after bug 335998 lands
      && !(GetOwnerDoc()->IsCaseSensitive())) {
=======
  if (IsInHTMLDocument()) {
>>>>>>> ca207c21
    nsAutoString lower;
    ToLowerCase(aStr, lower);
    return mAttrsAndChildren.GetExistingAttrNameFromQName(
      NS_ConvertUTF16toUTF8(lower));
  }

  return mAttrsAndChildren.GetExistingAttrNameFromQName(
    NS_ConvertUTF16toUTF8(aStr));
}

nsresult
nsGenericHTMLElement::GetEditor(nsIEditor** aEditor)
{
  *aEditor = nsnull;

  if (!nsContentUtils::IsCallerTrustedForWrite())
    return NS_ERROR_DOM_SECURITY_ERR;

  return GetEditorInternal(aEditor);
}

nsresult
nsGenericHTMLElement::GetEditorInternal(nsIEditor** aEditor)
{
  *aEditor = nsnull;

  nsIFormControlFrame *fcFrame = GetFormControlFrame(PR_FALSE);
  if (fcFrame) {
    nsITextControlFrame *textFrame = do_QueryFrame(fcFrame);
    if (textFrame) {
      return textFrame->GetEditor(aEditor);
    }
  }

  return NS_OK;
}

already_AddRefed<nsIEditor>
nsGenericHTMLElement::GetAssociatedEditor()
{
  // If contenteditable is ever implemented, it might need to do something different here?

  nsIEditor* editor = nsnull;
  GetEditorInternal(&editor);
  return editor;
}

PRBool
nsGenericHTMLElement::IsCurrentBodyElement()
{
  nsCOMPtr<nsIDOMHTMLBodyElement> bodyElement = do_QueryInterface(this);
  if (!bodyElement) {
    return PR_FALSE;
  }

  nsCOMPtr<nsIDOMHTMLDocument> htmlDocument =
    do_QueryInterface(GetCurrentDoc());
  if (!htmlDocument) {
    return PR_FALSE;
  }

  nsCOMPtr<nsIDOMHTMLElement> htmlElement;
  htmlDocument->GetBody(getter_AddRefs(htmlElement));
  return htmlElement == bodyElement;
}

// static
void
nsGenericHTMLElement::SyncEditorsOnSubtree(nsIContent* content)
{
  /* Sync this node */
  nsGenericHTMLElement* element = FromContent(content);
  if (element) {
    nsCOMPtr<nsIEditor> editor = element->GetAssociatedEditor();
    if (editor) {
      editor->SyncRealTimeSpell();
    }
  }

  /* Sync all children */
  PRUint32 childCount = content->GetChildCount();
  for (PRUint32 i = 0; i < childCount; ++i) {
    nsIContent* childContent = content->GetChildAt(i);
    NS_ASSERTION(childContent,
                 "DOM mutated unexpectedly while syncing editors!");
    if (childContent) {
      SyncEditorsOnSubtree(childContent);
    }
  }
}

void
nsGenericHTMLElement::RecompileScriptEventListeners()
{
    PRInt32 i, count = mAttrsAndChildren.AttrCount();
    for (i = 0; i < count; ++i) {
        const nsAttrName *name = mAttrsAndChildren.AttrNameAt(i);

        // Eventlistenener-attributes are always in the null namespace
        if (!name->IsAtom()) {
            continue;
        }

        nsIAtom *attr = name->Atom();
        if (!nsContentUtils::IsEventAttributeName(attr, EventNameType_HTML)) {
            continue;
        }

        nsAutoString value;
        GetAttr(kNameSpaceID_None, attr, value);
        AddScriptEventListener(attr, value, PR_TRUE);
    }
}

PRBool
nsGenericHTMLElement::IsEditableRoot() const
{
  nsIDocument *document = GetCurrentDoc();
  if (!document) {
    return PR_FALSE;
  }

  if (document->HasFlag(NODE_IS_EDITABLE)) {
    return PR_FALSE;
  }

  if (GetContentEditableValue() != eTrue) {
    return PR_FALSE;
  }

  nsIContent *parent = GetParent();

  return !parent || !parent->HasFlag(NODE_IS_EDITABLE);
}

static void
MakeContentDescendantsEditable(nsIContent *aContent, nsIDocument *aDocument)
{
  PRInt32 stateBefore = aContent->IntrinsicState();

  aContent->UpdateEditableState();

  if (aDocument && stateBefore != aContent->IntrinsicState()) {
    aDocument->ContentStatesChanged(aContent, nsnull,
                                    NS_EVENT_STATE_MOZ_READONLY |
                                    NS_EVENT_STATE_MOZ_READWRITE);
  }

  PRUint32 i, n = aContent->GetChildCount();
  for (i = 0; i < n; ++i) {
    nsIContent *child = aContent->GetChildAt(i);
    if (!child->HasAttr(kNameSpaceID_None, nsGkAtoms::contenteditable)) {
      MakeContentDescendantsEditable(child, aDocument);
    }
  }
}

void
nsGenericHTMLElement::ChangeEditableState(PRInt32 aChange)
{
  nsIDocument* document = GetCurrentDoc();
  if (!document) {
    return;
  }

  if (aChange != 0) {
    nsCOMPtr<nsIHTMLDocument> htmlDocument =
      do_QueryInterface(document);
    if (htmlDocument) {
      htmlDocument->ChangeContentEditableCount(this, aChange);
    }
  }

  if (document->HasFlag(NODE_IS_EDITABLE)) {
    document = nsnull;
  }

  MakeContentDescendantsEditable(this, document);
}<|MERGE_RESOLUTION|>--- conflicted
+++ resolved
@@ -307,12 +307,7 @@
     NS_ENSURE_SUCCESS(rv, rv);
 
     nsCOMPtr<nsIAtom> nameAtom;
-<<<<<<< HEAD
-    if (GetOwnerDoc() // XXX clean up after bug 335998 lands
-        && !(GetOwnerDoc()->IsCaseSensitive())) {
-=======
     if (IsInHTMLDocument()) {
->>>>>>> ca207c21
       nsAutoString lower;
       ToLowerCase(aName, lower);
       nameAtom = do_GetAtom(lower);
@@ -334,12 +329,7 @@
 {
   mNodeInfo->GetQualifiedName(aNodeName);
 
-<<<<<<< HEAD
-  if (GetOwnerDoc() // XXX clean up after bug 335998 lands
-      && !(GetOwnerDoc()->IsCaseSensitive()))
-=======
   if (IsInHTMLDocument())
->>>>>>> ca207c21
     ToUpperCase(aNodeName);
 
   return NS_OK;
@@ -352,12 +342,7 @@
   nsAutoString tagName(aTagname);
 
   // Only lowercase the name if this is an HTML document.
-<<<<<<< HEAD
-  if (GetOwnerDoc() // XXX clean up after bug 335998 lands
-      && !(GetOwnerDoc()->IsCaseSensitive()))
-=======
   if (IsInHTMLDocument())
->>>>>>> ca207c21
     ToLowerCase(tagName);
 
   return nsGenericHTMLElementBase::GetElementsByTagName(tagName, aReturn);
@@ -1183,11 +1168,6 @@
 already_AddRefed<nsIURI>
 nsGenericHTMLElement::GetBaseURI() const
 {
-<<<<<<< HEAD
-  nsIDocument* doc = GetOwnerDoc(); // XXX clean up after bug 335998 lands
-
-=======
->>>>>>> ca207c21
   void* prop;
   if (HasFlag(NODE_HAS_PROPERTIES) && (prop = GetProperty(nsGkAtoms::htmlBaseHref))) {
     nsIURI* uri = static_cast<nsIURI*>(prop);
@@ -1198,14 +1178,9 @@
 
   // If we are a plain old HTML element (not XHTML), don't bother asking the
   // base class -- our base URI is determined solely by the document base.
-<<<<<<< HEAD
-  if (doc && !(doc->IsCaseSensitive())) {
-    nsIURI *uri = doc->GetBaseURI();
-=======
   if (IsInHTMLDocument()) {
     // If we got here, GetOwnerDoc() is not null
     nsIURI *uri = GetOwnerDoc()->GetBaseURI();
->>>>>>> ca207c21
     NS_IF_ADDREF(uri);
 
     return uri;
@@ -3406,12 +3381,7 @@
 const nsAttrName*
 nsGenericHTMLElement::InternalGetExistingAttrNameFromQName(const nsAString& aStr) const
 {
-<<<<<<< HEAD
-  if (GetOwnerDoc() // XXX clean up after bug 335998 lands
-      && !(GetOwnerDoc()->IsCaseSensitive())) {
-=======
   if (IsInHTMLDocument()) {
->>>>>>> ca207c21
     nsAutoString lower;
     ToLowerCase(aStr, lower);
     return mAttrsAndChildren.GetExistingAttrNameFromQName(
