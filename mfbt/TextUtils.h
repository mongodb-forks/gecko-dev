--- conflicted
+++ resolved
@@ -200,55 +200,7 @@
  * Returns the index of the first unpaired surrogate or
  * the length of the string if there are none.
  */
-<<<<<<< HEAD
-inline size_t Utf16ValidUpTo(mozilla::Span<const char16_t> aString) {
-  size_t length = aString.Length();
-  const char16_t* ptr = aString.Elements();
-  if (!length) {
-    return 0;
-  }
-  size_t offset = 0;
-  while (true) {
-    char16_t unit = ptr[offset];
-    size_t next = offset + 1;
-
-    char16_t unit_minus_surrogate_start = (unit - 0xD800);
-    if (unit_minus_surrogate_start > (0xDFFF - 0xD800)) {
-      // Not a surrogate
-      offset = next;
-      if (offset == length) {
-        return offset;
-      }
-      continue;
-    }
-
-    if (unit_minus_surrogate_start <= (0xDBFF - 0xD800)) {
-      // high surrogate
-      if (next < length) {
-        char16_t second = ptr[next];
-        char16_t second_minus_low_surrogate_start = (second - 0xDC00);
-        if (second_minus_low_surrogate_start <= (0xDFFF - 0xDC00)) {
-          // The next code unit is a low surrogate. Advance position.
-          offset = next + 1;
-          if (offset == length) {
-            return offset;
-          }
-          continue;
-        }
-        // The next code unit is not a low surrogate. Don't advance
-        // position and treat the high surrogate as unpaired.
-        // fall through
-      }
-      // Unpaired, fall through
-    }
-    // Unpaired surrogate
-    return offset;
-  }
-  return offset;
-}
-=======
 size_t Utf16ValidUpTo(mozilla::Span<const char16_t> aString);
->>>>>>> 28585163
 
 /**
  * Replaces unpaired surrogates with U+FFFD in the argument.
