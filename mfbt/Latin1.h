/* This Source Code Form is subject to the terms of the Mozilla Public
 * License, v. 2.0. If a copy of the MPL was not distributed with this
 * file, You can obtain one at http://mozilla.org/MPL/2.0/. */

/* Latin-1 operations (i.e. a byte is the corresponding code point).
 * (Note: this is *not* the same as the encoding of windows-1252 or
 * latin1 content on the web. In Web terms, this encoding
 * corresponds to "isomorphic decode" / "isomorphic encoding" from
 * the Infra Standard.)
 */

#ifndef mozilla_Latin1_h
#define mozilla_Latin1_h

#include <type_traits>

#include "mozilla/JsRust.h"
#include "mozilla/Span.h"
#include "mozilla/Tuple.h"

#if MOZ_HAS_JSRUST()
#  include "encoding_rs_mem.h"
#endif

namespace mozilla {

namespace detail {

// It's important for optimizations that Latin1ness checks
// and inflation/deflation function use the same short
// string limit. The limit is 16, because that's the shortest
// that inflates/deflates using SIMD.
constexpr size_t kShortStringLimitForInlinePaths = 16;

template <typename Char>
class MakeUnsignedChar {
 public:
  using Type = std::make_unsigned_t<Char>;
};

template <>
class MakeUnsignedChar<char16_t> {
 public:
  using Type = char16_t;
};

template <>
class MakeUnsignedChar<char32_t> {
 public:
  using Type = char32_t;
};

}  // namespace detail

/**
 * Returns true iff |aChar| is Latin-1 but not ASCII, i.e. in the range
 * [0x80, 0xFF].
 */
template <typename Char>
constexpr bool IsNonAsciiLatin1(Char aChar) {
  using UnsignedChar = typename detail::MakeUnsignedChar<Char>::Type;
  auto uc = static_cast<UnsignedChar>(aChar);
  return uc >= 0x80 && uc <= 0xFF;
}

#if MOZ_HAS_JSRUST()

/**
 * Returns |true| iff |aString| contains only Latin1 characters, that is,
 * characters in the range [U+0000, U+00FF].
 *
 * @param aString a potentially-invalid UTF-16 string to scan
 */
inline bool IsUtf16Latin1(mozilla::Span<const char16_t> aString) {
  size_t length = aString.Length();
  const char16_t* ptr = aString.Elements();
  // For short strings, calling into Rust is a pessimization, and the SIMD
  // code won't have a chance to kick in anyway.
  // 16 is a bit larger than logically necessary for this function alone,
  // but it's important that the limit here matches the limit used in
  // LossyConvertUtf16toLatin1!
  if (length < mozilla::detail::kShortStringLimitForInlinePaths) {
    char16_t accu = 0;
    for (size_t i = 0; i < length; i++) {
      accu |= ptr[i];
    }
    return accu < 0x100;
  }
  return encoding_mem_is_utf16_latin1(ptr, length);
}

/**
 * Returns |true| iff |aString| is valid UTF-8 containing only Latin-1
 * characters.
 *
 * If you know that the argument is always absolutely guaranteed to be valid
 * UTF-8, use the faster UnsafeIsValidUtf8Latin1() instead.
 *
 * @param aString potentially-invalid UTF-8 string to scan
 */
inline bool IsUtf8Latin1(mozilla::Span<const char> aString) {
  return encoding_mem_is_utf8_latin1(aString.Elements(), aString.Length());
}

/**
 * Returns |true| iff |aString|, which MUST be valid UTF-8, contains only
 * Latin1 characters, that is, characters in the range [U+0000, U+00FF].
 * (If |aString| might not be valid UTF-8, use |IsUtf8Latin1| instead.)
 *
 * @param aString known-valid UTF-8 string to scan
 */
inline bool UnsafeIsValidUtf8Latin1(mozilla::Span<const char> aString) {
  return encoding_mem_is_str_latin1(aString.Elements(), aString.Length());
}

/**
 * Returns the index of first byte that starts an invalid byte
 * sequence or a non-Latin1 byte sequence in a potentially-invalid UTF-8
 * string, or the length of the string if there are neither.
 *
 * If you know that the argument is always absolutely guaranteed to be valid
 * UTF-8, use the faster UnsafeValidUtf8Lati1UpTo() instead.
 *
 * @param aString potentially-invalid UTF-8 string to scan
 */
inline size_t Utf8Latin1UpTo(mozilla::Span<const char> aString) {
  return encoding_mem_utf8_latin1_up_to(aString.Elements(), aString.Length());
}

/**
 * Returns the index of first byte that starts a non-Latin1 byte
 * sequence in a known-valid UTF-8 string, or the length of the
 * string if there are none. (If the string might not be valid
 * UTF-8, use Utf8Latin1UpTo() instead.)
 *
 * @param aString known-valid UTF-8 string to scan
 */
inline size_t UnsafeValidUtf8Lati1UpTo(mozilla::Span<const char> aString) {
  return encoding_mem_str_latin1_up_to(aString.Elements(), aString.Length());
}

/**
 * If all the code points in the input are below U+0100, converts to Latin1,
 * i.e. unsigned byte value is Unicode scalar value. If there are code points
 * above U+00FF, produces unspecified garbage in a memory-safe way. The
 * nature of the garbage must not be relied upon.
 *
 * The length of aDest must not be less than the length of aSource.
 */
inline void LossyConvertUtf16toLatin1(mozilla::Span<const char16_t> aSource,
                                      mozilla::Span<char> aDest) {
  const char16_t* srcPtr = aSource.Elements();
  size_t srcLen = aSource.Length();
  char* dstPtr = aDest.Elements();
  size_t dstLen = aDest.Length();
  // Avoid function call overhead when SIMD isn't used anyway
  // If you change the length limit here, be sure to change
  // IsUtf16Latin1 and IsAscii to match so that optimizations don't
  // fail!
  if (srcLen < mozilla::detail::kShortStringLimitForInlinePaths) {
    MOZ_ASSERT(dstLen >= srcLen);
    uint8_t* unsignedPtr = reinterpret_cast<uint8_t*>(dstPtr);
    const char16_t* end = srcPtr + srcLen;
    while (srcPtr < end) {
      *unsignedPtr = static_cast<uint8_t>(*srcPtr);
      ++srcPtr;
      ++unsignedPtr;
    }
    return;
  }
  encoding_mem_convert_utf16_to_latin1_lossy(srcPtr, srcLen, dstPtr, dstLen);
}

/**
 * If all the code points in the input are below U+0100, converts to Latin1,
 * i.e. unsigned byte value is Unicode scalar value. If there are code points
 * above U+00FF, produces unspecified garbage in a memory-safe way. The
 * nature of the garbage must not be relied upon.
 *
 * Returns the number of code units written.
 *
 * The length of aDest must not be less than the length of aSource.
 */
inline size_t LossyConvertUtf8toLatin1(mozilla::Span<const char> aSource,
                                       mozilla::Span<char> aDest) {
  return encoding_mem_convert_utf8_to_latin1_lossy(
      aSource.Elements(), aSource.Length(), aDest.Elements(), aDest.Length());
}

/**
 * Converts each byte of |aSource|, interpreted as a Unicode scalar value
 * having that unsigned value, to its UTF-8 representation in |aDest|.
 *
 * Returns the number of code units written.
 *
 * The length of aDest must be at least twice the length of aSource.
 */
inline size_t ConvertLatin1toUtf8(mozilla::Span<const char> aSource,
                                  mozilla::Span<char> aDest) {
  return encoding_mem_convert_latin1_to_utf8(
      aSource.Elements(), aSource.Length(), aDest.Elements(), aDest.Length());
}

/**
 * Converts bytes whose unsigned value is interpreted as Unicode code point
 * (i.e. U+0000 to U+00FF, inclusive) to UTF-8 with potentially insufficient
 * output space.
 *
 * Returns the number of bytes read and the number of bytes written.
 *
 * If the output isn't large enough, not all input is consumed.
 *
 * The conversion is guaranteed to be complete if the length of aDest is
 * at least the length of aSource times two.
 *
 * The output is always valid UTF-8 ending on scalar value boundary
 * even in the case of partial conversion.
 *
 * The semantics of this function match the semantics of
 * TextEncoder.encodeInto.
 * https://encoding.spec.whatwg.org/#dom-textencoder-encodeinto
 */
inline mozilla::Tuple<size_t, size_t> ConvertLatin1toUtf8Partial(
    mozilla::Span<const char> aSource, mozilla::Span<char> aDest) {
  size_t srcLen = aSource.Length();
  size_t dstLen = aDest.Length();
  encoding_mem_convert_latin1_to_utf8_partial(aSource.Elements(), &srcLen,
                                              aDest.Elements(), &dstLen);
  return mozilla::MakeTuple(srcLen, dstLen);
}

/**
 * Converts Latin-1 code points (i.e. each byte is the identical code
 * point) from |aSource| to UTF-16 code points in |aDest|.
 *
 * The length of aDest must not be less than the length of aSource.
 */
inline void ConvertLatin1toUtf16(mozilla::Span<const char> aSource,
                                 mozilla::Span<char16_t> aDest) {
  const char* srcPtr = aSource.Elements();
  size_t srcLen = aSource.Length();
  char16_t* dstPtr = aDest.Elements();
  size_t dstLen = aDest.Length();
  // Avoid function call overhead when SIMD isn't used anyway
  if (srcLen < mozilla::detail::kShortStringLimitForInlinePaths) {
    MOZ_ASSERT(dstLen >= srcLen);
    const uint8_t* unsignedPtr = reinterpret_cast<const uint8_t*>(srcPtr);
    const uint8_t* end = unsignedPtr + srcLen;
    while (unsignedPtr < end) {
      *dstPtr = *unsignedPtr;
      ++unsignedPtr;
      ++dstPtr;
    }
    return;
  }
  encoding_mem_convert_latin1_to_utf16(srcPtr, srcLen, dstPtr, dstLen);
}
#else  // The code below is implemented based on the equivalent specification in
       // `encoding_rs`.

/**
 * Returns |true| iff |aString| contains only Latin1 characters, that is,
 * characters in the range [U+0000, U+00FF].
 *
 * @param aString a potentially-invalid UTF-16 string to scan
 */
inline bool IsUtf16Latin1(mozilla::Span<const char16_t> aString) {
  size_t length = aString.Length();
  const char16_t* ptr = aString.Elements();
  for (size_t i = 0; i < length; i++) {
    if (!(ptr[i] < 0x100)) {
      return false;
    }
  }
  return true;
}

/**
 * Returns the index of first byte that starts a non-Latin1 byte
 * sequence in a known-valid UTF-8 string, or the length of the
 * string if there are none. (If the string might not be valid
 * UTF-8, use Utf8Latin1UpTo() instead.)
 *
 * @param aString known-valid UTF-8 string to scan
 */
inline size_t UnsafeValidUtf8Lati1UpTo(mozilla::Span<const char> aString) {
  size_t length = aString.Length();
  const char* ptr = aString.Elements();
  for (size_t i = 0; i < length; ++i) {
    const uint8_t value = *(ptr + i);
    if (value <= 0x7F) {
      continue;
    }
    if (value > 0xC3) {
      return i;
    } else {
      // skip the second byte of the current Latin1 character
      ++i;
    }
  }
  return length;
}

/**
 * Returns the index of first byte that starts an invalid byte sequence in a
 * potentially-invalid UTF-8 string, or the length of the string if there are
 * neither.
 *
 * @param aString potentially-invalid UTF-8 string to scan
 */
<<<<<<< HEAD
inline size_t Utf8ValidUpToIndex(mozilla::Span<const char> aString) {
  size_t length = aString.Length();
  const char* string = aString.Elements();
  if (!length) return 0;

  size_t i = 0;
  while (i < length) {
    const unsigned char* bytes =
        reinterpret_cast<const unsigned char*>(string + i);
    if (  // ASCII
        bytes[0] <= 0x7F) {
      i += 1;
      continue;
    }

    if (length - i > 1 && (  // non-overlong 2-byte
                              (0xC2 <= bytes[0] && bytes[0] <= 0xDF) &&
                              (0x80 <= bytes[1] && bytes[1] <= 0xBF))) {
      i += 2;
      continue;
    }

    if (length - i > 2 &&
        ((  // excluding overlongs
             bytes[0] == 0xE0 && (0xA0 <= bytes[1] && bytes[1] <= 0xBF) &&
             (0x80 <= bytes[2] && bytes[2] <= 0xBF)) ||
         (  // straight 3-byte
             ((0xE1 <= bytes[0] && bytes[0] <= 0xEC) || bytes[0] == 0xEE ||
              bytes[0] == 0xEF) &&
             (0x80 <= bytes[1] && bytes[1] <= 0xBF) &&
             (0x80 <= bytes[2] && bytes[2] <= 0xBF)) ||
         (  // excluding surrogates
             bytes[0] == 0xED && (0x80 <= bytes[1] && bytes[1] <= 0x9F) &&
             (0x80 <= bytes[2] && bytes[2] <= 0xBF)))) {
      i += 3;
      continue;
    }

    if (length - i > 3 &&
        ((  // planes 1-3
             bytes[0] == 0xF0 && (0x90 <= bytes[1] && bytes[1] <= 0xBF) &&
             (0x80 <= bytes[2] && bytes[2] <= 0xBF) &&
             (0x80 <= bytes[3] && bytes[3] <= 0xBF)) ||
         (  // planes 4-15
             (0xF1 <= bytes[0] && bytes[0] <= 0xF3) &&
             (0x80 <= bytes[1] && bytes[1] <= 0xBF) &&
             (0x80 <= bytes[2] && bytes[2] <= 0xBF) &&
             (0x80 <= bytes[3] && bytes[3] <= 0xBF)) ||
         (  // plane 16
             bytes[0] == 0xF4 && (0x80 <= bytes[1] && bytes[1] <= 0x8F) &&
             (0x80 <= bytes[2] && bytes[2] <= 0xBF) &&
             (0x80 <= bytes[3] && bytes[3] <= 0xBF)))) {
      i += 4;
      continue;
    }

    return i;
  }

  return length;
}
=======
size_t Utf8ValidUpToIndex(mozilla::Span<const char> aString);
>>>>>>> 28585163

/**
 * Returns the index of first byte that starts an invalid byte
 * sequence or a non-Latin1 byte sequence in a potentially-invalid UTF-8
 * string, or the length of the string if there are neither.
 *
 * If you know that the argument is always absolutely guaranteed to be valid
 * UTF-8, use the faster UnsafeValidUtf8Lati1UpTo() instead.
 *
 * @param aString potentially-invalid UTF-8 string to scan
 */
inline size_t Utf8Latin1UpTo(mozilla::Span<const char> aString) {
  size_t utf8ValidUpToResult = Utf8ValidUpToIndex(aString);
  if (utf8ValidUpToResult != aString.Length()) {
    return utf8ValidUpToResult;
  }

  return UnsafeValidUtf8Lati1UpTo(aString);
}

/**
 * Returns |true| iff |aString|, which MUST be valid UTF-8, contains only
 * Latin1 characters, that is, characters in the range [U+0000, U+00FF].
 * (If |aString| might not be valid UTF-8, use |IsUtf8Latin1| instead.)
 *
 * @param aString known-valid UTF-8 string to scan
 */
inline bool UnsafeIsValidUtf8Latin1(mozilla::Span<const char> aString) {
  return UnsafeValidUtf8Lati1UpTo(aString) == aString.Length();
}

/**
 * Returns |true| iff |aString| is valid UTF-8 containing only Latin-1
 * characters.
 *
 * If you know that the argument is always absolutely guaranteed to be valid
 * UTF-8, use the faster UnsafeIsValidUtf8Latin1() instead.
 *
 * @param aString potentially-invalid UTF-8 string to scan
 */
inline bool IsUtf8Latin1(mozilla::Span<const char> aString) {
  return Utf8Latin1UpTo(aString) == aString.Length();
}

/**
 * If all the code points in the input are below U+0100, converts to Latin1,
 * i.e. unsigned byte value is Unicode scalar value. If there are code points
 * above U+00FF, produces unspecified garbage in a memory-safe way. The
 * nature of the garbage must not be relied upon.
 *
 * The length of aDest must not be less than the length of aSource.
 */
inline void LossyConvertUtf16toLatin1(mozilla::Span<const char16_t> aSource,
                                      mozilla::Span<char> aDest) {
  const char16_t* srcPtr = aSource.Elements();
  size_t srcLen = aSource.Length();
  char* dstPtr = aDest.Elements();
  MOZ_ASSERT(aDest.Length() >= srcLen);
  uint8_t* unsignedPtr = reinterpret_cast<uint8_t*>(dstPtr);
  const char16_t* end = srcPtr + srcLen;
  while (srcPtr < end) {
    *unsignedPtr = static_cast<uint8_t>(*srcPtr);
    ++srcPtr;
    ++unsignedPtr;
  }
}

template <typename Iterator>
inline size_t _GetIteratorLength(Iterator p) {
  unsigned char c = static_cast<unsigned char>(*p);
  if (c < 0x80)
    return 1;
  else if (!(c & 0x20))
    return 2;
  else if (!(c & 0x10))
    return 3;
  else if (!(c & 0x08))
    return 4;
  else if (!(c & 0x04))
    return 5;
  else
    return 6;
}

template <typename Iterator>
inline uint32_t _GetIteratorValue(Iterator& p, Iterator ptrEnd) {
  MOZ_ASSERT(p < ptrEnd);

  size_t utf8CharLen = _GetIteratorLength(p);

  if (utf8CharLen == 1) {
    return *(p++);
  }
  uint32_t res =
      static_cast<unsigned char>(*(p++) & (0xff >> (utf8CharLen + 1)))
      << ((utf8CharLen - 1) * 6);

  for (--utf8CharLen; utf8CharLen && p < ptrEnd; --utf8CharLen) {
    res |= (static_cast<unsigned char>(*(p++)) - 0x80)
           << ((utf8CharLen - 1) * 6);
  }

  return res;
}

/**
 * If all the code points in the input are below U+0100, converts to Latin1,
 * i.e. unsigned byte value is Unicode scalar value. If there are code points
 * above U+00FF, produces unspecified garbage in a memory-safe way. The
 * nature of the garbage must not be relied upon.
 *
 * Returns the number of code units written.
 *
 * The length of aDest must not be less than the length of aSource.
 */
inline size_t LossyConvertUtf8toLatin1(mozilla::Span<const char> aSource,
                                       mozilla::Span<char> aDest) {
  const char* srcPtr = aSource.Elements();
  size_t srcLen = aSource.Length();
  char* dstPtr = aDest.Elements();
  MOZ_ASSERT(aDest.Length() >= srcLen);
  uint8_t* unsignedPtr = reinterpret_cast<uint8_t*>(dstPtr);
  const char* end = srcPtr + srcLen;
  while (srcPtr < end) {
    *unsignedPtr = _GetIteratorValue<const char*>(srcPtr, end);
    ++unsignedPtr;
  }
  return unsignedPtr - reinterpret_cast<uint8_t*>(dstPtr);
}

/**
 * Converts bytes whose unsigned value is interpreted as Unicode code point
 * (i.e. U+0000 to U+00FF, inclusive) to UTF-8 with potentially insufficient
 * output space.
 *
 * Returns the number of bytes read and the number of bytes written.
 *
 * If the output isn't large enough, not all input is consumed.
 *
 * The conversion is guaranteed to be complete if the length of aDest is
 * at least the length of aSource times two.
 *
 * The output is always valid UTF-8 ending on scalar value boundary
 * even in the case of partial conversion.
 *
 * The semantics of this function match the semantics of
 * TextEncoder.encodeInto.
 * https://encoding.spec.whatwg.org/#dom-textencoder-encodeinto
 */
inline mozilla::Tuple<size_t, size_t> ConvertLatin1toUtf8Partial(
    mozilla::Span<const char> aSource, mozilla::Span<char> aDest) {
  const char* srcPtr = aSource.Elements();
  size_t srcLen = aSource.Length();
  char* dstPtr = aDest.Elements();
  size_t dstLen = aDest.Length();
  const uint8_t* unsignedSrcPtr = reinterpret_cast<const uint8_t*>(srcPtr);
  uint8_t* unsignedDstPtr = reinterpret_cast<uint8_t*>(dstPtr);
  const uint8_t* srcEnd = unsignedSrcPtr + srcLen;
  const uint8_t* dstEnd = unsignedDstPtr + dstLen;
  while (unsignedSrcPtr < srcEnd && unsignedDstPtr < dstEnd) {
    if (*unsignedSrcPtr <= 127) {
      *(unsignedDstPtr++) = *(unsignedSrcPtr++);
    } else if (unsignedDstPtr + 1 < dstEnd) {
      uint8_t nonAscii = *(unsignedSrcPtr++);
      *(unsignedDstPtr++) = (nonAscii >> 6) | 0xC0;
      *(unsignedDstPtr++) = (nonAscii & 0x3F) | 0x80;
    } else {
      break;
    }
  }
  return mozilla::MakeTuple(
      static_cast<size_t>(reinterpret_cast<const char*>(unsignedSrcPtr) -
                          srcPtr),
      static_cast<size_t>(reinterpret_cast<const char*>(unsignedDstPtr) -
                          dstPtr));
}

/**
 * Converts each byte of |aSource|, interpreted as a Unicode scalar value
 * having that unsigned value, to its UTF-8 representation in |aDest|.
 *
 * Returns the number of code units written.
 *
 * The length of aDest must be at least twice the length of aSource.
 */
inline size_t ConvertLatin1toUtf8(mozilla::Span<const char> aSource,
                                  mozilla::Span<char> aDest) {
  MOZ_ASSERT(aDest.Length() >= aSource.Length() * 2);
  size_t read;
  size_t written;
  Tie(read, written) = ConvertLatin1toUtf8Partial(aSource, aDest);
  MOZ_ASSERT(read == aSource.Length());
  return written;
}

/**
 * Converts Latin-1 code points (i.e. each byte is the identical code
 * point) from |aSource| to UTF-16 code points in |aDest|.
 *
 * The length of aDest must not be less than the length of aSource.
 */
inline void ConvertLatin1toUtf16(mozilla::Span<const char> aSource,
                                 mozilla::Span<char16_t> aDest) {
  const char* srcPtr = aSource.Elements();
  size_t srcLen = aSource.Length();
  char16_t* dstPtr = aDest.Elements();
  // Avoid function call overhead when SIMD isn't used anyway
  MOZ_ASSERT(aDest.Length() >= srcLen);
  const uint8_t* unsignedPtr = reinterpret_cast<const uint8_t*>(srcPtr);
  const uint8_t* end = unsignedPtr + srcLen;
  while (unsignedPtr < end) {
    *dstPtr = *unsignedPtr;
    ++unsignedPtr;
    ++dstPtr;
  }
}
#endif  // MOZ_HAS_JSRUST()

};  // namespace mozilla

#endif  // mozilla_Latin1_h<|MERGE_RESOLUTION|>--- conflicted
+++ resolved
@@ -308,71 +308,7 @@
  *
  * @param aString potentially-invalid UTF-8 string to scan
  */
-<<<<<<< HEAD
-inline size_t Utf8ValidUpToIndex(mozilla::Span<const char> aString) {
-  size_t length = aString.Length();
-  const char* string = aString.Elements();
-  if (!length) return 0;
-
-  size_t i = 0;
-  while (i < length) {
-    const unsigned char* bytes =
-        reinterpret_cast<const unsigned char*>(string + i);
-    if (  // ASCII
-        bytes[0] <= 0x7F) {
-      i += 1;
-      continue;
-    }
-
-    if (length - i > 1 && (  // non-overlong 2-byte
-                              (0xC2 <= bytes[0] && bytes[0] <= 0xDF) &&
-                              (0x80 <= bytes[1] && bytes[1] <= 0xBF))) {
-      i += 2;
-      continue;
-    }
-
-    if (length - i > 2 &&
-        ((  // excluding overlongs
-             bytes[0] == 0xE0 && (0xA0 <= bytes[1] && bytes[1] <= 0xBF) &&
-             (0x80 <= bytes[2] && bytes[2] <= 0xBF)) ||
-         (  // straight 3-byte
-             ((0xE1 <= bytes[0] && bytes[0] <= 0xEC) || bytes[0] == 0xEE ||
-              bytes[0] == 0xEF) &&
-             (0x80 <= bytes[1] && bytes[1] <= 0xBF) &&
-             (0x80 <= bytes[2] && bytes[2] <= 0xBF)) ||
-         (  // excluding surrogates
-             bytes[0] == 0xED && (0x80 <= bytes[1] && bytes[1] <= 0x9F) &&
-             (0x80 <= bytes[2] && bytes[2] <= 0xBF)))) {
-      i += 3;
-      continue;
-    }
-
-    if (length - i > 3 &&
-        ((  // planes 1-3
-             bytes[0] == 0xF0 && (0x90 <= bytes[1] && bytes[1] <= 0xBF) &&
-             (0x80 <= bytes[2] && bytes[2] <= 0xBF) &&
-             (0x80 <= bytes[3] && bytes[3] <= 0xBF)) ||
-         (  // planes 4-15
-             (0xF1 <= bytes[0] && bytes[0] <= 0xF3) &&
-             (0x80 <= bytes[1] && bytes[1] <= 0xBF) &&
-             (0x80 <= bytes[2] && bytes[2] <= 0xBF) &&
-             (0x80 <= bytes[3] && bytes[3] <= 0xBF)) ||
-         (  // plane 16
-             bytes[0] == 0xF4 && (0x80 <= bytes[1] && bytes[1] <= 0x8F) &&
-             (0x80 <= bytes[2] && bytes[2] <= 0xBF) &&
-             (0x80 <= bytes[3] && bytes[3] <= 0xBF)))) {
-      i += 4;
-      continue;
-    }
-
-    return i;
-  }
-
-  return length;
-}
-=======
 size_t Utf8ValidUpToIndex(mozilla::Span<const char> aString);
->>>>>>> 28585163
 
 /**
  * Returns the index of first byte that starts an invalid byte
