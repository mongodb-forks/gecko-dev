/* -*- Mode: Java; c-basic-offset: 4; tab-width: 20; indent-tabs-mode: nil; -*-
 * This Source Code Form is subject to the terms of the Mozilla Public
 * License, v. 2.0. If a copy of the MPL was not distributed with this
 * file, You can obtain one at http://mozilla.org/MPL/2.0/. */

package org.mozilla.gecko.widget;

import org.mozilla.gecko.BrowserApp;
import org.mozilla.gecko.GeckoAppShell;
import org.mozilla.gecko.R;
import org.mozilla.gecko.Tabs;
import org.mozilla.gecko.ThumbnailHelper;
import org.mozilla.gecko.db.BrowserContract.Thumbnails;
import org.mozilla.gecko.db.BrowserDB;
import org.mozilla.gecko.db.BrowserDB.TopSitesCursorWrapper;
import org.mozilla.gecko.db.BrowserDB.URLColumns;
import org.mozilla.gecko.gfx.BitmapUtils;
import org.mozilla.gecko.util.ActivityResultHandler;
import org.mozilla.gecko.util.ThreadUtils;
import org.mozilla.gecko.util.UiAsyncTask;

import android.app.Activity;
import android.content.ContentResolver;
import android.content.Context;
import android.content.Intent;
import android.database.Cursor;
import android.graphics.Bitmap;
import android.graphics.Paint;
import android.graphics.Path;
import android.graphics.drawable.Drawable;
import android.graphics.drawable.ShapeDrawable;
import android.graphics.drawable.shapes.PathShape;
import android.net.Uri;
import android.text.TextUtils;
import android.util.AttributeSet;
import android.util.Log;
import android.view.ContextMenu;
import android.view.ContextMenu.ContextMenuInfo;
import android.view.LayoutInflater;
import android.view.MenuInflater;
import android.view.View;
import android.view.ViewGroup;
import android.widget.AbsListView;
import android.widget.AdapterView;
import android.widget.GridView;
import android.widget.ImageView;
import android.widget.SimpleCursorAdapter;
import android.widget.TextView;
import android.widget.Toast;

import java.util.ArrayList;
import java.util.HashMap;
import java.util.List;
import java.util.Map;

public class TopSitesView extends GridView {
    private static final String LOGTAG = "GeckoAboutHomeTopSites";

    private static int mNumberOfTopSites;
    private static int mNumberOfCols;

    public static enum UnpinFlags {
        REMOVE_PIN
    }

    private Context mContext;
    private BrowserApp mActivity;
    private AboutHome.UriLoadListener mUriLoadListener;
    private AboutHome.LoadCompleteListener mLoadCompleteListener;

    protected TopSitesCursorAdapter mTopSitesAdapter;

    private static Drawable sPinDrawable = null;
    private int mThumbnailBackground;
    private Map<String, Bitmap> mPendingThumbnails;

    public TopSitesView(Context context) {
        super(context);
        mContext = context;
        mActivity = (BrowserApp) context;

        init();
    }

    public TopSitesView(Context context, AttributeSet attrs) {
        super(context, attrs);
        mContext = context;
        mActivity = (BrowserApp) context;

        init();
    }

    private void init() {
        mThumbnailBackground = mContext.getResources().getColor(R.color.abouthome_thumbnail_bg);
        setOnItemClickListener(new AdapterView.OnItemClickListener() {
            @Override
            public void onItemClick(AdapterView<?> parent, View v, int position, long id) {
                TopSitesViewHolder holder = (TopSitesViewHolder) v.getTag();
                String spec = holder.getUrl();

                // If we don't have a url, this must be an empty row. Show the edit dialog box
                if (TextUtils.isEmpty(spec)) {
                    editSite(spec, position);
                    return;
                }

                if (mUriLoadListener != null) {
                    // Decode "user-entered" URLs before loading them.
                    mUriLoadListener.onAboutHomeUriLoad(decodeUserEnteredUrl(spec));
                }
            }
        });

        setOnCreateContextMenuListener(new View.OnCreateContextMenuListener() {
            @Override
            public void onCreateContextMenu(ContextMenu menu, View v, ContextMenuInfo menuInfo) {
                AdapterContextMenuInfo info = (AdapterContextMenuInfo) menuInfo;

                MenuInflater inflater = mActivity.getMenuInflater();
                inflater.inflate(R.menu.abouthome_topsites_contextmenu, menu);

                // If nothing is pinned at all, hide both clear items
                // We can assume that the adapter count and view count are the same in this case because our grid view
                // force all items to be visible all the time
                View view = getChildAt(info.position);
                // The grid view might get temporarily out of sync with the
                // adapter refreshes (e.g. on device rotation)
                if (view == null) {
                    return;
                }
                TopSitesViewHolder holder = (TopSitesViewHolder) view.getTag();
                if (TextUtils.isEmpty(holder.getUrl())) {
                    menu.findItem(R.id.abouthome_open_new_tab).setVisible(false);
                    menu.findItem(R.id.abouthome_open_private_tab).setVisible(false);
                    menu.findItem(R.id.abouthome_topsites_pin).setVisible(false);
                    menu.findItem(R.id.abouthome_topsites_unpin).setVisible(false);
                } else if (holder.isPinned()) {
                    menu.findItem(R.id.abouthome_topsites_pin).setVisible(false);
                } else {
                    menu.findItem(R.id.abouthome_topsites_unpin).setVisible(false);
                }
            }
        });

        setTopSitesConstants();
    }

    public void onDestroy() {
        if (mTopSitesAdapter != null) {
            setAdapter(null);
            final Cursor cursor = mTopSitesAdapter.getCursor();

            ThreadUtils.postToBackgroundThread(new Runnable() {
                @Override
                public void run() {
                if (cursor != null && !cursor.isClosed())
                    cursor.close();
                }
            });
        }
    }

    @Override
    public int getColumnWidth() {
        return getColumnWidth(getWidth());
    }

    public int getColumnWidth(int width) {
        // super.getColumnWidth() doesn't always return the correct value.
        return (width - getPaddingLeft() - getPaddingRight()) / mNumberOfCols;
    }

    @Override
    protected void onMeasure(int widthMeasureSpec, int heightMeasureSpec) {
        int measuredWidth = View.MeasureSpec.getSize(widthMeasureSpec);
        int numRows;

        SimpleCursorAdapter adapter = (SimpleCursorAdapter) getAdapter();
        int nSites = Integer.MAX_VALUE;

        if (adapter != null) {
            Cursor c = adapter.getCursor();
            if (c != null)
                nSites = c.getCount();
        }

        nSites = Math.min(nSites, mNumberOfTopSites);
        numRows = (int) Math.round((double) nSites / mNumberOfCols);
        setNumColumns(mNumberOfCols);

        // Just using getWidth() will use incorrect values during onMeasure when rotating the device
        // Instead we pass in the measuredWidth, which is correct
        int w = getColumnWidth(measuredWidth);
        ThumbnailHelper.getInstance().setThumbnailWidth(w);
        heightMeasureSpec = MeasureSpec.makeMeasureSpec((int)(w*ThumbnailHelper.THUMBNAIL_ASPECT_RATIO*numRows) + getPaddingTop() + getPaddingBottom(),
                                                             MeasureSpec.EXACTLY);
        super.onMeasure(widthMeasureSpec, heightMeasureSpec);
    }

    public void loadTopSites() {
        ThreadUtils.postToBackgroundThread(new Runnable() {
            @Override
            public void run() {
                final ContentResolver resolver = mContext.getContentResolver();

                // Swap in the new cursor.
                final Cursor oldCursor = (mTopSitesAdapter != null) ? mTopSitesAdapter.getCursor() : null;
                final Cursor newCursor = BrowserDB.getTopSites(resolver, mNumberOfTopSites);

                post(new Runnable() {
                    @Override
                    public void run() {
                        if (mTopSitesAdapter == null) {
                            mTopSitesAdapter = new TopSitesCursorAdapter(mContext,
                                                                         R.layout.abouthome_topsite_item,
                                                                         newCursor,
                                                                         new String[] { URLColumns.TITLE },
                                                                         new int[] { R.id.title });

                            setAdapter(mTopSitesAdapter);
                        } else {
                            mTopSitesAdapter.changeCursor(newCursor);
                        }

                        if (mTopSitesAdapter.getCount() > 0)
                            loadTopSitesThumbnails(resolver);

                        // Free the old Cursor in the right thread now.
                        if (oldCursor != null && !oldCursor.isClosed())
                            oldCursor.close();

                        // Even if AboutHome isn't necessarily entirely loaded if we
                        // get here, for phones this is the part the user initially sees,
                        // so it's the one we will care about for now.
                        if (mLoadCompleteListener != null)
                            mLoadCompleteListener.onAboutHomeLoadComplete();
                    }
                });
            }
        });
    }

    @Override
    protected void onLayout(boolean changed, int l, int t, int r, int b) {
        super.onLayout(changed, l, t, r, b);

        if (mPendingThumbnails != null) {
            updateTopSitesThumbnails(mPendingThumbnails);
            mPendingThumbnails = null;
        }
    }


    private List<String> getTopSitesUrls() {
        List<String> urls = new ArrayList<String>();

        Cursor c = mTopSitesAdapter.getCursor();
        if (c == null || !c.moveToFirst())
            return urls;

        do {
            final String url = c.getString(c.getColumnIndexOrThrow(URLColumns.URL));
            urls.add(url);
        } while (c.moveToNext());

        return urls;
    }

    private void displayThumbnail(View view, Bitmap thumbnail) {
        ImageView thumbnailView = (ImageView) view.findViewById(R.id.thumbnail);

        if (thumbnail == null) {
            thumbnailView.setScaleType(ImageView.ScaleType.FIT_CENTER);
            thumbnailView.setImageResource(R.drawable.abouthome_thumbnail_bg);
            thumbnailView.setBackgroundColor(mThumbnailBackground);
        } else {
            try {
                thumbnailView.setScaleType(ImageView.ScaleType.CENTER_CROP);
                thumbnailView.setImageBitmap(thumbnail);
                thumbnailView.setBackgroundColor(0x0);
            } catch (OutOfMemoryError oom) {
                Log.e(LOGTAG, "Unable to load thumbnail bitmap", oom);
                thumbnailView.setScaleType(ImageView.ScaleType.FIT_CENTER);
                thumbnailView.setImageResource(R.drawable.abouthome_thumbnail_bg);
            }
        }
    }

    private void updateTopSitesThumbnails(Map<String, Bitmap> thumbnails) {
        for (int i = 0; i < mTopSitesAdapter.getCount(); i++) {
            final View view = getChildAt(i);

            // The grid view might get temporarily out of sync with the
            // adapter refreshes (e.g. on device rotation)
            if (view == null) {
                continue;
            }

            TopSitesViewHolder holder = (TopSitesViewHolder)view.getTag();
            final String url = holder.getUrl();
            if (TextUtils.isEmpty(url)) {
                holder.thumbnailView.setScaleType(ImageView.ScaleType.FIT_CENTER);
                holder.thumbnailView.setImageResource(R.drawable.abouthome_thumbnail_add);
                holder.thumbnailView.setBackgroundColor(mThumbnailBackground);
            } else {
                displayThumbnail(view, thumbnails.get(url));
            }
        }
    }

    public Map<String, Bitmap> getThumbnailsFromCursor(Cursor c) {
        Map<String, Bitmap> thumbnails = new HashMap<String, Bitmap>();

        try {
            if (c == null || !c.moveToFirst())
                return thumbnails;

            do {
                final String url = c.getString(c.getColumnIndexOrThrow(Thumbnails.URL));
                final byte[] b = c.getBlob(c.getColumnIndexOrThrow(Thumbnails.DATA));
                if (b == null)
                    continue;

                Bitmap thumbnail = null;
                try {
                    thumbnail = BitmapUtils.decodeByteArray(b);
                } catch (IllegalArgumentException e) {
                    Log.e(LOGTAG, "Error decoding thumbnail", e);
                }
                if (thumbnail == null)
                    continue;

                thumbnails.put(url, thumbnail);
            } while (c.moveToNext());
        } finally {
            if (c != null)
                c.close();
        }

        return thumbnails;
    }

    private void loadTopSitesThumbnails(final ContentResolver cr) {
        final List<String> urls = getTopSitesUrls();
        if (urls.size() == 0)
            return;

        (new UiAsyncTask<Void, Void, Map<String, Bitmap> >(ThreadUtils.getBackgroundHandler()) {
            @Override
            public Map<String, Bitmap> doInBackground(Void... params) {
                return getThumbnailsFromCursor(BrowserDB.getThumbnailsForUrls(cr, urls));
            }

            @Override
            public void onPostExecute(Map<String, Bitmap> thumbnails) {
                // If we're waiting for a layout to happen, the GridView may be
                // stale, so store the pending thumbnails here. They will be
                // shown on the next layout pass.
                if (isLayoutRequested()) {
                    mPendingThumbnails = thumbnails;
                } else {
                    updateTopSitesThumbnails(thumbnails);
                }
            }
        }).execute();
    }

    private void setTopSitesConstants() {
        mNumberOfTopSites = getResources().getInteger(R.integer.number_of_top_sites);
        mNumberOfCols = getResources().getInteger(R.integer.number_of_top_sites_cols);
    }

    public void setUriLoadListener(AboutHome.UriLoadListener uriLoadListener) {
        mUriLoadListener = uriLoadListener;
    }

    public void setLoadCompleteListener(AboutHome.LoadCompleteListener listener) {
        mLoadCompleteListener = listener;
    }

    private class TopSitesViewHolder {
        public TextView titleView = null;
        public ImageView thumbnailView = null;
        public ImageView pinnedView = null;
        private String mTitle = null;
        private String mUrl = null;
        private boolean mIsPinned = false;

        public TopSitesViewHolder(View v) {
            titleView = (TextView) v.findViewById(R.id.title);
            thumbnailView = (ImageView) v.findViewById(R.id.thumbnail);
            pinnedView = (ImageView) v.findViewById(R.id.pinned);
        }

        public void setTitle(String title) {
            if (mTitle != null && mTitle.equals(title))
                return;
            mTitle = title;
            updateTitleView();
        }

        public String getTitle() {
            return (!TextUtils.isEmpty(mTitle) ? mTitle : mUrl);
        }

        public void setUrl(String url) {
            if (mUrl != null && mUrl.equals(url)) {
                return;
            }
            mUrl = url;
            updateTitleView();
        }

        public String getUrl() {
            return mUrl;
        }

        public void updateTitleView() {
            String title = getTitle();
            if (!TextUtils.isEmpty(title)) {
                titleView.setText(title);
                titleView.setVisibility(View.VISIBLE);
            } else {
                titleView.setVisibility(View.INVISIBLE);
            }
            titleView.invalidate();
        }

        private Drawable getPinDrawable() {
            if (sPinDrawable == null) {
                int size = mContext.getResources().getDimensionPixelSize(R.dimen.abouthome_topsite_pinsize);

                // Draw a little triangle in the upper right corner
                Path path = new Path();
                path.moveTo(0, 0);
                path.lineTo(size, 0);
                path.lineTo(size, size);
                path.close();

                sPinDrawable = new ShapeDrawable(new PathShape(path, size, size));
                Paint p = ((ShapeDrawable) sPinDrawable).getPaint();
                p.setColor(mContext.getResources().getColor(R.color.abouthome_topsite_pin));
            }
            return sPinDrawable;
        }

        public void setPinned(boolean aPinned) {
            mIsPinned = aPinned;
            pinnedView.setBackgroundDrawable(aPinned ? getPinDrawable() : null);
        }

        public boolean isPinned() {
            return mIsPinned;
        }
    }

    public class TopSitesCursorAdapter extends SimpleCursorAdapter {
        public TopSitesCursorAdapter(Context context, int layout, Cursor c,
                                     String[] from, int[] to) {
            super(context, layout, c, from, to);
        }

        @Override
        public int getCount() {
            return Math.min(super.getCount(), mNumberOfTopSites);
        }

        @Override
        protected void onContentChanged () {
            // Don't do anything. We don't want to regenerate every time
            // our history database is updated.
            return;
        }

        private View buildView(String url, String title, boolean pinned, View convertView) {
            TopSitesViewHolder viewHolder;
            if (convertView == null) {
                convertView = LayoutInflater.from(mContext).inflate(R.layout.abouthome_topsite_item, null);

                viewHolder = new TopSitesViewHolder(convertView);
                convertView.setTag(viewHolder);
            } else {
                viewHolder = (TopSitesViewHolder) convertView.getTag();
            }

            viewHolder.setTitle(title);
            viewHolder.setUrl(url);
            viewHolder.setPinned(pinned);

            // Force the view to fit inside this slot in the grid
            convertView.setLayoutParams(new AbsListView.LayoutParams(getColumnWidth(),
                        Math.round(getColumnWidth()*ThumbnailHelper.THUMBNAIL_ASPECT_RATIO)));

            return convertView;
        }

        @Override
        public View getView(int position, View convertView, ViewGroup parent) {
            String url = "";
            String title = "";
            boolean pinned = false;

            Cursor c = getCursor();
            c.moveToPosition(position);
            if (!c.isAfterLast()) {
                url = c.getString(c.getColumnIndex(URLColumns.URL));
                title = c.getString(c.getColumnIndex(URLColumns.TITLE));
                pinned = ((TopSitesCursorWrapper)c).isPinned();
            }

            return buildView(url, title, pinned, convertView);
        }
    }

    private void clearThumbnailsWithUrl(final String url) {
        for (int i = 0; i < mTopSitesAdapter.getCount(); i++) {
            final View view = getChildAt(i);
            // The grid view might get temporarily out of sync with the
            // adapter refreshes (e.g. on device rotation)
            if (view == null) {
                continue;
            }
            final TopSitesViewHolder holder = (TopSitesViewHolder) view.getTag();

            if (holder.getUrl().equals(url)) {
                clearThumbnail(holder);
            }
        }
    }

    private void clearThumbnail(TopSitesViewHolder holder) {
        holder.setTitle("");
        holder.setUrl("");
        holder.thumbnailView.setScaleType(ImageView.ScaleType.FIT_CENTER);
        holder.thumbnailView.setImageResource(R.drawable.abouthome_thumbnail_add);
        holder.thumbnailView.setBackgroundColor(mThumbnailBackground);
        holder.setPinned(false);
    }

    private void openTab(ContextMenuInfo menuInfo, int flags) {
        AdapterContextMenuInfo info = (AdapterContextMenuInfo) menuInfo;
        final TopSitesViewHolder holder = (TopSitesViewHolder) info.targetView.getTag();
        // Decode "user-entered" URLs before loading them.
        final String url = decodeUserEnteredUrl(holder.getUrl());

        Tabs.getInstance().loadUrl(url, flags);
        Toast.makeText(mActivity, R.string.new_tab_opened, Toast.LENGTH_SHORT).show();
    }

    public void openNewTab(ContextMenuInfo menuInfo) {
        openTab(menuInfo, Tabs.LOADURL_NEW_TAB | Tabs.LOADURL_BACKGROUND);
    }

    public void openNewPrivateTab(ContextMenuInfo menuInfo) {
        openTab(menuInfo, Tabs.LOADURL_NEW_TAB | Tabs.LOADURL_PRIVATE | Tabs.LOADURL_BACKGROUND);
    }

    public void unpinSite(ContextMenuInfo menuInfo, final UnpinFlags flags) {
        AdapterView.AdapterContextMenuInfo info = (AdapterView.AdapterContextMenuInfo) menuInfo;
        final int position = info.position;

        final View v = getChildAt(position);
        // The grid view might get temporarily out of sync with the
        // adapter refreshes (e.g. on device rotation)
        if (v == null) {
            return;
        }
        final TopSitesViewHolder holder = (TopSitesViewHolder) v.getTag();
        final String url = holder.getUrl();
        // Quickly update the view so that there isn't as much lag between the request and response
        clearThumbnail(holder);
        (new UiAsyncTask<Void, Void, Void>(ThreadUtils.getBackgroundHandler()) {
            @Override
            public Void doInBackground(Void... params) {
                final ContentResolver resolver = mContext.getContentResolver();
                BrowserDB.unpinSite(resolver, position);
                return null;
            }
        }).execute();
    }

    public void pinSite(ContextMenuInfo menuInfo) {
        AdapterView.AdapterContextMenuInfo info = (AdapterView.AdapterContextMenuInfo) menuInfo;
        final int position = info.position;
        View v = getChildAt(position);
        // The grid view might get temporarily out of sync with the
        // adapter refreshes (e.g. on device rotation)
        if (v == null) {
            return;
        }

        final TopSitesViewHolder holder = (TopSitesViewHolder) v.getTag();
        holder.setPinned(true);

        // update the database on a background thread
        (new UiAsyncTask<Void, Void, Void>(ThreadUtils.getBackgroundHandler()) {
            @Override
            public Void doInBackground(Void... params) {
                final ContentResolver resolver = mContext.getContentResolver();
                BrowserDB.pinSite(resolver, holder.getUrl(), holder.getTitle(), position);
                return null;
            }
        }).execute();
    }

    private static String encodeUserEnteredUrl(String url) {
        return Uri.fromParts("user-entered", url, null).toString();
    }

    private static String decodeUserEnteredUrl(String url) {
        Uri uri = Uri.parse(url);
        if ("user-entered".equals(uri.getScheme())) {
            return uri.getSchemeSpecificPart();
        }
        return url;
    }

    public void editSite(ContextMenuInfo menuInfo) {
        AdapterView.AdapterContextMenuInfo info = (AdapterView.AdapterContextMenuInfo) menuInfo;
        int position = info.position;
        View v = getChildAt(position);
        // The grid view might get temporarily out of sync with the
        // adapter refreshes (e.g. on device rotation)
        if (v == null) {
            return;
        }

        TopSitesViewHolder holder = (TopSitesViewHolder) v.getTag();
        // Decode "user-entered" URLs before showing them to the user to edit.
        editSite(decodeUserEnteredUrl(holder.getUrl()), position);
    }

    // Edit the site at position. Provide a url to start editing with
    public void editSite(String url, final int position) {
<<<<<<< HEAD
=======
        Intent intent = new Intent(mContext, AwesomeBar.class);
        intent.addFlags(Intent.FLAG_ACTIVITY_NO_HISTORY);
        intent.putExtra(AwesomeBar.TARGET_KEY, AwesomeBar.Target.PICK_SITE.toString());
        if (url != null && !TextUtils.isEmpty(url)) {
            intent.putExtra(AwesomeBar.CURRENT_URL_KEY, url);
        }

        int requestCode = GeckoAppShell.sActivityHelper.makeRequestCode(new ActivityResultHandler() {
            @Override
            public void onActivityResult(int resultCode, Intent data) {
                if (resultCode == Activity.RESULT_CANCELED || data == null)
                    return;

                final View v = getChildAt(position);
                // The grid view might get temporarily out of sync with the
                // adapter refreshes (e.g. on device rotation)
                if (v == null) {
                    return;
                }
                final TopSitesViewHolder holder = (TopSitesViewHolder) v.getTag();

                String title = data.getStringExtra(AwesomeBar.TITLE_KEY);
                String url = data.getStringExtra(AwesomeBar.URL_KEY);

                // Bail if the user entered an empty string.
                if (TextUtils.isEmpty(url)) {
                    return;
                }

                // If the user manually entered a search term or URL, wrap the value in
                // a special URI until we can get a valid URL for this bookmark.
                if (data.getBooleanExtra(AwesomeBar.USER_ENTERED_KEY, false)) {
                    // Store what the user typed as the bookmark's title.
                    title = url;
                    url = encodeUserEnteredUrl(url);
                }

                clearThumbnailsWithUrl(url);

                holder.setUrl(url);
                holder.setTitle(title);
                holder.setPinned(true);

                // update the database on a background thread
                (new UiAsyncTask<Void, Void, Bitmap>(ThreadUtils.getBackgroundHandler()) {
                    @Override
                    public Bitmap doInBackground(Void... params) {
                        final ContentResolver resolver = mContext.getContentResolver();
                        BrowserDB.pinSite(resolver, holder.getUrl(), holder.getTitle(), position);

                        List<String> urls = new ArrayList<String>();
                        urls.add(holder.getUrl());

                        Bitmap bitmap = null;
                        Cursor c = null;

                        try {
                            c = BrowserDB.getThumbnailsForUrls(resolver, urls);
                            if (c != null && c.moveToFirst()) {
                                final byte[] b = c.getBlob(c.getColumnIndexOrThrow(Thumbnails.DATA));

                                if (b != null && b.length > 0) {
                                    bitmap = BitmapUtils.decodeByteArray(b);
                                }
                            }
                        } finally {
                            if (c != null) {
                                c.close();
                            }
                        }

                        return bitmap;
                    }

                    @Override
                    public void onPostExecute(Bitmap b) {
                        displayThumbnail(v, b);
                    }
                }).execute();
            }
        });

        mActivity.startActivityForResult(intent, requestCode);
>>>>>>> ec12449c
    }
}<|MERGE_RESOLUTION|>--- conflicted
+++ resolved
@@ -632,91 +632,5 @@
 
     // Edit the site at position. Provide a url to start editing with
     public void editSite(String url, final int position) {
-<<<<<<< HEAD
-=======
-        Intent intent = new Intent(mContext, AwesomeBar.class);
-        intent.addFlags(Intent.FLAG_ACTIVITY_NO_HISTORY);
-        intent.putExtra(AwesomeBar.TARGET_KEY, AwesomeBar.Target.PICK_SITE.toString());
-        if (url != null && !TextUtils.isEmpty(url)) {
-            intent.putExtra(AwesomeBar.CURRENT_URL_KEY, url);
-        }
-
-        int requestCode = GeckoAppShell.sActivityHelper.makeRequestCode(new ActivityResultHandler() {
-            @Override
-            public void onActivityResult(int resultCode, Intent data) {
-                if (resultCode == Activity.RESULT_CANCELED || data == null)
-                    return;
-
-                final View v = getChildAt(position);
-                // The grid view might get temporarily out of sync with the
-                // adapter refreshes (e.g. on device rotation)
-                if (v == null) {
-                    return;
-                }
-                final TopSitesViewHolder holder = (TopSitesViewHolder) v.getTag();
-
-                String title = data.getStringExtra(AwesomeBar.TITLE_KEY);
-                String url = data.getStringExtra(AwesomeBar.URL_KEY);
-
-                // Bail if the user entered an empty string.
-                if (TextUtils.isEmpty(url)) {
-                    return;
-                }
-
-                // If the user manually entered a search term or URL, wrap the value in
-                // a special URI until we can get a valid URL for this bookmark.
-                if (data.getBooleanExtra(AwesomeBar.USER_ENTERED_KEY, false)) {
-                    // Store what the user typed as the bookmark's title.
-                    title = url;
-                    url = encodeUserEnteredUrl(url);
-                }
-
-                clearThumbnailsWithUrl(url);
-
-                holder.setUrl(url);
-                holder.setTitle(title);
-                holder.setPinned(true);
-
-                // update the database on a background thread
-                (new UiAsyncTask<Void, Void, Bitmap>(ThreadUtils.getBackgroundHandler()) {
-                    @Override
-                    public Bitmap doInBackground(Void... params) {
-                        final ContentResolver resolver = mContext.getContentResolver();
-                        BrowserDB.pinSite(resolver, holder.getUrl(), holder.getTitle(), position);
-
-                        List<String> urls = new ArrayList<String>();
-                        urls.add(holder.getUrl());
-
-                        Bitmap bitmap = null;
-                        Cursor c = null;
-
-                        try {
-                            c = BrowserDB.getThumbnailsForUrls(resolver, urls);
-                            if (c != null && c.moveToFirst()) {
-                                final byte[] b = c.getBlob(c.getColumnIndexOrThrow(Thumbnails.DATA));
-
-                                if (b != null && b.length > 0) {
-                                    bitmap = BitmapUtils.decodeByteArray(b);
-                                }
-                            }
-                        } finally {
-                            if (c != null) {
-                                c.close();
-                            }
-                        }
-
-                        return bitmap;
-                    }
-
-                    @Override
-                    public void onPostExecute(Bitmap b) {
-                        displayThumbnail(v, b);
-                    }
-                }).execute();
-            }
-        });
-
-        mActivity.startActivityForResult(intent, requestCode);
->>>>>>> ec12449c
     }
 }