--- conflicted
+++ resolved
@@ -2,12 +2,8 @@
 # Android 2.3 - bug 981881
 # won't run on b2g desktop tests - bug 1119993
 # broken HTTPS on b2g emulator - bug 1135339
-<<<<<<< HEAD
-skip-if = (os == 'win' && strictContentSandbox) || android_version == '10' || android_version == '18' || (buildapp == 'b2g' && toolkit != 'gonk') || (buildapp == 'b2g' && toolkit == 'gonk') || buildapp == 'mulet'
 subsuite = media
-=======
 skip-if = android_version == '10' || android_version == '18' || (buildapp == 'b2g' && toolkit != 'gonk') || (buildapp == 'b2g' && toolkit == 'gonk') || buildapp == 'mulet'
->>>>>>> 19704bef
 support-files =
   /.well-known/idp-proxy/idp.js
   identityPcTest.js
