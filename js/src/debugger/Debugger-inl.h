/* -*- Mode: C++; tab-width: 8; indent-tabs-mode: nil; c-basic-offset: 2 -*-
 * vim: set ts=8 sts=2 et sw=2 tw=80:
 * This Source Code Form is subject to the terms of the Mozilla Public
 * License, v. 2.0. If a copy of the MPL was not distributed with this
 * file, You can obtain one at http://mozilla.org/MPL/2.0/. */

#ifndef debugger_Debugger_inl_h
#define debugger_Debugger_inl_h

#include "debugger/Debugger.h"  // for Debugger, ResumeMode

#include "mozilla/Assertions.h"  // for AssertionConditionType

#include "vm/JSObject.h"      // for JSObject
#include "vm/NativeObject.h"  // for NativeObject, JSObject::is

/* static */ inline js::Debugger* js::Debugger::fromJSObject(
    const JSObject* obj) {
  MOZ_ASSERT(obj->is<DebuggerInstanceObject>());
  return (Debugger*)obj->as<NativeObject>().getPrivate();
}

inline bool js::Debugger::isHookCallAllowed(JSContext* cx) const {
  // If we are evaluating inside of an eval on a debugger that has an
  // onNativeCall hook, we want to _only_ call the hooks attached to that
  // specific debugger.
  return !cx->insideDebuggerEvaluationWithOnNativeCallHook ||
<<<<<<< HEAD
         (void*)this == (void*)cx->insideDebuggerEvaluationWithOnNativeCallHook;
=======
         this == cx->insideDebuggerEvaluationWithOnNativeCallHook.ref();
>>>>>>> 28585163
}

#endif /* debugger_Debugger_inl_h */<|MERGE_RESOLUTION|>--- conflicted
+++ resolved
@@ -25,11 +25,7 @@
   // onNativeCall hook, we want to _only_ call the hooks attached to that
   // specific debugger.
   return !cx->insideDebuggerEvaluationWithOnNativeCallHook ||
-<<<<<<< HEAD
-         (void*)this == (void*)cx->insideDebuggerEvaluationWithOnNativeCallHook;
-=======
          this == cx->insideDebuggerEvaluationWithOnNativeCallHook.ref();
->>>>>>> 28585163
 }
 
 #endif /* debugger_Debugger_inl_h */