/* -*- Mode: C++; tab-width: 8; indent-tabs-mode: nil; c-basic-offset: 4 -*-
 * vim: set ts=8 sw=4 et tw=78:
 *
 * This Source Code Form is subject to the terms of the Mozilla Public
 * License, v. 2.0. If a copy of the MPL was not distributed with this
 * file, You can obtain one at http://mozilla.org/MPL/2.0/. */

#ifndef jsapi_h___
#define jsapi_h___
/*
 * JavaScript API.
 */

#include "mozilla/Attributes.h"
#include "mozilla/FloatingPoint.h"
#include "mozilla/StandardInteger.h"

#include <stddef.h>
#include <stdio.h>
#include "js-config.h"
#include "jspubtd.h"
#include "jsutil.h"
#include "jsval.h"

#include "js/Utility.h"
#include "gc/Root.h"

#ifdef __cplusplus
#include <limits> /* for std::numeric_limits */

#include "jsalloc.h"
#include "js/Vector.h"
#endif

/************************************************************************/

/* JS::Value can store a full int32_t. */
#define JSVAL_INT_BITS          32
#define JSVAL_INT_MIN           ((int32_t)0x80000000)
#define JSVAL_INT_MAX           ((int32_t)0x7fffffff)

/************************************************************************/

#ifdef __cplusplus
namespace JS {

/*
 * Protecting non-jsval, non-JSObject *, non-JSString * values from collection
 *
 * Most of the time, the garbage collector's conservative stack scanner works
 * behind the scenes, finding all live values and protecting them from being
 * collected. However, when JSAPI client code obtains a pointer to data the
 * scanner does not know about, owned by an object the scanner does know about,
 * Care Must Be Taken.
 *
 * The scanner recognizes only a select set of types: pointers to JSObjects and
 * similar things (JSFunctions, and so on), pointers to JSStrings, and jsvals.
 * So while the scanner finds all live |JSString| pointers, it does not notice
 * |jschar| pointers.
 *
 * So suppose we have:
 *
 *   void f(JSString *str) {
 *     const jschar *ch = JS_GetStringCharsZ(str);
 *     ... do stuff with ch, but no uses of str ...;
 *   }
 *
 * After the call to |JS_GetStringCharsZ|, there are no further uses of
 * |str|, which means that the compiler is within its rights to not store
 * it anywhere. But because the stack scanner will not notice |ch|, there
 * is no longer any live value in this frame that would keep the string
 * alive. If |str| is the last reference to that |JSString|, and the
 * collector runs while we are using |ch|, the string's array of |jschar|s
 * may be freed out from under us.
 *
 * Note that there is only an issue when 1) we extract a thing X the scanner
 * doesn't recognize from 2) a thing Y the scanner does recognize, and 3) if Y
 * gets garbage-collected, then X gets freed. If we have code like this:
 *
 *   void g(JSObject *obj) {
 *     jsval x;
 *     JS_GetProperty(obj, "x", &x);
 *     ... do stuff with x ...
 *   }
 *
 * there's no problem, because the value we've extracted, x, is a jsval, a
 * type that the conservative scanner recognizes.
 *
 * Conservative GC frees us from the obligation to explicitly root the types it
 * knows about, but when we work with derived values like |ch|, we must root
 * their owners, as the derived value alone won't keep them alive.
 *
 * A JS::Anchor is a kind of GC root that allows us to keep the owners of
 * derived values like |ch| alive throughout the Anchor's lifetime. We could
 * fix the above code as follows:
 *
 *   void f(JSString *str) {
 *     JS::Anchor<JSString *> a_str(str);
 *     const jschar *ch = JS_GetStringCharsZ(str);
 *     ... do stuff with ch, but no uses of str ...;
 *   }
 *
 * This simply ensures that |str| will be live until |a_str| goes out of scope.
 * As long as we don't retain a pointer to the string's characters for longer
 * than that, we have avoided all garbage collection hazards.
 */
template<typename T> class AnchorPermitted;
template<> class AnchorPermitted<JSObject *> { };
template<> class AnchorPermitted<const JSObject *> { };
template<> class AnchorPermitted<JSFunction *> { };
template<> class AnchorPermitted<const JSFunction *> { };
template<> class AnchorPermitted<JSString *> { };
template<> class AnchorPermitted<const JSString *> { };
template<> class AnchorPermitted<Value> { };
template<> class AnchorPermitted<const JSScript *> { };
template<> class AnchorPermitted<JSScript *> { };

template<typename T>
class Anchor: AnchorPermitted<T>
{
  public:
    Anchor() { }
    explicit Anchor(T t) { hold = t; }
    inline ~Anchor();
    T &get() { return hold; }
    const T &get() const { return hold; }
    void set(const T &t) { hold = t; }
    void operator=(const T &t) { hold = t; }
    void clear() { hold = 0; }
  private:
    T hold;
    Anchor(const Anchor &) MOZ_DELETE;
    const Anchor &operator=(const Anchor &) MOZ_DELETE;
};

#ifdef __GNUC__
template<typename T>
inline Anchor<T>::~Anchor()
{
    /*
     * No code is generated for this. But because this is marked 'volatile', G++ will
     * assume it has important side-effects, and won't delete it. (G++ never looks at
     * the actual text and notices it's empty.) And because we have passed |hold| to
     * it, GCC will keep |hold| alive until this point.
     *
     * The "memory" clobber operand ensures that G++ will not move prior memory
     * accesses after the asm --- it's a barrier. Unfortunately, it also means that
     * G++ will assume that all memory has changed after the asm, as it would for a
     * call to an unknown function. I don't know of a way to avoid that consequence.
     */
    asm volatile("":: "g" (hold) : "memory");
}
#else
template<typename T>
inline Anchor<T>::~Anchor()
{
    /*
     * An adequate portable substitute, for non-structure types.
     *
     * The compiler promises that, by the end of an expression statement, the
     * last-stored value to a volatile object is the same as it would be in an
     * unoptimized, direct implementation (the "abstract machine" whose behavior the
     * language spec describes). However, the compiler is still free to reorder
     * non-volatile accesses across this store --- which is what we must prevent. So
     * assigning the held value to a volatile variable, as we do here, is not enough.
     *
     * In our case, however, garbage collection only occurs at function calls, so it
     * is sufficient to ensure that the destructor's store isn't moved earlier across
     * any function calls that could collect. It is hard to imagine the compiler
     * analyzing the program so thoroughly that it could prove that such motion was
     * safe. In practice, compilers treat calls to the collector as opaque operations
     * --- in particular, as operations which could access volatile variables, across
     * which this destructor must not be moved.
     *
     * ("Objection, your honor!  *Alleged* killer whale!")
     *
     * The disadvantage of this approach is that it does generate code for the store.
     * We do need to use Anchors in some cases where cycles are tight.
     *
     * NB: there is a Anchor<Value>::~Anchor() specialization below.
     */
    volatile T sink;
    sink = hold;
}
#endif  /* defined(__GNUC__) */

/*
 * JS::Value is the C++ interface for a single JavaScript Engine value.
 * A few general notes on JS::Value:
 *
 * - JS::Value has setX() and isX() members for X in
 *
 *     { Int32, Double, String, Boolean, Undefined, Null, Object, Magic }
 *
 *   JS::Value also contains toX() for each of the non-singleton types.
 *
 * - Magic is a singleton type whose payload contains a JSWhyMagic "reason" for
 *   the magic value. By providing JSWhyMagic values when creating and checking
 *   for magic values, it is possible to assert, at runtime, that only magic
 *   values with the expected reason flow through a particular value. For
 *   example, if cx->exception has a magic value, the reason must be
 *   JS_GENERATOR_CLOSING.
 *
 * - A key difference between JSVAL_* and JS::Value operations is that
 *   JS::Value gives null a separate type. Thus
 *
 *           JSVAL_IS_OBJECT(v) === v.isObjectOrNull()
 *       !JSVAL_IS_PRIMITIVE(v) === v.isObject()
 *
 *   To help prevent mistakenly boxing a nullable JSObject* as an object,
 *   Value::setObject takes a JSObject&. (Conversely, Value::asObject returns a
 *   JSObject&. A convenience member Value::setObjectOrNull is provided.
 *
 * - JSVAL_VOID is the same as the singleton value of the Undefined type.
 *
 * - Note that JS::Value is 8 bytes on 32 and 64-bit architectures. Thus, on
 *   32-bit user code should avoid copying jsval/JS::Value as much as possible,
 *   preferring to pass by const Value &.
 */
class Value
{
  public:
    /*
     * N.B. the default constructor leaves Value unitialized. Adding a default
     * constructor prevents Value from being stored in a union.
     */

    /*** Mutators ***/

    JS_ALWAYS_INLINE
    void setNull() {
        data.asBits = BUILD_JSVAL(JSVAL_TAG_NULL, 0).asBits;
    }

    JS_ALWAYS_INLINE
    void setUndefined() {
        data.asBits = BUILD_JSVAL(JSVAL_TAG_UNDEFINED, 0).asBits;
    }

    JS_ALWAYS_INLINE
    void setInt32(int32_t i) {
        data = INT32_TO_JSVAL_IMPL(i);
    }

    JS_ALWAYS_INLINE
    int32_t &getInt32Ref() {
        JS_ASSERT(isInt32());
        return data.s.payload.i32;
    }

    JS_ALWAYS_INLINE
    void setDouble(double d) {
        data = DOUBLE_TO_JSVAL_IMPL(d);
    }

    JS_ALWAYS_INLINE
    double &getDoubleRef() {
        JS_ASSERT(isDouble());
        return data.asDouble;
    }

    JS_ALWAYS_INLINE
    void setString(JSString *str) {
        JS_ASSERT(!IsPoisonedPtr(str));
        data = STRING_TO_JSVAL_IMPL(str);
    }

    JS_ALWAYS_INLINE
    void setString(const JS::Anchor<JSString *> &str) {
        setString(str.get());
    }

    JS_ALWAYS_INLINE
    void setObject(JSObject &obj) {
        JS_ASSERT(!IsPoisonedPtr(&obj));
        data = OBJECT_TO_JSVAL_IMPL(&obj);
    }

    JS_ALWAYS_INLINE
    void setBoolean(bool b) {
        data = BOOLEAN_TO_JSVAL_IMPL(b);
    }

    JS_ALWAYS_INLINE
    void setMagic(JSWhyMagic why) {
        data = MAGIC_TO_JSVAL_IMPL(why);
    }

    JS_ALWAYS_INLINE
    bool setNumber(uint32_t ui) {
        if (ui > JSVAL_INT_MAX) {
            setDouble((double)ui);
            return false;
        } else {
            setInt32((int32_t)ui);
            return true;
        }
    }

    JS_ALWAYS_INLINE
    bool setNumber(double d) {
        int32_t i;
        if (MOZ_DOUBLE_IS_INT32(d, &i)) {
            setInt32(i);
            return true;
        } else {
            setDouble(d);
            return false;
        }
    }

    JS_ALWAYS_INLINE
    void setObjectOrNull(JSObject *arg) {
        if (arg)
            setObject(*arg);
        else
            setNull();
    }

    JS_ALWAYS_INLINE
    void swap(Value &rhs) {
        uint64_t tmp = rhs.data.asBits;
        rhs.data.asBits = data.asBits;
        data.asBits = tmp;
    }

    /*** Value type queries ***/

    JS_ALWAYS_INLINE
    bool isUndefined() const {
        return JSVAL_IS_UNDEFINED_IMPL(data);
    }

    JS_ALWAYS_INLINE
    bool isNull() const {
        return JSVAL_IS_NULL_IMPL(data);
    }

    JS_ALWAYS_INLINE
    bool isNullOrUndefined() const {
        return isNull() || isUndefined();
    }

    JS_ALWAYS_INLINE
    bool isInt32() const {
        return JSVAL_IS_INT32_IMPL(data);
    }

    JS_ALWAYS_INLINE
    bool isInt32(int32_t i32) const {
        return JSVAL_IS_SPECIFIC_INT32_IMPL(data, i32);
    }

    JS_ALWAYS_INLINE
    bool isDouble() const {
        return JSVAL_IS_DOUBLE_IMPL(data);
    }

    JS_ALWAYS_INLINE
    bool isNumber() const {
        return JSVAL_IS_NUMBER_IMPL(data);
    }

    JS_ALWAYS_INLINE
    bool isString() const {
        return JSVAL_IS_STRING_IMPL(data);
    }

    JS_ALWAYS_INLINE
    bool isObject() const {
        return JSVAL_IS_OBJECT_IMPL(data);
    }

    JS_ALWAYS_INLINE
    bool isPrimitive() const {
        return JSVAL_IS_PRIMITIVE_IMPL(data);
    }

    JS_ALWAYS_INLINE
    bool isObjectOrNull() const {
        return JSVAL_IS_OBJECT_OR_NULL_IMPL(data);
    }

    JS_ALWAYS_INLINE
    bool isGCThing() const {
        return JSVAL_IS_GCTHING_IMPL(data);
    }

    JS_ALWAYS_INLINE
    bool isBoolean() const {
        return JSVAL_IS_BOOLEAN_IMPL(data);
    }

    JS_ALWAYS_INLINE
    bool isTrue() const {
        return JSVAL_IS_SPECIFIC_BOOLEAN(data, true);
    }

    JS_ALWAYS_INLINE
    bool isFalse() const {
        return JSVAL_IS_SPECIFIC_BOOLEAN(data, false);
    }

    JS_ALWAYS_INLINE
    bool isMagic() const {
        return JSVAL_IS_MAGIC_IMPL(data);
    }

    JS_ALWAYS_INLINE
    bool isMagic(JSWhyMagic why) const {
        JS_ASSERT_IF(isMagic(), data.s.payload.why == why);
        return JSVAL_IS_MAGIC_IMPL(data);
    }

    JS_ALWAYS_INLINE
    bool isMarkable() const {
        return JSVAL_IS_TRACEABLE_IMPL(data);
    }

    JS_ALWAYS_INLINE
    JSGCTraceKind gcKind() const {
        JS_ASSERT(isMarkable());
        return JSGCTraceKind(JSVAL_TRACE_KIND_IMPL(data));
    }

    JS_ALWAYS_INLINE
    JSWhyMagic whyMagic() const {
        JS_ASSERT(isMagic());
        return data.s.payload.why;
    }

    /*** Comparison ***/

    JS_ALWAYS_INLINE
    bool operator==(const Value &rhs) const {
        return data.asBits == rhs.data.asBits;
    }

    JS_ALWAYS_INLINE
    bool operator!=(const Value &rhs) const {
        return data.asBits != rhs.data.asBits;
    }

    friend inline bool SameType(const Value &lhs, const Value &rhs);

    /*** Extract the value's typed payload ***/

    JS_ALWAYS_INLINE
    int32_t toInt32() const {
        JS_ASSERT(isInt32());
        return JSVAL_TO_INT32_IMPL(data);
    }

    JS_ALWAYS_INLINE
    double toDouble() const {
        JS_ASSERT(isDouble());
        return data.asDouble;
    }

    JS_ALWAYS_INLINE
    double toNumber() const {
        JS_ASSERT(isNumber());
        return isDouble() ? toDouble() : double(toInt32());
    }

    JS_ALWAYS_INLINE
    JSString *toString() const {
        JS_ASSERT(isString());
        return JSVAL_TO_STRING_IMPL(data);
    }

    JS_ALWAYS_INLINE
    JSObject &toObject() const {
        JS_ASSERT(isObject());
        return *JSVAL_TO_OBJECT_IMPL(data);
    }

    JS_ALWAYS_INLINE
    JSObject *toObjectOrNull() const {
        JS_ASSERT(isObjectOrNull());
        return JSVAL_TO_OBJECT_IMPL(data);
    }

    JS_ALWAYS_INLINE
    void *toGCThing() const {
        JS_ASSERT(isGCThing());
        return JSVAL_TO_GCTHING_IMPL(data);
    }

    JS_ALWAYS_INLINE
    bool toBoolean() const {
        JS_ASSERT(isBoolean());
        return JSVAL_TO_BOOLEAN_IMPL(data);
    }

    JS_ALWAYS_INLINE
    uint32_t payloadAsRawUint32() const {
        JS_ASSERT(!isDouble());
        return data.s.payload.u32;
    }

    JS_ALWAYS_INLINE
    uint64_t asRawBits() const {
        return data.asBits;
    }

    JS_ALWAYS_INLINE
    JSValueType extractNonDoubleType() const {
        return JSVAL_EXTRACT_NON_DOUBLE_TYPE_IMPL(data);
    }

    /*
     * Private API
     *
     * Private setters/getters allow the caller to read/write arbitrary types
     * that fit in the 64-bit payload. It is the caller's responsibility, after
     * storing to a value with setPrivateX to read only using getPrivateX.
     * Privates values are given a type type which ensures they are not marked.
     */

    JS_ALWAYS_INLINE
    void setPrivate(void *ptr) {
        data = PRIVATE_PTR_TO_JSVAL_IMPL(ptr);
    }

    JS_ALWAYS_INLINE
    void *toPrivate() const {
        JS_ASSERT(JSVAL_IS_DOUBLE_IMPL(data));
        return JSVAL_TO_PRIVATE_PTR_IMPL(data);
    }

    JS_ALWAYS_INLINE
    void setPrivateUint32(uint32_t ui) {
        data = PRIVATE_UINT32_TO_JSVAL_IMPL(ui);
    }

    JS_ALWAYS_INLINE
    uint32_t toPrivateUint32() const {
        JS_ASSERT(JSVAL_IS_DOUBLE_IMPL(data));
        return JSVAL_TO_PRIVATE_UINT32_IMPL(data);
    }

    JS_ALWAYS_INLINE
    uint32_t &getPrivateUint32Ref() {
        JS_ASSERT(isDouble());
        return data.s.payload.u32;
    }

    /*
     * An unmarked value is just a void* cast as a Value. Thus, the Value is
     * not safe for GC and must not be marked. This API avoids raw casts
     * and the ensuing strict-aliasing warnings.
     */

    JS_ALWAYS_INLINE
    void setUnmarkedPtr(void *ptr) {
        data.asPtr = ptr;
    }

    JS_ALWAYS_INLINE
    void *toUnmarkedPtr() const {
        return data.asPtr;
    }

    const size_t *payloadWord() const {
#if JS_BITS_PER_WORD == 32
        return &data.s.payload.word;
#elif JS_BITS_PER_WORD == 64
        return &data.asWord;
#endif
    }

    const uintptr_t *payloadUIntPtr() const {
#if JS_BITS_PER_WORD == 32
        return &data.s.payload.uintptr;
#elif JS_BITS_PER_WORD == 64
        return &data.asUIntPtr;
#endif
    }

#if !defined(_MSC_VER) && !defined(__sparc)
  /* To make jsval binary compatible when linking across C and C++ with MSVC,
   * JS::Value needs to be POD. Otherwise, jsval will be passed in memory
   * in C++ but by value in C (bug 645111).
   * Same issue for SPARC ABI. (bug 737344).
   */
  private:
#endif

    jsval_layout data;

  private:
    void staticAssertions() {
        JS_STATIC_ASSERT(sizeof(JSValueType) == 1);
        JS_STATIC_ASSERT(sizeof(JSValueTag) == 4);
        JS_STATIC_ASSERT(sizeof(JSBool) == 4);
        JS_STATIC_ASSERT(sizeof(JSWhyMagic) <= 4);
        JS_STATIC_ASSERT(sizeof(Value) == 8);
    }

    friend jsval_layout (::JSVAL_TO_IMPL)(Value);
    friend Value (::IMPL_TO_JSVAL)(jsval_layout l);
};

inline bool
IsPoisonedValue(const Value &v)
{
    if (v.isString())
        return IsPoisonedPtr(v.toString());
    if (v.isObject())
        return IsPoisonedPtr(&v.toObject());
    return false;
}

/************************************************************************/

static JS_ALWAYS_INLINE Value
NullValue()
{
    Value v;
    v.setNull();
    return v;
}

static JS_ALWAYS_INLINE Value
UndefinedValue()
{
    Value v;
    v.setUndefined();
    return v;
}

static JS_ALWAYS_INLINE Value
Int32Value(int32_t i32)
{
    Value v;
    v.setInt32(i32);
    return v;
}

static JS_ALWAYS_INLINE Value
DoubleValue(double dbl)
{
    Value v;
    v.setDouble(dbl);
    return v;
}

static JS_ALWAYS_INLINE Value
StringValue(JSString *str)
{
    Value v;
    v.setString(str);
    return v;
}

static JS_ALWAYS_INLINE Value
BooleanValue(bool boo)
{
    Value v;
    v.setBoolean(boo);
    return v;
}

static JS_ALWAYS_INLINE Value
ObjectValue(JSObject &obj)
{
    Value v;
    v.setObject(obj);
    return v;
}

static JS_ALWAYS_INLINE Value
ObjectValueCrashOnTouch()
{
    Value v;
    v.setObject(*reinterpret_cast<JSObject *>(0x42));
    return v;
}

static JS_ALWAYS_INLINE Value
MagicValue(JSWhyMagic why)
{
    Value v;
    v.setMagic(why);
    return v;
}

static JS_ALWAYS_INLINE Value
NumberValue(float f)
{
    Value v;
    v.setNumber(f);
    return v;
}

static JS_ALWAYS_INLINE Value
NumberValue(double dbl)
{
    Value v;
    v.setNumber(dbl);
    return v;
}

static JS_ALWAYS_INLINE Value
NumberValue(int8_t i)
{
    return Int32Value(i);
}

static JS_ALWAYS_INLINE Value
NumberValue(uint8_t i)
{
    return Int32Value(i);
}

static JS_ALWAYS_INLINE Value
NumberValue(int16_t i)
{
    return Int32Value(i);
}

static JS_ALWAYS_INLINE Value
NumberValue(uint16_t i)
{
    return Int32Value(i);
}

static JS_ALWAYS_INLINE Value
NumberValue(int32_t i)
{
    return Int32Value(i);
}

static JS_ALWAYS_INLINE Value
NumberValue(uint32_t i)
{
    Value v;
    v.setNumber(i);
    return v;
}

namespace detail {

template <bool Signed>
class MakeNumberValue
{
  public:
    template<typename T>
    static inline Value create(const T t)
    {
        Value v;
        if (JSVAL_INT_MIN <= t && t <= JSVAL_INT_MAX)
            v.setInt32(int32_t(t));
        else
            v.setDouble(double(t));
        return v;
    }
};

template <>
class MakeNumberValue<false>
{
  public:
    template<typename T>
    static inline Value create(const T t)
    {
        Value v;
        if (t <= JSVAL_INT_MAX)
            v.setInt32(int32_t(t));
        else
            v.setDouble(double(t));
        return v;
    }
};

} /* namespace detail */

template <typename T>
static JS_ALWAYS_INLINE Value
NumberValue(const T t)
{
    MOZ_ASSERT(T(double(t)) == t, "value creation would be lossy");
    return detail::MakeNumberValue<std::numeric_limits<T>::is_signed>::create(t);
}

static JS_ALWAYS_INLINE Value
ObjectOrNullValue(JSObject *obj)
{
    Value v;
    v.setObjectOrNull(obj);
    return v;
}

static JS_ALWAYS_INLINE Value
PrivateValue(void *ptr)
{
    Value v;
    v.setPrivate(ptr);
    return v;
}

static JS_ALWAYS_INLINE Value
PrivateUint32Value(uint32_t ui)
{
    Value v;
    v.setPrivateUint32(ui);
    return v;
}

JS_ALWAYS_INLINE bool
SameType(const Value &lhs, const Value &rhs)
{
    return JSVAL_SAME_TYPE_IMPL(lhs.data, rhs.data);
}

/************************************************************************/

template <> struct RootMethods<const Value>
{
    static Value initial() { return UndefinedValue(); }
    static ThingRootKind kind() { return THING_ROOT_VALUE; }
    static bool poisoned(const Value &v) { return IsPoisonedValue(v); }
};

template <> struct RootMethods<Value>
{
    static Value initial() { return UndefinedValue(); }
    static ThingRootKind kind() { return THING_ROOT_VALUE; }
    static bool poisoned(const Value &v) { return IsPoisonedValue(v); }
};

template <class Outer> class MutableValueOperations;

/*
 * A class designed for CRTP use in implementing the non-mutating parts of the
 * Value interface in Value-like classes.  Outer must be a class inheriting
 * ValueOperations<Outer> with a visible extract() method returning the
 * const Value* abstracted by Outer.
 */
template <class Outer>
class ValueOperations
{
    friend class MutableValueOperations<Outer>;
    const Value * value() const { return static_cast<const Outer*>(this)->extract(); }

  public:
    bool isUndefined() const { return value()->isUndefined(); }
    bool isNull() const { return value()->isNull(); }
    bool isBoolean() const { return value()->isBoolean(); }
    bool isTrue() const { return value()->isTrue(); }
    bool isFalse() const { return value()->isFalse(); }
    bool isNumber() const { return value()->isNumber(); }
    bool isInt32() const { return value()->isInt32(); }
    bool isDouble() const { return value()->isDouble(); }
    bool isString() const { return value()->isString(); }
    bool isObject() const { return value()->isObject(); }
    bool isMagic() const { return value()->isMagic(); }
    bool isMagic(JSWhyMagic why) const { return value()->isMagic(why); }
    bool isMarkable() const { return value()->isMarkable(); }
    bool isPrimitive() const { return value()->isPrimitive(); }
    bool isGCThing() const { return value()->isGCThing(); }

    bool isNullOrUndefined() const { return value()->isNullOrUndefined(); }
    bool isObjectOrNull() const { return value()->isObjectOrNull(); }

    bool toBoolean() const { return value()->toBoolean(); }
    double toNumber() const { return value()->toNumber(); }
    int32_t toInt32() const { return value()->toInt32(); }
    double toDouble() const { return value()->toDouble(); }
    JSString *toString() const { return value()->toString(); }
    JSObject &toObject() const { return value()->toObject(); }
    JSObject *toObjectOrNull() const { return value()->toObjectOrNull(); }
    void *toGCThing() const { return value()->toGCThing(); }

#ifdef DEBUG
    JSWhyMagic whyMagic() const { return value()->whyMagic(); }
#endif
};

/*
 * A class designed for CRTP use in implementing the mutating parts of the
 * Value interface in Value-like classes.  Outer must be a class inheriting
 * MutableValueOperations<Outer> with visible extractMutable() and extract()
 * methods returning the const Value* and Value* abstracted by Outer.
 */
template <class Outer>
class MutableValueOperations : public ValueOperations<Outer>
{
    Value * value() { return static_cast<Outer*>(this)->extractMutable(); }

  public:
    void setNull() { value()->setNull(); }
    void setUndefined() { value()->setUndefined(); }
    void setInt32(int32_t i) { value()->setInt32(i); }
    void setDouble(double d) { value()->setDouble(d); }
    void setString(JSString *str) { value()->setString(str); }
    void setString(const JS::Anchor<JSString *> &str) { value()->setString(str); }
    void setObject(JSObject &obj) { value()->setObject(obj); }
    void setBoolean(bool b) { value()->setBoolean(b); }
    void setMagic(JSWhyMagic why) { value()->setMagic(why); }
    bool setNumber(uint32_t ui) { return value()->setNumber(ui); }
    bool setNumber(double d) { return value()->setNumber(d); }
    void setObjectOrNull(JSObject *arg) { value()->setObjectOrNull(arg); }
};

/*
 * Augment the generic Handle<T> interface when T = Value with type-querying
 * and value-extracting operations.
 */
template <>
class HandleBase<Value> : public ValueOperations<Handle<Value> >
{
    friend class ValueOperations<Handle<Value> >;
    const Value * extract() const {
        return static_cast<const Handle<Value>*>(this)->address();
    }
};

/*
 * Augment the generic MutableHandle<T> interface when T = Value with
 * type-querying, value-extracting, and mutating operations.
 */
template <>
class MutableHandleBase<Value> : public MutableValueOperations<MutableHandle<Value> >
{
    friend class ValueOperations<MutableHandle<Value> >;
    const Value * extract() const {
        return static_cast<const MutableHandle<Value>*>(this)->address();
    }

    friend class MutableValueOperations<MutableHandle<Value> >;
    Value * extractMutable() {
        return static_cast<MutableHandle<Value>*>(this)->address();
    }
};

/*
 * Augment the generic Rooted<T> interface when T = Value with type-querying,
 * value-extracting, and mutating operations.
 */
template <>
class RootedBase<Value> : public MutableValueOperations<Rooted<Value> >
{
    friend class ValueOperations<Rooted<Value> >;
    const Value * extract() const {
        return static_cast<const Rooted<Value>*>(this)->address();
    }

    friend class MutableValueOperations<Rooted<Value> >;
    Value * extractMutable() {
        return static_cast<Rooted<Value>*>(this)->address();
    }
};

/************************************************************************/

#ifndef __GNUC__

/*
 * The default assignment operator for |struct C| has the signature:
 *
 *   C& C::operator=(const C&)
 *
 * And in particular requires implicit conversion of |this| to type |C| for the
 * return value. But |volatile C| cannot thus be converted to |C|, so just
 * doing |sink = hold| as in the non-specialized version would fail to compile.
 * Do the assignment on asBits instead, since I don't think we want to give
 * jsval_layout an assignment operator returning |volatile jsval_layout|.
 */
template<>
inline Anchor<Value>::~Anchor()
{
    volatile uint64_t bits;
    bits = JSVAL_TO_IMPL(hold).asBits;
}

#endif

#if defined JS_THREADSAFE && defined DEBUG

class JS_PUBLIC_API(AutoCheckRequestDepth)
{
    JSContext *cx;
  public:
    AutoCheckRequestDepth(JSContext *cx);
    ~AutoCheckRequestDepth();
};

# define CHECK_REQUEST(cx) \
    JS::AutoCheckRequestDepth _autoCheckRequestDepth(cx)

#else

# define CHECK_REQUEST(cx) \
    ((void) 0)

#endif /* JS_THREADSAFE && DEBUG */

#ifdef DEBUG
/*
 * Assert that we're not doing GC on cx, that we're in a request as
 * needed, and that the compartments for cx and v are correct.
 * Also check that GC would be safe at this point.
 */
JS_PUBLIC_API(void)
AssertArgumentsAreSane(JSContext *cx, const Value &v);
#else
inline void AssertArgumentsAreSane(JSContext *cx, const Value &v) {
    /* Do nothing */
}
#endif /* DEBUG */

class JS_PUBLIC_API(AutoGCRooter) {
  public:
    AutoGCRooter(JSContext *cx, ptrdiff_t tag);

    ~AutoGCRooter() {
        JS_ASSERT(this == *stackTop);
        *stackTop = down;
    }

    /* Implemented in jsgc.cpp. */
    inline void trace(JSTracer *trc);
    static void traceAll(JSTracer *trc);

  protected:
    AutoGCRooter * const down;

    /*
     * Discriminates actual subclass of this being used.  If non-negative, the
     * subclass roots an array of values of the length stored in this field.
     * If negative, meaning is indicated by the corresponding value in the enum
     * below.  Any other negative value indicates some deeper problem such as
     * memory corruption.
     */
    ptrdiff_t tag;

    enum {
        JSVAL =        -1, /* js::AutoValueRooter */
        VALARRAY =     -2, /* js::AutoValueArrayRooter */
        PARSER =       -3, /* js::frontend::Parser */
        SHAPEVECTOR =  -4, /* js::AutoShapeVector */
        ENUMERATOR =   -5, /* js::AutoEnumStateRooter */
        IDARRAY =      -6, /* js::AutoIdArray */
        DESCRIPTORS =  -7, /* js::AutoPropDescArrayRooter */
        NAMESPACES =   -8, /* js::AutoNamespaceArray */
        XML =          -9, /* js::AutoXMLRooter */
        OBJECT =      -10, /* js::AutoObjectRooter */
        ID =          -11, /* js::AutoIdRooter */
        VALVECTOR =   -12, /* js::AutoValueVector */
        DESCRIPTOR =  -13, /* js::AutoPropertyDescriptorRooter */
        STRING =      -14, /* js::AutoStringRooter */
        IDVECTOR =    -15, /* js::AutoIdVector */
        OBJVECTOR =   -16, /* js::AutoObjectVector */
<<<<<<< HEAD
        SCRIPTVECTOR =-17, /* js::AutoScriptVector */
        PROPDESC =    -18, /* js::PropDesc::AutoRooter */
        SHAPERANGE =  -19, /* js::Shape::Range::AutoRooter */
        STACKSHAPE =  -20, /* js::StackShape::AutoRooter */
        STACKBASESHAPE=-21,/* js::StackBaseShape::AutoRooter */
        BINDINGS =    -22, /* js::Bindings::AutoRooter */
        GETTERSETTER =-23, /* js::AutoRooterGetterSetter */
        REGEXPSTATICS=-24, /* js::RegExpStatics::AutoRooter */
        HASHABLEVALUE=-25,
        IONMASM =     -26  /* js::ion::MacroAssembler */
=======
        STRINGVECTOR =-17, /* js::AutoStringVector */
        SCRIPTVECTOR =-18, /* js::AutoScriptVector */
        PROPDESC =    -19, /* js::PropDesc::AutoRooter */
        SHAPERANGE =  -20, /* js::Shape::Range::AutoRooter */
        STACKSHAPE =  -21, /* js::StackShape::AutoRooter */
        STACKBASESHAPE=-22,/* js::StackBaseShape::AutoRooter */
        BINDINGS =    -23, /* js::Bindings::AutoRooter */
        GETTERSETTER =-24, /* js::AutoRooterGetterSetter */
        REGEXPSTATICS=-25, /* js::RegExpStatics::AutoRooter */
        HASHABLEVALUE=-26
>>>>>>> 94d1e10b
    };

  private:
    AutoGCRooter ** const stackTop;

    /* No copy or assignment semantics. */
    AutoGCRooter(AutoGCRooter &ida) MOZ_DELETE;
    void operator=(AutoGCRooter &ida) MOZ_DELETE;
};

class AutoValueRooter : private AutoGCRooter
{
  public:
    explicit AutoValueRooter(JSContext *cx
                             JS_GUARD_OBJECT_NOTIFIER_PARAM)
      : AutoGCRooter(cx, JSVAL), val(NullValue())
    {
        JS_GUARD_OBJECT_NOTIFIER_INIT;
    }

    AutoValueRooter(JSContext *cx, const Value &v
                    JS_GUARD_OBJECT_NOTIFIER_PARAM)
      : AutoGCRooter(cx, JSVAL), val(v)
    {
        JS_GUARD_OBJECT_NOTIFIER_INIT;
    }

    /*
     * If you are looking for Object* overloads, use AutoObjectRooter instead;
     * rooting Object*s as a js::Value requires discerning whether or not it is
     * a function object. Also, AutoObjectRooter is smaller.
     */

    void set(Value v) {
        JS_ASSERT(tag == JSVAL);
        val = v;
    }

    const Value &value() const {
        JS_ASSERT(tag == JSVAL);
        return val;
    }

    Value *addr() {
        JS_ASSERT(tag == JSVAL);
        return &val;
    }

    const Value &jsval_value() const {
        JS_ASSERT(tag == JSVAL);
        return val;
    }

    Value *jsval_addr() {
        JS_ASSERT(tag == JSVAL);
        return &val;
    }

    friend void AutoGCRooter::trace(JSTracer *trc);

  private:
    Value val;
    JS_DECL_USE_GUARD_OBJECT_NOTIFIER
};

class AutoObjectRooter : private AutoGCRooter {
  public:
    AutoObjectRooter(JSContext *cx, JSObject *obj = NULL
                     JS_GUARD_OBJECT_NOTIFIER_PARAM)
      : AutoGCRooter(cx, OBJECT), obj(obj)
    {
        JS_GUARD_OBJECT_NOTIFIER_INIT;
    }

    void setObject(JSObject *obj) {
        this->obj = obj;
    }

    JSObject * object() const {
        return obj;
    }

    JSObject ** addr() {
        return &obj;
    }

    friend void AutoGCRooter::trace(JSTracer *trc);

  private:
    JSObject *obj;
    JS_DECL_USE_GUARD_OBJECT_NOTIFIER
};

class AutoStringRooter : private AutoGCRooter {
  public:
    AutoStringRooter(JSContext *cx, JSString *str = NULL
                     JS_GUARD_OBJECT_NOTIFIER_PARAM)
      : AutoGCRooter(cx, STRING), str(str)
    {
        JS_GUARD_OBJECT_NOTIFIER_INIT;
    }

    void setString(JSString *str) {
        this->str = str;
    }

    JSString * string() const {
        return str;
    }

    JSString ** addr() {
        return &str;
    }

    friend void AutoGCRooter::trace(JSTracer *trc);

  private:
    JSString *str;
    JS_DECL_USE_GUARD_OBJECT_NOTIFIER
};

class AutoArrayRooter : private AutoGCRooter {
  public:
    AutoArrayRooter(JSContext *cx, size_t len, Value *vec
                    JS_GUARD_OBJECT_NOTIFIER_PARAM)
      : AutoGCRooter(cx, len), array(vec), skip(cx, array, len)
    {
        JS_GUARD_OBJECT_NOTIFIER_INIT;
        JS_ASSERT(tag >= 0);
    }

    void changeLength(size_t newLength) {
        tag = ptrdiff_t(newLength);
        JS_ASSERT(tag >= 0);
    }

    void changeArray(Value *newArray, size_t newLength) {
        changeLength(newLength);
        array = newArray;
    }

    Value *array;

    friend void AutoGCRooter::trace(JSTracer *trc);

  private:
    JS_DECL_USE_GUARD_OBJECT_NOTIFIER

    SkipRoot skip;
};

/* The auto-root for enumeration object and its state. */
class AutoEnumStateRooter : private AutoGCRooter
{
  public:
    AutoEnumStateRooter(JSContext *cx, JSObject *obj
                        JS_GUARD_OBJECT_NOTIFIER_PARAM)
      : AutoGCRooter(cx, ENUMERATOR), obj(obj), stateValue(), context(cx)
    {
        JS_GUARD_OBJECT_NOTIFIER_INIT;
        JS_ASSERT(obj);
    }

    ~AutoEnumStateRooter();

    friend void AutoGCRooter::trace(JSTracer *trc);

    const Value &state() const { return stateValue; }
    Value *addr() { return &stateValue; }

  protected:
    void trace(JSTracer *trc);

    JSObject *obj;

  private:
    Value stateValue;
    JSContext *context;
    JS_DECL_USE_GUARD_OBJECT_NOTIFIER
};

template<class T>
class AutoVectorRooter : protected AutoGCRooter
{
  public:
    explicit AutoVectorRooter(JSContext *cx, ptrdiff_t tag
                              JS_GUARD_OBJECT_NOTIFIER_PARAM)
      : AutoGCRooter(cx, tag), vector(cx), vectorRoot(cx, &vector)
    {
        JS_GUARD_OBJECT_NOTIFIER_INIT;
    }

    size_t length() const { return vector.length(); }
    bool empty() const { return vector.empty(); }

    bool append(const T &v) { return vector.append(v); }
    bool append(const AutoVectorRooter<T> &other) {
        return vector.append(other.vector);
    }

    /* For use when space has already been reserved. */
    void infallibleAppend(const T &v) { vector.infallibleAppend(v); }

    void popBack() { vector.popBack(); }
    T popCopy() { return vector.popCopy(); }

    bool growBy(size_t inc) {
        size_t oldLength = vector.length();
        if (!vector.growByUninitialized(inc))
            return false;
        makeRangeGCSafe(oldLength);
        return true;
    }

    bool resize(size_t newLength) {
        size_t oldLength = vector.length();
        if (newLength <= oldLength) {
            vector.shrinkBy(oldLength - newLength);
            return true;
        }
        if (!vector.growByUninitialized(newLength - oldLength))
            return false;
        makeRangeGCSafe(oldLength);
        return true;
    }

    void clear() { vector.clear(); }

    bool reserve(size_t newLength) {
        return vector.reserve(newLength);
    }

    T &operator[](size_t i) { return vector[i]; }
    const T &operator[](size_t i) const { return vector[i]; }

    JS::MutableHandle<T> handleAt(size_t i) { return JS::MutableHandle<T>::fromMarkedLocation(&vector[i]); }
    JS::Handle<T> handleAt(size_t i) const { return JS::Handle<T>::fromMarkedLocation(&vector[i]); }

    const T *begin() const { return vector.begin(); }
    T *begin() { return vector.begin(); }

    const T *end() const { return vector.end(); }
    T *end() { return vector.end(); }

    const T &back() const { return vector.back(); }

    friend void AutoGCRooter::trace(JSTracer *trc);

  private:
    void makeRangeGCSafe(size_t oldLength) {
        T *t = vector.begin() + oldLength;
        for (size_t i = oldLength; i < vector.length(); ++i, ++t)
            memset(t, 0, sizeof(T));
    }

    typedef js::Vector<T, 8> VectorImpl;
    VectorImpl vector;

    /* Prevent overwriting of inline elements in vector. */
    SkipRoot vectorRoot;

    JS_DECL_USE_GUARD_OBJECT_NOTIFIER
};

class AutoValueVector : public AutoVectorRooter<Value>
{
  public:
    explicit AutoValueVector(JSContext *cx
                             JS_GUARD_OBJECT_NOTIFIER_PARAM)
        : AutoVectorRooter<Value>(cx, VALVECTOR)
    {
        JS_GUARD_OBJECT_NOTIFIER_INIT;
    }

    JS_DECL_USE_GUARD_OBJECT_NOTIFIER
};

class AutoIdVector : public AutoVectorRooter<jsid>
{
  public:
    explicit AutoIdVector(JSContext *cx
                          JS_GUARD_OBJECT_NOTIFIER_PARAM)
        : AutoVectorRooter<jsid>(cx, IDVECTOR)
    {
        JS_GUARD_OBJECT_NOTIFIER_INIT;
    }

    JS_DECL_USE_GUARD_OBJECT_NOTIFIER
};

class AutoScriptVector : public AutoVectorRooter<JSScript *>
{
  public:
    explicit AutoScriptVector(JSContext *cx
                              JS_GUARD_OBJECT_NOTIFIER_PARAM)
        : AutoVectorRooter<JSScript *>(cx, SCRIPTVECTOR)
    {
        JS_GUARD_OBJECT_NOTIFIER_INIT;
    }

    JS_DECL_USE_GUARD_OBJECT_NOTIFIER
};

class CallReceiver
{
  protected:
#ifdef DEBUG
    mutable bool usedRval_;
    void setUsedRval() const { usedRval_ = true; }
    void clearUsedRval() const { usedRval_ = false; }
#else
    void setUsedRval() const {}
    void clearUsedRval() const {}
#endif
    Value *argv_;
  public:
    friend CallReceiver CallReceiverFromVp(Value *);
    friend CallReceiver CallReceiverFromArgv(Value *);
    Value *base() const { return argv_ - 2; }
    JSObject &callee() const { JS_ASSERT(!usedRval_); return argv_[-2].toObject(); }

    JS::HandleValue calleev() const {
        JS_ASSERT(!usedRval_);
        return JS::HandleValue::fromMarkedLocation(&argv_[-2]);
    }

    JS::HandleValue thisv() const {
        return JS::HandleValue::fromMarkedLocation(&argv_[-1]);
    }

    JS::MutableHandleValue rval() const {
        setUsedRval();
        return JS::MutableHandleValue::fromMarkedLocation(&argv_[-2]);
    }

    Value *spAfterCall() const {
        setUsedRval();
        return argv_ - 1;
    }

    void setCallee(Value calleev) const {
        clearUsedRval();
        argv_[-2] = calleev;
    }

    void setThis(Value thisv) const {
        argv_[-1] = thisv;
    }
};

JS_ALWAYS_INLINE CallReceiver
CallReceiverFromArgv(Value *argv)
{
    CallReceiver receiver;
    receiver.clearUsedRval();
    receiver.argv_ = argv;
    return receiver;
}

JS_ALWAYS_INLINE CallReceiver
CallReceiverFromVp(Value *vp)
{
    return CallReceiverFromArgv(vp + 2);
}

/*****************************************************************************/

class CallArgs : public CallReceiver
{
  protected:
    unsigned argc_;
  public:
    friend CallArgs CallArgsFromVp(unsigned, Value *);
    friend CallArgs CallArgsFromArgv(unsigned, Value *);
    friend CallArgs CallArgsFromSp(unsigned, Value *);
    Value &operator[](unsigned i) const { JS_ASSERT(i < argc_); return argv_[i]; }
    Value *array() const { return argv_; }
    unsigned length() const { return argc_; }
    Value *end() const { return argv_ + argc_; }
    bool hasDefined(unsigned i) const { return i < argc_ && !argv_[i].isUndefined(); }
};

JS_ALWAYS_INLINE CallArgs
CallArgsFromArgv(unsigned argc, Value *argv)
{
    CallArgs args;
    args.clearUsedRval();
    args.argv_ = argv;
    args.argc_ = argc;
    return args;
}

JS_ALWAYS_INLINE CallArgs
CallArgsFromVp(unsigned argc, Value *vp)
{
    return CallArgsFromArgv(argc, vp + 2);
}

JS_ALWAYS_INLINE CallArgs
CallArgsFromSp(unsigned argc, Value *sp)
{
    return CallArgsFromArgv(argc, sp - argc);
}

/* Returns true if |v| is considered an acceptable this-value. */
typedef bool (*IsAcceptableThis)(const Value &v);

/*
 * Implements the guts of a method; guaranteed to be provided an acceptable
 * this-value, as determined by a corresponding IsAcceptableThis method.
 */
typedef bool (*NativeImpl)(JSContext *cx, CallArgs args);

namespace detail {

/* DON'T CALL THIS DIRECTLY.  It's for use only by CallNonGenericMethod! */
extern JS_PUBLIC_API(bool)
CallMethodIfWrapped(JSContext *cx, IsAcceptableThis test, NativeImpl impl, CallArgs args);

} /* namespace detail */

/*
 * Methods usually act upon |this| objects only from a single global object and
 * compartment.  Sometimes, however, a method must act upon |this| values from
 * multiple global objects or compartments.  In such cases the |this| value a
 * method might see will be wrapped, such that various access to the object --
 * to its class, its private data, its reserved slots, and so on -- will not
 * work properly without entering that object's compartment.  This method
 * implements a solution to this problem.
 *
 * To implement a method that accepts |this| values from multiple compartments,
 * define two functions.  The first function matches the IsAcceptableThis type
 * and indicates whether the provided value is an acceptable |this| for the
 * method; it must be a pure function only of its argument.
 *
 *   static JSClass AnswerClass = { ... };
 *
 *   static bool
 *   IsAnswerObject(const Value &v)
 *   {
 *       if (!v.isObject())
 *           return false;
 *       return JS_GetClass(&v.toObject()) == &AnswerClass;
 *   }
 *
 * The second function implements the NativeImpl signature and defines the
 * behavior of the method when it is provided an acceptable |this| value.
 * Aside from some typing niceties -- see the CallArgs interface for details --
 * its interface is the same as that of JSNative.
 *
 *   static bool
 *   answer_getAnswer_impl(JSContext *cx, JS::CallArgs args)
 *   {
 *       args.rval().setInt32(42);
 *       return true;
 *   }
 *
 * The implementation function is guaranteed to be called *only* with a |this|
 * value which is considered acceptable.
 *
 * Now to implement the actual method, write a JSNative that calls the method
 * declared below, passing the appropriate arguments.
 *
 *   static JSBool
 *   answer_getAnswer(JSContext *cx, unsigned argc, JS::Value *vp)
 *   {
 *       JS::CallArgs args = JS::CallArgsFromVp(argc, vp);
 *       return JS::CallNonGenericMethod(cx, IsAnswerObject,
                                         answer_getAnswer_impl, args);
 *   }
 *
 * JS::CallNonGenericMethod will test whether |args.thisv()| is acceptable.  If
 * it is, it will call the provided implementation function, which will return
 * a value and indicate success.  If it is not, it will attempt to unwrap
 * |this| and call the implementation function on the unwrapped |this|.  If
 * that succeeds, all well and good.  If it doesn't succeed, a TypeError will
 * be thrown.
 *
 * Note: JS::CallNonGenericMethod will only work correctly if it's called in
 *       tail position in a JSNative.  Do not call it from any other place.
 */
JS_ALWAYS_INLINE bool
CallNonGenericMethod(JSContext *cx, IsAcceptableThis test, NativeImpl impl, CallArgs args)
{
    const Value &thisv = args.thisv();
    if (test(thisv))
        return impl(cx, args);

    return detail::CallMethodIfWrapped(cx, test, impl, args);
}

}  /* namespace JS */

/************************************************************************/

/*
 * JS::Value and jsval are the same type; jsval is the old name, kept around
 * for backwards compatibility along with all the JSVAL_* operations below.
 * jsval_layout is an implementation detail and should not be used externally.
 */
typedef JS::Value jsval;

static JS_ALWAYS_INLINE jsval_layout
JSVAL_TO_IMPL(jsval v)
{
    return v.data;
}

static JS_ALWAYS_INLINE jsval
IMPL_TO_JSVAL(jsval_layout l)
{
    JS::Value v;
    v.data = l;
    return v;
}

#ifdef DEBUG
struct JSValueAlignmentTester { char c; JS::Value v; };
JS_STATIC_ASSERT(sizeof(JSValueAlignmentTester) == 16);
#endif /* DEBUG */

#else  /* defined(__cplusplus) */

/*
 * For SpiderMonkey C clients, there is no JS::Value class, only the
 * traditional jsval with the traditional JSVAL_* operations. Since
 * SpiderMonkey itself is always compiled as C++, this relies on the binary
 * compatibility of jsval_layout and JS::Value (statically asserted below).
 */
typedef union jsval_layout jsval;

static JS_ALWAYS_INLINE jsval_layout
JSVAL_TO_IMPL(jsval v)
{
    return v;
}

static JS_ALWAYS_INLINE jsval
IMPL_TO_JSVAL(jsval_layout l)
{
    return l;
}

#endif  /* defined(__cplusplus) */

#ifdef DEBUG
typedef struct { char c; jsval_layout l; } JSLayoutAlignmentTester;
JS_STATIC_ASSERT(sizeof(JSLayoutAlignmentTester) == 16);
#endif /* DEBUG */

JS_STATIC_ASSERT(sizeof(jsval_layout) == sizeof(jsval));

/************************************************************************/

#ifdef __cplusplus

typedef JS::Handle<JSObject*> JSHandleObject;
typedef JS::Handle<JSString*> JSHandleString;
typedef JS::Handle<jsid> JSHandleId;
typedef JS::Handle<JS::Value> JSHandleValue;
typedef JS::MutableHandle<JSObject*> JSMutableHandleObject;
typedef JS::MutableHandle<JS::Value> JSMutableHandleValue;
typedef JS::RawObject JSRawObject;

#else

/*
 * Handle support for C API users. Handles must be destroyed in the reverse
 * order that they were created (as in a stack).
 */

typedef struct { JSObject **_; } JSHandleObject;
typedef struct { jsval _; } JSHandleValue;
typedef struct { JSString **_; } JSHandleString;
typedef struct { JSObject **_; } JSMutableHandleObject;
typedef struct { jsid *_; } JSHandleId;
typedef struct { jsval *_; } JSMutableHandleValue;
typedef JSObject *JSRawObject;

JSBool JS_CreateHandleObject(JSContext *cx, JSObject *obj, JSHandleObject *phandle);
void JS_DestroyHandleObject(JSContext *cx, JSHandleObject handle);

JSBool JS_CreateMutableHandleObject(JSContext *cx, JSObject *obj, JSMutableHandleObject *phandle);
void JS_DestroyMutableHandleObject(JSContext *cx, JSMutableHandleObject handle);

JSBool JS_CreateHandleId(JSContext *cx, jsid id, JSHandleId *phandle);
void JS_DestroyHandleId(JSContext *cx, JSHandleId handle);

#endif

/* JSClass operation signatures. */

/*
 * Add, delete, or get a property named by id in obj.  Note the jsid id
 * type -- id may be a string (Unicode property identifier) or an int (element
 * index).  The *vp out parameter, on success, is the new property value after
 * an add or get.  After a successful delete, *vp is JSVAL_FALSE iff
 * obj[id] can't be deleted (because it's permanent).
 */
typedef JSBool
(* JSPropertyOp)(JSContext *cx, JSHandleObject obj, JSHandleId id, JSMutableHandleValue vp);

/*
 * Set a property named by id in obj, treating the assignment as strict
 * mode code if strict is true. Note the jsid id type -- id may be a string
 * (Unicode property identifier) or an int (element index). The *vp out
 * parameter, on success, is the new property value after the
 * set.
 */
typedef JSBool
(* JSStrictPropertyOp)(JSContext *cx, JSHandleObject obj, JSHandleId id, JSBool strict, JSMutableHandleValue vp);

/*
 * This function type is used for callbacks that enumerate the properties of
 * a JSObject.  The behavior depends on the value of enum_op:
 *
 *  JSENUMERATE_INIT
 *    A new, opaque iterator state should be allocated and stored in *statep.
 *    (You can use PRIVATE_TO_JSVAL() to tag the pointer to be stored).
 *
 *    The number of properties that will be enumerated should be returned as
 *    an integer jsval in *idp, if idp is non-null, and provided the number of
 *    enumerable properties is known.  If idp is non-null and the number of
 *    enumerable properties can't be computed in advance, *idp should be set
 *    to JSVAL_ZERO.
 *
 *  JSENUMERATE_INIT_ALL
 *    Used identically to JSENUMERATE_INIT, but exposes all properties of the
 *    object regardless of enumerability.
 *
 *  JSENUMERATE_NEXT
 *    A previously allocated opaque iterator state is passed in via statep.
 *    Return the next jsid in the iteration using *idp.  The opaque iterator
 *    state pointed at by statep is destroyed and *statep is set to JSVAL_NULL
 *    if there are no properties left to enumerate.
 *
 *  JSENUMERATE_DESTROY
 *    Destroy the opaque iterator state previously allocated in *statep by a
 *    call to this function when enum_op was JSENUMERATE_INIT or
 *    JSENUMERATE_INIT_ALL.
 *
 * The return value is used to indicate success, with a value of JS_FALSE
 * indicating failure.
 */
typedef JSBool
(* JSNewEnumerateOp)(JSContext *cx, JSHandleObject obj, JSIterateOp enum_op,
                     jsval *statep, jsid *idp);

/*
 * The old-style JSClass.enumerate op should define all lazy properties not
 * yet reflected in obj.
 */
typedef JSBool
(* JSEnumerateOp)(JSContext *cx, JSHandleObject obj);

/*
 * Resolve a lazy property named by id in obj by defining it directly in obj.
 * Lazy properties are those reflected from some peer native property space
 * (e.g., the DOM attributes for a given node reflected as obj) on demand.
 *
 * JS looks for a property in an object, and if not found, tries to resolve
 * the given id.  If resolve succeeds, the engine looks again in case resolve
 * defined obj[id].  If no such property exists directly in obj, the process
 * is repeated with obj's prototype, etc.
 *
 * NB: JSNewResolveOp provides a cheaper way to resolve lazy properties.
 */
typedef JSBool
(* JSResolveOp)(JSContext *cx, JSHandleObject obj, JSHandleId id);

/*
 * Like JSResolveOp, but flags provide contextual information as follows:
 *
 *  JSRESOLVE_QUALIFIED   a qualified property id: obj.id or obj[id], not id
 *  JSRESOLVE_ASSIGNING   obj[id] is on the left-hand side of an assignment
 *  JSRESOLVE_DETECTING   'if (o.p)...' or similar detection opcode sequence
 *
 * The *objp out parameter, on success, should be null to indicate that id
 * was not resolved; and non-null, referring to obj or one of its prototypes,
 * if id was resolved.  The hook may assume *objp is null on entry.
 *
 * This hook instead of JSResolveOp is called via the JSClass.resolve member
 * if JSCLASS_NEW_RESOLVE is set in JSClass.flags.
 */
typedef JSBool
(* JSNewResolveOp)(JSContext *cx, JSHandleObject obj, JSHandleId id, unsigned flags,
                   JSMutableHandleObject objp);

/*
 * Convert obj to the given type, returning true with the resulting value in
 * *vp on success, and returning false on error or exception.
 */
typedef JSBool
(* JSConvertOp)(JSContext *cx, JSHandleObject obj, JSType type, JSMutableHandleValue vp);

/*
 * Delegate typeof to an object so it can cloak a primitive or another object.
 */
typedef JSType
(* JSTypeOfOp)(JSContext *cx, JSHandleObject obj);

typedef struct JSFreeOp JSFreeOp;

struct JSFreeOp {
#ifndef __cplusplus
    JSRuntime   *runtime;
#else
  private:
    JSRuntime   *runtime_;

  protected:
    JSFreeOp(JSRuntime *rt)
      : runtime_(rt) { }

  public:
    JSRuntime *runtime() const {
        return runtime_;
    }
#endif
};

/*
 * Finalize obj, which the garbage collector has determined to be unreachable
 * from other live objects or from GC roots.  Obviously, finalizers must never
 * store a reference to obj.
 */
typedef void
(* JSFinalizeOp)(JSFreeOp *fop, JSObject *obj);

/*
 * Finalizes external strings created by JS_NewExternalString.
 */
typedef struct JSStringFinalizer JSStringFinalizer;

struct JSStringFinalizer {
    void (*finalize)(const JSStringFinalizer *fin, jschar *chars);
};

/*
 * JSClass.checkAccess type: check whether obj[id] may be accessed per mode,
 * returning false on error/exception, true on success with obj[id]'s last-got
 * value in *vp, and its attributes in *attrsp.  As for JSPropertyOp above, id
 * is either a string or an int jsval.
 */
typedef JSBool
(* JSCheckAccessOp)(JSContext *cx, JSHandleObject obj, JSHandleId id, JSAccessMode mode,
                    jsval *vp);

/*
 * Check whether v is an instance of obj.  Return false on error or exception,
 * true on success with JS_TRUE in *bp if v is an instance of obj, JS_FALSE in
 * *bp otherwise.
 */
typedef JSBool
(* JSHasInstanceOp)(JSContext *cx, JSHandleObject obj, const jsval *v, JSBool *bp);

/*
 * Function type for trace operation of the class called to enumerate all
 * traceable things reachable from obj's private data structure. For each such
 * thing, a trace implementation must call
 *
 *    JS_CallTracer(trc, thing, kind);
 *
 * or one of its convenience macros as described in jsapi.h.
 *
 * JSTraceOp implementation can assume that no other threads mutates object
 * state. It must not change state of the object or corresponding native
 * structures. The only exception for this rule is the case when the embedding
 * needs a tight integration with GC. In that case the embedding can check if
 * the traversal is a part of the marking phase through calling
 * JS_IsGCMarkingTracer and apply a special code like emptying caches or
 * marking its native structures.
 */
typedef void
(* JSTraceOp)(JSTracer *trc, JSObject *obj);

/*
 * DEBUG only callback that JSTraceOp implementation can provide to return
 * a string describing the reference traced with JS_CallTracer.
 */
typedef void
(* JSTraceNamePrinter)(JSTracer *trc, char *buf, size_t bufsize);

typedef JSBool
(* JSEqualityOp)(JSContext *cx, JSHandleObject obj, const jsval *v, JSBool *bp);

/*
 * Typedef for native functions called by the JS VM.
 *
 * See jsapi.h, the JS_CALLEE, JS_THIS, etc. macros.
 */

typedef JSBool
(* JSNative)(JSContext *cx, unsigned argc, jsval *vp);

/* Callbacks and their arguments. */

typedef enum JSContextOp {
    JSCONTEXT_NEW,
    JSCONTEXT_DESTROY
} JSContextOp;

/*
 * The possible values for contextOp when the runtime calls the callback are:
 *   JSCONTEXT_NEW      JS_NewContext successfully created a new JSContext
 *                      instance. The callback can initialize the instance as
 *                      required. If the callback returns false, the instance
 *                      will be destroyed and JS_NewContext returns null. In
 *                      this case the callback is not called again.
 *   JSCONTEXT_DESTROY  One of JS_DestroyContext* methods is called. The
 *                      callback may perform its own cleanup and must always
 *                      return true.
 *   Any other value    For future compatibility the callback must do nothing
 *                      and return true in this case.
 */
typedef JSBool
(* JSContextCallback)(JSContext *cx, unsigned contextOp);

typedef enum JSGCStatus {
    JSGC_BEGIN,
    JSGC_END
} JSGCStatus;

typedef void
(* JSGCCallback)(JSRuntime *rt, JSGCStatus status);

typedef enum JSFinalizeStatus {
    JSFINALIZE_START,
    JSFINALIZE_END
} JSFinalizeStatus;

typedef void
(* JSFinalizeCallback)(JSFreeOp *fop, JSFinalizeStatus status, JSBool isCompartment);

/*
 * Generic trace operation that calls JS_CallTracer on each traceable thing
 * stored in data.
 */
typedef void
(* JSTraceDataOp)(JSTracer *trc, void *data);

typedef JSBool
(* JSOperationCallback)(JSContext *cx);

typedef void
(* JSErrorReporter)(JSContext *cx, const char *message, JSErrorReport *report);

#ifdef MOZ_TRACE_JSCALLS
typedef void
(* JSFunctionCallback)(const JSFunction *fun,
                       const JSScript *scr,
                       const JSContext *cx,
                       int entering);
#endif

/*
 * Possible exception types. These types are part of a JSErrorFormatString
 * structure. They define which error to throw in case of a runtime error.
 * JSEXN_NONE marks an unthrowable error.
 */
typedef enum JSExnType {
    JSEXN_NONE = -1,
      JSEXN_ERR,
        JSEXN_INTERNALERR,
        JSEXN_EVALERR,
        JSEXN_RANGEERR,
        JSEXN_REFERENCEERR,
        JSEXN_SYNTAXERR,
        JSEXN_TYPEERR,
        JSEXN_URIERR,
        JSEXN_LIMIT
} JSExnType;

typedef struct JSErrorFormatString {
    /* The error format string (UTF-8 if js_CStringsAreUTF8). */
    const char *format;

    /* The number of arguments to expand in the formatted error message. */
    uint16_t argCount;

    /* One of the JSExnType constants above. */
    int16_t exnType;
} JSErrorFormatString;

typedef const JSErrorFormatString *
(* JSErrorCallback)(void *userRef, const char *locale,
                    const unsigned errorNumber);

#ifdef va_start
#define JS_ARGUMENT_FORMATTER_DEFINED 1

typedef JSBool
(* JSArgumentFormatter)(JSContext *cx, const char *format, JSBool fromJS,
                        jsval **vpp, va_list *app);
#endif

typedef JSBool
(* JSLocaleToUpperCase)(JSContext *cx, JSString *src, jsval *rval);

typedef JSBool
(* JSLocaleToLowerCase)(JSContext *cx, JSString *src, jsval *rval);

typedef JSBool
(* JSLocaleCompare)(JSContext *cx, JSString *src1, JSString *src2,
                    jsval *rval);

typedef JSBool
(* JSLocaleToUnicode)(JSContext *cx, const char *src, jsval *rval);

/*
 * Security protocol types.
 */

typedef void
(* JSDestroyPrincipalsOp)(JSPrincipals *principals);

typedef JSBool
(* JSSubsumePrincipalsOp)(JSPrincipals *principals1, JSPrincipals *principals2);

/*
 * Return a weak reference to the principals associated with obj, possibly via
 * the immutable parent chain leading from obj to a top-level container (e.g.,
 * a window object in the DOM level 0).  If there are no principals associated
 * with obj, return null.  Therefore null does not mean an error was reported;
 * in no event should an error be reported or an exception be thrown by this
 * callback's implementation.
 */
typedef JSPrincipals *
(* JSObjectPrincipalsFinder)(JSObject *obj);

/*
 * Used to check if a CSP instance wants to disable eval() and friends.
 * See js_CheckCSPPermitsJSAction() in jsobj.
 */
typedef JSBool
(* JSCSPEvalChecker)(JSContext *cx);

/*
 * Callback used to ask the embedding for the cross compartment wrapper handler
 * that implements the desired prolicy for this kind of object in the
 * destination compartment.
 */
typedef JSObject *
(* JSWrapObjectCallback)(JSContext *cx, JSObject *obj, JSObject *proto, JSObject *parent,
                         unsigned flags);

/*
 * Callback used by the wrap hook to ask the embedding to prepare an object
 * for wrapping in a context. This might include unwrapping other wrappers
 * or even finding a more suitable object for the new compartment.
 */
typedef JSObject *
(* JSPreWrapCallback)(JSContext *cx, JSObject *scope, JSObject *obj, unsigned flags);

/*
 * Callback used when wrapping determines that the underlying object is already
 * in the compartment for which it is being wrapped. This allows consumers to
 * maintain same-compartment wrapping invariants.
 *
 * |obj| is guaranteed to be same-compartment as |cx|, but it may (or may not)
 * be a security or cross-compartment wrapper. This is an unfortunate contract,
 * but is important for to avoid unnecessarily recomputing every cross-
 * compartment wrapper that gets passed to wrap.
 */
typedef JSObject *
(* JSSameCompartmentWrapObjectCallback)(JSContext *cx, JSObject *obj);

typedef void
(* JSDestroyCompartmentCallback)(JSFreeOp *fop, JSCompartment *compartment);

typedef void
(* JSCompartmentNameCallback)(JSRuntime *rt, JSCompartment *compartment,
                              char *buf, size_t bufsize);

/*
 * Read structured data from the reader r. This hook is used to read a value
 * previously serialized by a call to the WriteStructuredCloneOp hook.
 *
 * tag and data are the pair of uint32_t values from the header. The callback
 * may use the JS_Read* APIs to read any other relevant parts of the object
 * from the reader r. closure is any value passed to the JS_ReadStructuredClone
 * function. Return the new object on success, NULL on error/exception.
 */
typedef JSObject *(*ReadStructuredCloneOp)(JSContext *cx, JSStructuredCloneReader *r,
                                           uint32_t tag, uint32_t data, void *closure);

/*
 * Structured data serialization hook. The engine can write primitive values,
 * Objects, Arrays, Dates, RegExps, TypedArrays, and ArrayBuffers. Any other
 * type of object requires application support. This callback must first use
 * the JS_WriteUint32Pair API to write an object header, passing a value
 * greater than JS_SCTAG_USER to the tag parameter. Then it can use the
 * JS_Write* APIs to write any other relevant parts of the value v to the
 * writer w. closure is any value passed to the JS_WriteStructuredCLone function.
 *
 * Return true on success, false on error/exception.
 */
typedef JSBool (*WriteStructuredCloneOp)(JSContext *cx, JSStructuredCloneWriter *w,
                                         JSObject *obj, void *closure);

/*
 * This is called when JS_WriteStructuredClone finds that the object to be
 * written is recursive. To follow HTML5, the application must throw a
 * DATA_CLONE_ERR DOMException. errorid is always JS_SCERR_RECURSION.
 */
typedef void (*StructuredCloneErrorOp)(JSContext *cx, uint32_t errorid);

/************************************************************************/

JS_BEGIN_EXTERN_C

/*
 * Silence warning about returning JS::Value (aka jsval) from functions with C
 * linkage. For C JSAPI clients, jsval will be jsval_layout, which should be
 * ABI compatible.
 */
#ifdef _MSC_VER
# pragma warning(disable:4190)
#endif

/************************************************************************/

/*
 * JS constants. For efficiency, prefer predicates (e.g., JSVAL_IS_NULL).
 * N.B. These constants are initialized at startup.
 */
extern JS_PUBLIC_DATA(const jsval) JSVAL_NULL;
extern JS_PUBLIC_DATA(const jsval) JSVAL_ZERO;
extern JS_PUBLIC_DATA(const jsval) JSVAL_ONE;
extern JS_PUBLIC_DATA(const jsval) JSVAL_FALSE;
extern JS_PUBLIC_DATA(const jsval) JSVAL_TRUE;
extern JS_PUBLIC_DATA(const jsval) JSVAL_VOID;

/************************************************************************/

static JS_ALWAYS_INLINE JSBool
JSVAL_IS_NULL(jsval v)
{
    return JSVAL_IS_NULL_IMPL(JSVAL_TO_IMPL(v));
}

static JS_ALWAYS_INLINE JSBool
JSVAL_IS_VOID(jsval v)
{
    return JSVAL_IS_UNDEFINED_IMPL(JSVAL_TO_IMPL(v));
}

static JS_ALWAYS_INLINE JSBool
JSVAL_IS_INT(jsval v)
{
    return JSVAL_IS_INT32_IMPL(JSVAL_TO_IMPL(v));
}

static JS_ALWAYS_INLINE int32_t
JSVAL_TO_INT(jsval v)
{
    JS_ASSERT(JSVAL_IS_INT(v));
    return JSVAL_TO_INT32_IMPL(JSVAL_TO_IMPL(v));
}

static JS_ALWAYS_INLINE jsval
INT_TO_JSVAL(int32_t i)
{
    return IMPL_TO_JSVAL(INT32_TO_JSVAL_IMPL(i));
}

static JS_ALWAYS_INLINE JSBool
JSVAL_IS_DOUBLE(jsval v)
{
    return JSVAL_IS_DOUBLE_IMPL(JSVAL_TO_IMPL(v));
}

static JS_ALWAYS_INLINE double
JSVAL_TO_DOUBLE(jsval v)
{
    jsval_layout l;
    JS_ASSERT(JSVAL_IS_DOUBLE(v));
    l = JSVAL_TO_IMPL(v);
    return l.asDouble;
}

static JS_ALWAYS_INLINE jsval
DOUBLE_TO_JSVAL(double d)
{
    /* This is a manually inlined version of:
     *    d = JS_CANONICALIZE_NAN(d);
     *    return IMPL_TO_JSVAL(DOUBLE_TO_JSVAL_IMPL(d));
     * because GCC from XCode 3.1.4 miscompiles the above code. */
    jsval_layout l;
    if (JS_UNLIKELY(d != d)) {
        l.asBits = 0x7FF8000000000000LL;
    } else {
        l.asDouble = d;
    }
    return IMPL_TO_JSVAL(l);
}

static JS_ALWAYS_INLINE jsval
UINT_TO_JSVAL(uint32_t i)
{
    if (i <= JSVAL_INT_MAX)
        return INT_TO_JSVAL((int32_t)i);
    return DOUBLE_TO_JSVAL((double)i);
}

static JS_ALWAYS_INLINE JSBool
JSVAL_IS_NUMBER(jsval v)
{
    return JSVAL_IS_NUMBER_IMPL(JSVAL_TO_IMPL(v));
}

static JS_ALWAYS_INLINE JSBool
JSVAL_IS_STRING(jsval v)
{
    return JSVAL_IS_STRING_IMPL(JSVAL_TO_IMPL(v));
}

static JS_ALWAYS_INLINE JSString *
JSVAL_TO_STRING(jsval v)
{
    JS_ASSERT(JSVAL_IS_STRING(v));
    return JSVAL_TO_STRING_IMPL(JSVAL_TO_IMPL(v));
}

static JS_ALWAYS_INLINE jsval
STRING_TO_JSVAL(JSString *str)
{
    return IMPL_TO_JSVAL(STRING_TO_JSVAL_IMPL(str));
}

static JS_ALWAYS_INLINE JSObject *
JSVAL_TO_OBJECT(jsval v)
{
    JS_ASSERT(JSVAL_IS_OBJECT_OR_NULL_IMPL(JSVAL_TO_IMPL(v)));
    return JSVAL_TO_OBJECT_IMPL(JSVAL_TO_IMPL(v));
}

static JS_ALWAYS_INLINE jsval
OBJECT_TO_JSVAL(JSObject *obj)
{
    if (obj)
        return IMPL_TO_JSVAL(OBJECT_TO_JSVAL_IMPL(obj));
    return JSVAL_NULL;
}

static JS_ALWAYS_INLINE JSBool
JSVAL_IS_BOOLEAN(jsval v)
{
    return JSVAL_IS_BOOLEAN_IMPL(JSVAL_TO_IMPL(v));
}

static JS_ALWAYS_INLINE JSBool
JSVAL_TO_BOOLEAN(jsval v)
{
    JS_ASSERT(JSVAL_IS_BOOLEAN(v));
    return JSVAL_TO_BOOLEAN_IMPL(JSVAL_TO_IMPL(v));
}

static JS_ALWAYS_INLINE jsval
BOOLEAN_TO_JSVAL(JSBool b)
{
    return IMPL_TO_JSVAL(BOOLEAN_TO_JSVAL_IMPL(b));
}

static JS_ALWAYS_INLINE JSBool
JSVAL_IS_PRIMITIVE(jsval v)
{
    return JSVAL_IS_PRIMITIVE_IMPL(JSVAL_TO_IMPL(v));
}

static JS_ALWAYS_INLINE JSBool
JSVAL_IS_GCTHING(jsval v)
{
    return JSVAL_IS_GCTHING_IMPL(JSVAL_TO_IMPL(v));
}

static JS_ALWAYS_INLINE void *
JSVAL_TO_GCTHING(jsval v)
{
    JS_ASSERT(JSVAL_IS_GCTHING(v));
    return JSVAL_TO_GCTHING_IMPL(JSVAL_TO_IMPL(v));
}

/* To be GC-safe, privates are tagged as doubles. */

static JS_ALWAYS_INLINE jsval
PRIVATE_TO_JSVAL(void *ptr)
{
    return IMPL_TO_JSVAL(PRIVATE_PTR_TO_JSVAL_IMPL(ptr));
}

static JS_ALWAYS_INLINE void *
JSVAL_TO_PRIVATE(jsval v)
{
    JS_ASSERT(JSVAL_IS_DOUBLE(v));
    return JSVAL_TO_PRIVATE_PTR_IMPL(JSVAL_TO_IMPL(v));
}

static JS_ALWAYS_INLINE jsval
JS_NumberValue(double d)
{
    int32_t i;
    d = JS_CANONICALIZE_NAN(d);
    if (MOZ_DOUBLE_IS_INT32(d, &i))
        return INT_TO_JSVAL(i);
    return DOUBLE_TO_JSVAL(d);
}

/************************************************************************/

/*
 * A jsid is an identifier for a property or method of an object which is
 * either a 31-bit signed integer, interned string or object. If XML is
 * enabled, there is an additional singleton jsid value; see
 * JS_DEFAULT_XML_NAMESPACE_ID below. Finally, there is an additional jsid
 * value, JSID_VOID, which does not occur in JS scripts but may be used to
 * indicate the absence of a valid jsid.
 *
 * A jsid is not implicitly convertible to or from a jsval; JS_ValueToId or
 * JS_IdToValue must be used instead.
 */

#define JSID_TYPE_STRING                 0x0
#define JSID_TYPE_INT                    0x1
#define JSID_TYPE_VOID                   0x2
#define JSID_TYPE_OBJECT                 0x4
#define JSID_TYPE_DEFAULT_XML_NAMESPACE  0x6
#define JSID_TYPE_MASK                   0x7

/*
 * Avoid using canonical 'id' for jsid parameters since this is a magic word in
 * Objective-C++ which, apparently, wants to be able to #include jsapi.h.
 */
#define id iden

static JS_ALWAYS_INLINE JSBool
JSID_IS_STRING(jsid id)
{
    return (JSID_BITS(id) & JSID_TYPE_MASK) == 0;
}

static JS_ALWAYS_INLINE JSString *
JSID_TO_STRING(jsid id)
{
    JS_ASSERT(JSID_IS_STRING(id));
    return (JSString *)JSID_BITS(id);
}

static JS_ALWAYS_INLINE JSBool
JSID_IS_ZERO(jsid id)
{
    return JSID_BITS(id) == 0;
}

JS_PUBLIC_API(JSBool)
JS_StringHasBeenInterned(JSContext *cx, JSString *str);

/*
 * Only JSStrings that have been interned via the JSAPI can be turned into
 * jsids by API clients.
 *
 * N.B. if a jsid is backed by a string which has not been interned, that
 * string must be appropriately rooted to avoid being collected by the GC.
 */
JS_PUBLIC_API(jsid)
INTERNED_STRING_TO_JSID(JSContext *cx, JSString *str);

static JS_ALWAYS_INLINE JSBool
JSID_IS_INT(jsid id)
{
    return !!(JSID_BITS(id) & JSID_TYPE_INT);
}

static JS_ALWAYS_INLINE int32_t
JSID_TO_INT(jsid id)
{
    JS_ASSERT(JSID_IS_INT(id));
    return ((uint32_t)JSID_BITS(id)) >> 1;
}

#define JSID_INT_MIN  0
#define JSID_INT_MAX  INT32_MAX

static JS_ALWAYS_INLINE JSBool
INT_FITS_IN_JSID(int32_t i)
{
    return i >= 0;
}

static JS_ALWAYS_INLINE jsid
INT_TO_JSID(int32_t i)
{
    jsid id;
    JS_ASSERT(INT_FITS_IN_JSID(i));
    JSID_BITS(id) = ((i << 1) | JSID_TYPE_INT);
    return id;
}

static JS_ALWAYS_INLINE JSBool
JSID_IS_OBJECT(jsid id)
{
    return (JSID_BITS(id) & JSID_TYPE_MASK) == JSID_TYPE_OBJECT &&
           (size_t)JSID_BITS(id) != JSID_TYPE_OBJECT;
}

static JS_ALWAYS_INLINE JSObject *
JSID_TO_OBJECT(jsid id)
{
    JS_ASSERT(JSID_IS_OBJECT(id));
    return (JSObject *)(JSID_BITS(id) & ~(size_t)JSID_TYPE_MASK);
}

static JS_ALWAYS_INLINE jsid
OBJECT_TO_JSID(JSRawObject obj)
{
    jsid id;
    JS_ASSERT(obj != NULL);
    JS_ASSERT(((size_t)obj & JSID_TYPE_MASK) == 0);
    JSID_BITS(id) = ((size_t)obj | JSID_TYPE_OBJECT);
    return id;
}

static JS_ALWAYS_INLINE JSBool
JSID_IS_GCTHING(jsid id)
{
    return JSID_IS_STRING(id) || JSID_IS_OBJECT(id);
}

static JS_ALWAYS_INLINE void *
JSID_TO_GCTHING(jsid id)
{
    return (void *)(JSID_BITS(id) & ~(size_t)JSID_TYPE_MASK);
}

/*
 * The magic XML namespace id is not a valid jsid. Global object classes in
 * embeddings that enable JS_HAS_XML_SUPPORT (E4X) should handle this id.
 */

static JS_ALWAYS_INLINE JSBool
JSID_IS_DEFAULT_XML_NAMESPACE(jsid id)
{
    JS_ASSERT_IF(((size_t)JSID_BITS(id) & JSID_TYPE_MASK) == JSID_TYPE_DEFAULT_XML_NAMESPACE,
                 JSID_BITS(id) == JSID_TYPE_DEFAULT_XML_NAMESPACE);
    return ((size_t)JSID_BITS(id) == JSID_TYPE_DEFAULT_XML_NAMESPACE);
}

#ifdef JS_USE_JSID_STRUCT_TYPES
extern JS_PUBLIC_DATA(jsid) JS_DEFAULT_XML_NAMESPACE_ID;
#else
# define JS_DEFAULT_XML_NAMESPACE_ID ((jsid)JSID_TYPE_DEFAULT_XML_NAMESPACE)
#endif

/*
 * A void jsid is not a valid id and only arises as an exceptional API return
 * value, such as in JS_NextProperty. Embeddings must not pass JSID_VOID into
 * JSAPI entry points expecting a jsid and do not need to handle JSID_VOID in
 * hooks receiving a jsid except when explicitly noted in the API contract.
 */

static JS_ALWAYS_INLINE JSBool
JSID_IS_VOID(jsid id)
{
    JS_ASSERT_IF(((size_t)JSID_BITS(id) & JSID_TYPE_MASK) == JSID_TYPE_VOID,
                 JSID_BITS(id) == JSID_TYPE_VOID);
    return ((size_t)JSID_BITS(id) == JSID_TYPE_VOID);
}

static JS_ALWAYS_INLINE JSBool
JSID_IS_EMPTY(jsid id)
{
    return ((size_t)JSID_BITS(id) == JSID_TYPE_OBJECT);
}

#undef id

#ifdef JS_USE_JSID_STRUCT_TYPES
extern JS_PUBLIC_DATA(jsid) JSID_VOID;
extern JS_PUBLIC_DATA(jsid) JSID_EMPTY;
#else
# define JSID_VOID ((jsid)JSID_TYPE_VOID)
# define JSID_EMPTY ((jsid)JSID_TYPE_OBJECT)
#endif

/*
 * Returns true iff the given jsval is immune to GC and can be used across
 * multiple JSRuntimes without requiring any conversion API.
 */
static JS_ALWAYS_INLINE JSBool
JSVAL_IS_UNIVERSAL(jsval v)
{
    return !JSVAL_IS_GCTHING(v);
}

#ifdef __cplusplus

namespace JS {

class AutoIdRooter : private AutoGCRooter
{
  public:
    explicit AutoIdRooter(JSContext *cx, jsid id = INT_TO_JSID(0)
                          JS_GUARD_OBJECT_NOTIFIER_PARAM)
      : AutoGCRooter(cx, ID), id_(id)
    {
        JS_GUARD_OBJECT_NOTIFIER_INIT;
    }

    jsid id() {
        return id_;
    }

    jsid * addr() {
        return &id_;
    }

    friend void AutoGCRooter::trace(JSTracer *trc);

  private:
    jsid id_;
    JS_DECL_USE_GUARD_OBJECT_NOTIFIER
};

} /* namespace JS */

#endif /* __cplusplus */

/************************************************************************/

/* Lock and unlock the GC thing held by a jsval. */
#define JSVAL_LOCK(cx,v)        (JSVAL_IS_GCTHING(v)                          \
                                 ? JS_LockGCThing(cx, JSVAL_TO_GCTHING(v))    \
                                 : JS_TRUE)
#define JSVAL_UNLOCK(cx,v)      (JSVAL_IS_GCTHING(v)                          \
                                 ? JS_UnlockGCThing(cx, JSVAL_TO_GCTHING(v))  \
                                 : JS_TRUE)

/* Property attributes, set in JSPropertySpec and passed to API functions. */
#define JSPROP_ENUMERATE        0x01    /* property is visible to for/in loop */
#define JSPROP_READONLY         0x02    /* not settable: assignment is no-op.
                                           This flag is only valid when neither
                                           JSPROP_GETTER nor JSPROP_SETTER is
                                           set. */
#define JSPROP_PERMANENT        0x04    /* property cannot be deleted */
#define JSPROP_GETTER           0x10    /* property holds getter function */
#define JSPROP_SETTER           0x20    /* property holds setter function */
#define JSPROP_SHARED           0x40    /* don't allocate a value slot for this
                                           property; don't copy the property on
                                           set of the same-named property in an
                                           object that delegates to a prototype
                                           containing this property */
#define JSPROP_INDEX            0x80    /* name is actually (int) index */
#define JSPROP_SHORTID          0x100   /* set in JS_DefineProperty attrs
                                           if getters/setters use a shortid */
#define JSPROP_NATIVE_ACCESSORS 0x08    /* set in JSPropertyDescriptor.flags
                                           if getters/setters are JSNatives */

/* Function flags, internal use only, returned by JS_GetFunctionFlags. */
#define JSFUN_LAMBDA            0x08    /* expressed, not declared, function */
#define JSFUN_HEAVYWEIGHT       0x80    /* activation requires a Call object */

#define JSFUN_HEAVYWEIGHT_TEST(f)  ((f) & JSFUN_HEAVYWEIGHT)

#define JSFUN_HAS_REST          0x0100  /* function has a rest (...) parameter */
#define JSFUN_CONSTRUCTOR       0x0200  /* native that can be called as a ctor
                                           without creating a this object */
#define JSFUN_HAS_DEFAULTS      0x0400  /* function has at least one default
                                           parameter */

#define JSFUN_FLAGS_MASK      0x07f8    /* overlay JSFUN_* attributes --
                                           bits 12-15 are used internally to
                                           flag interpreted functions */

#define JSFUN_STUB_GSOPS      0x1000    /* use JS_PropertyStub getter/setter
                                           instead of defaulting to class gsops
                                           for property holding function */

/*
 * Re-use JSFUN_LAMBDA, which applies only to scripted functions, for use in
 * JSFunctionSpec arrays that specify generic native prototype methods, i.e.,
 * methods of a class prototype that are exposed as static methods taking an
 * extra leading argument: the generic |this| parameter.
 *
 * If you set this flag in a JSFunctionSpec struct's flags initializer, then
 * that struct must live at least as long as the native static method object
 * created due to this flag by JS_DefineFunctions or JS_InitClass.  Typically
 * JSFunctionSpec structs are allocated in static arrays.
 */
#define JSFUN_GENERIC_NATIVE    JSFUN_LAMBDA

/*
 * The first call to JS_CallOnce by any thread in a process will call 'func'.
 * Later calls to JS_CallOnce with the same JSCallOnceType object will be
 * suppressed.
 *
 * Equivalently: each distinct JSCallOnceType object will allow one JS_CallOnce
 * to invoke its JSInitCallback.
 */
extern JS_PUBLIC_API(JSBool)
JS_CallOnce(JSCallOnceType *once, JSInitCallback func);

/* Microseconds since the epoch, midnight, January 1, 1970 UTC. */
extern JS_PUBLIC_API(int64_t)
JS_Now(void);

/* Don't want to export data, so provide accessors for non-inline jsvals. */
extern JS_PUBLIC_API(jsval)
JS_GetNaNValue(JSContext *cx);

extern JS_PUBLIC_API(jsval)
JS_GetNegativeInfinityValue(JSContext *cx);

extern JS_PUBLIC_API(jsval)
JS_GetPositiveInfinityValue(JSContext *cx);

extern JS_PUBLIC_API(jsval)
JS_GetEmptyStringValue(JSContext *cx);

extern JS_PUBLIC_API(JSString *)
JS_GetEmptyString(JSRuntime *rt);

/*
 * Format is a string of the following characters (spaces are insignificant),
 * specifying the tabulated type conversions:
 *
 *   b      JSBool          Boolean
 *   c      uint16_t/jschar ECMA uint16_t, Unicode char
 *   i      int32_t         ECMA int32_t
 *   u      uint32_t        ECMA uint32_t
 *   j      int32_t         Rounded int32_t (coordinate)
 *   d      double          IEEE double
 *   I      double          Integral IEEE double
 *   S      JSString *      Unicode string, accessed by a JSString pointer
 *   W      jschar *        Unicode character vector, 0-terminated (W for wide)
 *   o      JSObject *      Object reference
 *   f      JSFunction *    Function private
 *   v      jsval           Argument value (no conversion)
 *   *      N/A             Skip this argument (no vararg)
 *   /      N/A             End of required arguments
 *
 * The variable argument list after format must consist of &b, &c, &s, e.g.,
 * where those variables have the types given above.  For the pointer types
 * char *, JSString *, and JSObject *, the pointed-at memory returned belongs
 * to the JS runtime, not to the calling native code.  The runtime promises
 * to keep this memory valid so long as argv refers to allocated stack space
 * (so long as the native function is active).
 *
 * Fewer arguments than format specifies may be passed only if there is a /
 * in format after the last required argument specifier and argc is at least
 * the number of required arguments.  More arguments than format specifies
 * may be passed without error; it is up to the caller to deal with trailing
 * unconverted arguments.
 */
extern JS_PUBLIC_API(JSBool)
JS_ConvertArguments(JSContext *cx, unsigned argc, jsval *argv, const char *format,
                    ...);

#ifdef va_start
extern JS_PUBLIC_API(JSBool)
JS_ConvertArgumentsVA(JSContext *cx, unsigned argc, jsval *argv,
                      const char *format, va_list ap);
#endif

#ifdef JS_ARGUMENT_FORMATTER_DEFINED

/*
 * Add and remove a format string handler for JS_{Convert,Push}Arguments{,VA}.
 * The handler function has this signature:
 *
 *   JSBool MyArgumentFormatter(JSContext *cx, const char *format,
 *                              JSBool fromJS, jsval **vpp, va_list *app);
 *
 * It should return true on success, and return false after reporting an error
 * or detecting an already-reported error.
 *
 * For a given format string, for example "AA", the formatter is called from
 * JS_ConvertArgumentsVA like so:
 *
 *   formatter(cx, "AA...", JS_TRUE, &sp, &ap);
 *
 * sp points into the arguments array on the JS stack, while ap points into
 * the stdarg.h va_list on the C stack.  The JS_TRUE passed for fromJS tells
 * the formatter to convert zero or more jsvals at sp to zero or more C values
 * accessed via pointers-to-values at ap, updating both sp (via *vpp) and ap
 * (via *app) to point past the converted arguments and their result pointers
 * on the C stack.
 *
 * When called from JS_PushArgumentsVA, the formatter is invoked thus:
 *
 *   formatter(cx, "AA...", JS_FALSE, &sp, &ap);
 *
 * where JS_FALSE for fromJS means to wrap the C values at ap according to the
 * format specifier and store them at sp, updating ap and sp appropriately.
 *
 * The "..." after "AA" is the rest of the format string that was passed into
 * JS_{Convert,Push}Arguments{,VA}.  The actual format trailing substring used
 * in each Convert or PushArguments call is passed to the formatter, so that
 * one such function may implement several formats, in order to share code.
 *
 * Remove just forgets about any handler associated with format.  Add does not
 * copy format, it points at the string storage allocated by the caller, which
 * is typically a string constant.  If format is in dynamic storage, it is up
 * to the caller to keep the string alive until Remove is called.
 */
extern JS_PUBLIC_API(JSBool)
JS_AddArgumentFormatter(JSContext *cx, const char *format,
                        JSArgumentFormatter formatter);

extern JS_PUBLIC_API(void)
JS_RemoveArgumentFormatter(JSContext *cx, const char *format);

#endif /* JS_ARGUMENT_FORMATTER_DEFINED */

extern JS_PUBLIC_API(JSBool)
JS_ConvertValue(JSContext *cx, jsval v, JSType type, jsval *vp);

extern JS_PUBLIC_API(JSBool)
JS_ValueToObject(JSContext *cx, jsval v, JSObject **objp);

extern JS_PUBLIC_API(JSFunction *)
JS_ValueToFunction(JSContext *cx, jsval v);

extern JS_PUBLIC_API(JSFunction *)
JS_ValueToConstructor(JSContext *cx, jsval v);

extern JS_PUBLIC_API(JSString *)
JS_ValueToString(JSContext *cx, jsval v);

extern JS_PUBLIC_API(JSString *)
JS_ValueToSource(JSContext *cx, jsval v);

extern JS_PUBLIC_API(JSBool)
JS_ValueToNumber(JSContext *cx, jsval v, double *dp);

#ifdef __cplusplus
namespace js {
/*
 * DO NOT CALL THIS.  Use JS::ToNumber
 */
extern JS_PUBLIC_API(bool)
ToNumberSlow(JSContext *cx, JS::Value v, double *dp);

/*
 * DO NOT CALL THIS. Use JS::ToBoolean
 */
extern JS_PUBLIC_API(bool)
ToBooleanSlow(const JS::Value &v);
} /* namespace js */

namespace JS {

/* ES5 9.3 ToNumber. */
JS_ALWAYS_INLINE bool
ToNumber(JSContext *cx, const Value &v, double *out)
{
    AssertArgumentsAreSane(cx, v);
    {
        JS::SkipRoot root(cx, &v);
        MaybeCheckStackRoots(cx);
    }

    if (v.isNumber()) {
        *out = v.toNumber();
        return true;
    }
    return js::ToNumberSlow(cx, v, out);
}

JS_ALWAYS_INLINE bool
ToBoolean(const Value &v)
{
    if (v.isBoolean())
        return v.toBoolean();
    if (v.isInt32())
        return v.toInt32() != 0;
    if (v.isObject())
        return true;
    if (v.isNullOrUndefined())
        return false;
    if (v.isDouble()) {
        double d = v.toDouble();
        return !MOZ_DOUBLE_IS_NaN(d) && d != 0;
    }

    /* Slow path. Handle Strings. */
    return js::ToBooleanSlow(v);
}

} /* namespace JS */
#endif /* __cplusplus */

extern JS_PUBLIC_API(JSBool)
JS_DoubleIsInt32(double d, int32_t *ip);

extern JS_PUBLIC_API(int32_t)
JS_DoubleToInt32(double d);

extern JS_PUBLIC_API(uint32_t)
JS_DoubleToUint32(double d);

/*
 * Convert a value to a number, then to an int32_t, according to the ECMA rules
 * for ToInt32.
 */
extern JS_PUBLIC_API(JSBool)
JS_ValueToECMAInt32(JSContext *cx, jsval v, int32_t *ip);

/*
 * Convert a value to a number, then to an int64_t, according to the WebIDL
 * rules for ToInt64: http://dev.w3.org/2006/webapi/WebIDL/#es-long-long
 */
extern JS_PUBLIC_API(JSBool)
JS_ValueToInt64(JSContext *cx, jsval v, int64_t *ip);

/*
 * Convert a value to a number, then to an uint64_t, according to the WebIDL
 * rules for ToUint64: http://dev.w3.org/2006/webapi/WebIDL/#es-unsigned-long-long
 */
extern JS_PUBLIC_API(JSBool)
JS_ValueToUint64(JSContext *cx, jsval v, uint64_t *ip);

#ifdef __cplusplus
namespace js {
/* DO NOT CALL THIS.  Use JS::ToInt16. */
extern JS_PUBLIC_API(bool)
ToUint16Slow(JSContext *cx, const JS::Value &v, uint16_t *out);

/* DO NOT CALL THIS.  Use JS::ToInt32. */
extern JS_PUBLIC_API(bool)
ToInt32Slow(JSContext *cx, const JS::Value &v, int32_t *out);

/* DO NOT CALL THIS.  Use JS::ToUint32. */
extern JS_PUBLIC_API(bool)
ToUint32Slow(JSContext *cx, const JS::Value &v, uint32_t *out);

/* DO NOT CALL THIS. Use JS::ToInt64. */
extern JS_PUBLIC_API(bool)
ToInt64Slow(JSContext *cx, const JS::Value &v, int64_t *out);

/* DO NOT CALL THIS. Use JS::ToUint64. */
extern JS_PUBLIC_API(bool)
ToUint64Slow(JSContext *cx, const JS::Value &v, uint64_t *out);
} /* namespace js */

namespace JS {

JS_ALWAYS_INLINE bool
ToUint16(JSContext *cx, const js::Value &v, uint16_t *out)
{
    AssertArgumentsAreSane(cx, v);
    {
        SkipRoot skip(cx, &v);
        MaybeCheckStackRoots(cx);
    }

    if (v.isInt32()) {
        *out = uint16_t(v.toInt32());
        return true;
    }
    return js::ToUint16Slow(cx, v, out);
}

JS_ALWAYS_INLINE bool
ToInt32(JSContext *cx, const js::Value &v, int32_t *out)
{
    AssertArgumentsAreSane(cx, v);
    {
        JS::SkipRoot root(cx, &v);
        MaybeCheckStackRoots(cx);
    }

    if (v.isInt32()) {
        *out = v.toInt32();
        return true;
    }
    return js::ToInt32Slow(cx, v, out);
}

JS_ALWAYS_INLINE bool
ToUint32(JSContext *cx, const js::Value &v, uint32_t *out)
{
    AssertArgumentsAreSane(cx, v);
    {
        JS::SkipRoot root(cx, &v);
        MaybeCheckStackRoots(cx);
    }

    if (v.isInt32()) {
        *out = uint32_t(v.toInt32());
        return true;
    }
    return js::ToUint32Slow(cx, v, out);
}

JS_ALWAYS_INLINE bool
ToInt64(JSContext *cx, const js::Value &v, int64_t *out)
{
    AssertArgumentsAreSane(cx, v);
    {
        JS::SkipRoot skip(cx, &v);
        MaybeCheckStackRoots(cx);
    }

    if (v.isInt32()) {
        *out = int64_t(v.toInt32());
        return true;
    }

    return js::ToInt64Slow(cx, v, out);
}

JS_ALWAYS_INLINE bool
ToUint64(JSContext *cx, const js::Value &v, uint64_t *out)
{
    AssertArgumentsAreSane(cx, v);
    {
        SkipRoot skip(cx, &v);
        MaybeCheckStackRoots(cx);
    }

    if (v.isInt32()) {
        /* Account for sign extension of negatives into the longer 64bit space. */
        *out = uint64_t(int64_t(v.toInt32()));
        return true;
    }

    return js::ToUint64Slow(cx, v, out);
}


} /* namespace JS */
#endif /* __cplusplus */

/*
 * Convert a value to a number, then to a uint32_t, according to the ECMA rules
 * for ToUint32.
 */
extern JS_PUBLIC_API(JSBool)
JS_ValueToECMAUint32(JSContext *cx, jsval v, uint32_t *ip);

/*
 * Convert a value to a number, then to an int32_t if it fits by rounding to
 * nearest; but failing with an error report if the double is out of range
 * or unordered.
 */
extern JS_PUBLIC_API(JSBool)
JS_ValueToInt32(JSContext *cx, jsval v, int32_t *ip);

/*
 * ECMA ToUint16, for mapping a jsval to a Unicode point.
 */
extern JS_PUBLIC_API(JSBool)
JS_ValueToUint16(JSContext *cx, jsval v, uint16_t *ip);

extern JS_PUBLIC_API(JSBool)
JS_ValueToBoolean(JSContext *cx, jsval v, JSBool *bp);

extern JS_PUBLIC_API(JSType)
JS_TypeOfValue(JSContext *cx, jsval v);

extern JS_PUBLIC_API(const char *)
JS_GetTypeName(JSContext *cx, JSType type);

extern JS_PUBLIC_API(JSBool)
JS_StrictlyEqual(JSContext *cx, jsval v1, jsval v2, JSBool *equal);

extern JS_PUBLIC_API(JSBool)
JS_LooselyEqual(JSContext *cx, jsval v1, jsval v2, JSBool *equal);

extern JS_PUBLIC_API(JSBool)
JS_SameValue(JSContext *cx, jsval v1, jsval v2, JSBool *same);

/* True iff fun is the global eval function. */
extern JS_PUBLIC_API(JSBool)
JS_IsBuiltinEvalFunction(JSFunction *fun);

/* True iff fun is the Function constructor. */
extern JS_PUBLIC_API(JSBool)
JS_IsBuiltinFunctionConstructor(JSFunction *fun);

/************************************************************************/

/*
 * Initialization, locking, contexts, and memory allocation.
 *
 * It is important that the first runtime and first context be created in a
 * single-threaded fashion, otherwise the behavior of the library is undefined.
 * See: http://developer.mozilla.org/en/docs/Category:JSAPI_Reference
 */
#define JS_NewRuntime       JS_Init
#define JS_DestroyRuntime   JS_Finish
#define JS_LockRuntime      JS_Lock
#define JS_UnlockRuntime    JS_Unlock

extern JS_PUBLIC_API(JSRuntime *)
JS_NewRuntime(uint32_t maxbytes);

/* Deprecated. */
#define JS_CommenceRuntimeShutDown(rt) ((void) 0)

extern JS_PUBLIC_API(void)
JS_DestroyRuntime(JSRuntime *rt);

extern JS_PUBLIC_API(void)
JS_ShutDown(void);

JS_PUBLIC_API(void *)
JS_GetRuntimePrivate(JSRuntime *rt);

extern JS_PUBLIC_API(JSRuntime *)
JS_GetRuntime(JSContext *cx);

JS_PUBLIC_API(void)
JS_SetRuntimePrivate(JSRuntime *rt, void *data);

extern JS_PUBLIC_API(void)
JS_BeginRequest(JSContext *cx);

extern JS_PUBLIC_API(void)
JS_EndRequest(JSContext *cx);

/* Yield to pending GC operations, regardless of request depth */
extern JS_PUBLIC_API(void)
JS_YieldRequest(JSContext *cx);

extern JS_PUBLIC_API(unsigned)
JS_SuspendRequest(JSContext *cx);

extern JS_PUBLIC_API(void)
JS_ResumeRequest(JSContext *cx, unsigned saveDepth);

extern JS_PUBLIC_API(JSBool)
JS_IsInRequest(JSRuntime *rt);

extern JS_PUBLIC_API(JSBool)
JS_IsInSuspendedRequest(JSRuntime *rt);

#ifdef __cplusplus
JS_END_EXTERN_C

namespace JS {

inline bool
IsPoisonedId(jsid iden)
{
    if (JSID_IS_STRING(iden))
        return JS::IsPoisonedPtr(JSID_TO_STRING(iden));
    if (JSID_IS_OBJECT(iden))
        return JS::IsPoisonedPtr(JSID_TO_OBJECT(iden));
    return false;
}

template <> struct RootMethods<const jsid>
{
    static jsid initial() { return JSID_VOID; }
    static ThingRootKind kind() { return THING_ROOT_ID; }
    static bool poisoned(jsid id) { return IsPoisonedId(id); }
};

template <> struct RootMethods<jsid>
{
    static jsid initial() { return JSID_VOID; }
    static ThingRootKind kind() { return THING_ROOT_ID; }
    static bool poisoned(jsid id) { return IsPoisonedId(id); }
};

} /* namespace JS */

class JSAutoRequest {
  public:
    JSAutoRequest(JSContext *cx JS_GUARD_OBJECT_NOTIFIER_PARAM)
        : mContext(cx), mSaveDepth(0) {
        JS_GUARD_OBJECT_NOTIFIER_INIT;
        JS_BeginRequest(mContext);
    }
    ~JSAutoRequest() {
        JS_EndRequest(mContext);
    }

    void suspend() {
        mSaveDepth = JS_SuspendRequest(mContext);
    }
    void resume() {
        JS_ResumeRequest(mContext, mSaveDepth);
    }

  protected:
    JSContext *mContext;
    unsigned  mSaveDepth;
    JS_DECL_USE_GUARD_OBJECT_NOTIFIER

#if 0
  private:
    static void *operator new(size_t) CPP_THROW_NEW { return 0; };
    static void operator delete(void *, size_t) { };
#endif
};

class JSAutoSuspendRequest {
  public:
    JSAutoSuspendRequest(JSContext *cx JS_GUARD_OBJECT_NOTIFIER_PARAM)
        : mContext(cx), mSaveDepth(0) {
        JS_GUARD_OBJECT_NOTIFIER_INIT;
        if (mContext) {
            mSaveDepth = JS_SuspendRequest(mContext);
        }
    }
    ~JSAutoSuspendRequest() {
        resume();
    }

    void resume() {
        if (mContext) {
            JS_ResumeRequest(mContext, mSaveDepth);
            mContext = 0;
        }
    }

  protected:
    JSContext *mContext;
    unsigned mSaveDepth;
    JS_DECL_USE_GUARD_OBJECT_NOTIFIER

#if 0
  private:
    static void *operator new(size_t) CPP_THROW_NEW { return 0; };
    static void operator delete(void *, size_t) { };
#endif
};

class JSAutoCheckRequest {
  public:
    JSAutoCheckRequest(JSContext *cx JS_GUARD_OBJECT_NOTIFIER_PARAM) {
#if defined JS_THREADSAFE && defined DEBUG
        mContext = cx;
        JS_ASSERT(JS_IsInRequest(JS_GetRuntime(cx)));
#endif
        JS_GUARD_OBJECT_NOTIFIER_INIT;
    }

    ~JSAutoCheckRequest() {
#if defined JS_THREADSAFE && defined DEBUG
        JS_ASSERT(JS_IsInRequest(JS_GetRuntime(mContext)));
#endif
    }


  private:
#if defined JS_THREADSAFE && defined DEBUG
    JSContext *mContext;
#endif
    JS_DECL_USE_GUARD_OBJECT_NOTIFIER
};

JS_BEGIN_EXTERN_C
#endif

extern JS_PUBLIC_API(JSContextCallback)
JS_SetContextCallback(JSRuntime *rt, JSContextCallback cxCallback);

extern JS_PUBLIC_API(JSContext *)
JS_NewContext(JSRuntime *rt, size_t stackChunkSize);

extern JS_PUBLIC_API(void)
JS_DestroyContext(JSContext *cx);

extern JS_PUBLIC_API(void)
JS_DestroyContextNoGC(JSContext *cx);

extern JS_PUBLIC_API(void *)
JS_GetContextPrivate(JSContext *cx);

extern JS_PUBLIC_API(void)
JS_SetContextPrivate(JSContext *cx, void *data);

extern JS_PUBLIC_API(void *)
JS_GetSecondContextPrivate(JSContext *cx);

extern JS_PUBLIC_API(void)
JS_SetSecondContextPrivate(JSContext *cx, void *data);

extern JS_PUBLIC_API(JSRuntime *)
JS_GetRuntime(JSContext *cx);

extern JS_PUBLIC_API(JSContext *)
JS_ContextIterator(JSRuntime *rt, JSContext **iterp);

extern JS_PUBLIC_API(JSVersion)
JS_GetVersion(JSContext *cx);

extern JS_PUBLIC_API(JSVersion)
JS_SetVersion(JSContext *cx, JSVersion version);

extern JS_PUBLIC_API(const char *)
JS_VersionToString(JSVersion version);

extern JS_PUBLIC_API(JSVersion)
JS_StringToVersion(const char *string);

/*
 * JS options are orthogonal to version, and may be freely composed with one
 * another as well as with version.
 *
 * JSOPTION_VAROBJFIX is recommended -- see the comments associated with the
 * prototypes for JS_ExecuteScript, JS_EvaluateScript, etc.
 */
#define JSOPTION_STRICT         JS_BIT(0)       /* warn on dubious practice */
#define JSOPTION_WERROR         JS_BIT(1)       /* convert warning to error */
#define JSOPTION_VAROBJFIX      JS_BIT(2)       /* make JS_EvaluateScript use
                                                   the last object on its 'obj'
                                                   param's scope chain as the
                                                   ECMA 'variables object' */
#define JSOPTION_PRIVATE_IS_NSISUPPORTS \
                                JS_BIT(3)       /* context private data points
                                                   to an nsISupports subclass */
#define JSOPTION_COMPILE_N_GO   JS_BIT(4)       /* caller of JS_Compile*Script
                                                   promises to execute compiled
                                                   script once only; enables
                                                   compile-time scope chain
                                                   resolution of consts. */
#define JSOPTION_ATLINE         JS_BIT(5)       /* //@line number ["filename"]
                                                   option supported for the
                                                   XUL preprocessor and kindred
                                                   beasts. */
#define JSOPTION_ALLOW_XML      JS_BIT(6)       /* enable E4X syntax (deprecated)
                                                   and define the E4X-related
                                                   globals: XML, XMLList,
                                                   Namespace, etc. */
#define JSOPTION_MOAR_XML       JS_BIT(7)       /* enable E4X even in versions
                                                   that don't normally get it;
                                                   parse <!-- --> as a token,
                                                   not backward compatible with
                                                   the comment-hiding hack used
                                                   in HTML script tags. */
#define JSOPTION_DONT_REPORT_UNCAUGHT                                   \
                                JS_BIT(8)       /* When returning from the
                                                   outermost API call, prevent
                                                   uncaught exceptions from
                                                   being converted to error
                                                   reports */

#define JSOPTION_RELIMIT        JS_BIT(9)       /* Throw exception on any
                                                   regular expression which
                                                   backtracks more than n^3
                                                   times, where n is length
                                                   of the input string */
/* JS_BIT(10) is currently unused. */

/* JS_BIT(11) is currently unused. */

#define JSOPTION_NO_SCRIPT_RVAL JS_BIT(12)      /* A promise to the compiler
                                                   that a null rval out-param
                                                   will be passed to each call
                                                   to JS_ExecuteScript. */
#define JSOPTION_UNROOTED_GLOBAL JS_BIT(13)     /* The GC will not root the
                                                   contexts' global objects
                                                   (see JS_GetGlobalObject),
                                                   leaving that up to the
                                                   embedding. */

#define JSOPTION_METHODJIT      JS_BIT(14)      /* Whole-method JIT. */

/* JS_BIT(15) is currently unused. */

#define JSOPTION_METHODJIT_ALWAYS \
                                JS_BIT(16)      /* Always whole-method JIT,
                                                   don't tune at run-time. */
#define JSOPTION_PCCOUNT        JS_BIT(17)      /* Collect per-op execution counts */

#define JSOPTION_TYPE_INFERENCE JS_BIT(18)      /* Perform type inference. */
#define JSOPTION_STRICT_MODE    JS_BIT(19)      /* Provides a way to force
                                                   strict mode for all code
                                                   without requiring
                                                   "use strict" annotations. */

#define JSOPTION_ION            JS_BIT(20)      /* IonMonkey */

/* Options which reflect compile-time properties of scripts. */
#define JSCOMPILEOPTION_MASK    (JSOPTION_ALLOW_XML | JSOPTION_MOAR_XML)

#define JSRUNOPTION_MASK        (JS_BITMASK(21) & ~JSCOMPILEOPTION_MASK)
#define JSALLOPTION_MASK        (JSCOMPILEOPTION_MASK | JSRUNOPTION_MASK)

extern JS_PUBLIC_API(uint32_t)
JS_GetOptions(JSContext *cx);

extern JS_PUBLIC_API(uint32_t)
JS_SetOptions(JSContext *cx, uint32_t options);

extern JS_PUBLIC_API(uint32_t)
JS_ToggleOptions(JSContext *cx, uint32_t options);

extern JS_PUBLIC_API(void)
JS_SetJitHardening(JSRuntime *rt, JSBool enabled);

extern JS_PUBLIC_API(const char *)
JS_GetImplementationVersion(void);

extern JS_PUBLIC_API(void)
JS_SetDestroyCompartmentCallback(JSRuntime *rt, JSDestroyCompartmentCallback callback);

extern JS_PUBLIC_API(void)
JS_SetCompartmentNameCallback(JSRuntime *rt, JSCompartmentNameCallback callback);

extern JS_PUBLIC_API(JSWrapObjectCallback)
JS_SetWrapObjectCallbacks(JSRuntime *rt,
                          JSWrapObjectCallback callback,
                          JSSameCompartmentWrapObjectCallback sccallback,
                          JSPreWrapCallback precallback);

extern JS_PUBLIC_API(JSCrossCompartmentCall *)
JS_EnterCrossCompartmentCall(JSContext *cx, JSRawObject target);

extern JS_PUBLIC_API(void)
JS_LeaveCrossCompartmentCall(JSCrossCompartmentCall *call);

extern JS_PUBLIC_API(void)
JS_SetCompartmentPrivate(JSCompartment *compartment, void *data);

extern JS_PUBLIC_API(void *)
JS_GetCompartmentPrivate(JSCompartment *compartment);

extern JS_PUBLIC_API(JSBool)
JS_WrapObject(JSContext *cx, JSObject **objp);

extern JS_PUBLIC_API(JSBool)
JS_WrapValue(JSContext *cx, jsval *vp);

extern JS_PUBLIC_API(JSObject *)
JS_TransplantObject(JSContext *cx, JSObject *origobj, JSObject *target);

extern JS_FRIEND_API(JSObject *)
js_TransplantObjectWithWrapper(JSContext *cx,
                               JSObject *origobj,
                               JSObject *origwrapper,
                               JSObject *targetobj,
                               JSObject *targetwrapper);

extern JS_PUBLIC_API(JSBool)
JS_RefreshCrossCompartmentWrappers(JSContext *cx, JSObject *ob);

#ifdef __cplusplus
JS_END_EXTERN_C

namespace js {
class AutoCompartment;
}

class JS_PUBLIC_API(JSAutoEnterCompartment)
{
    /*
     * This is a poor man's Maybe<AutoCompartment>, because we don't have
     * access to the AutoCompartment definition here.  We statically assert in
     * jsapi.cpp that we have the right size here.
     *
     * In practice, 32-bit Windows and Android get 16-word |bytes|, while other
     * platforms get 12-word |bytes|.
     */
    void* bytes[sizeof(void*) == 4 && MOZ_ALIGNOF(uint64_t) == 8 ? 16 : 12];

  protected:
    js::AutoCompartment *getAutoCompartment() {
        JS_ASSERT(state == STATE_OTHER_COMPARTMENT);
        return reinterpret_cast<js::AutoCompartment*>(bytes);
    }

    /*
     * This object may be in one of three states.  If enter() or
     * enterAndIgnoreErrors() hasn't been called, it's in STATE_UNENTERED.
     * Otherwise, if we were asked to enter into the current compartment, our
     * state is STATE_SAME_COMPARTMENT.  If we actually created an
     * AutoCompartment and entered another compartment, our state is
     * STATE_OTHER_COMPARTMENT.
     */
    enum State {
        STATE_UNENTERED,
        STATE_SAME_COMPARTMENT,
        STATE_OTHER_COMPARTMENT
    } state;

  public:
    JSAutoEnterCompartment() : state(STATE_UNENTERED) {}

    bool enter(JSContext *cx, JSRawObject target);

    void enterAndIgnoreErrors(JSContext *cx, JSRawObject target);

    bool entered() const { return state != STATE_UNENTERED; }

    /*
     * In general, consumers should try to avoid calling leave() explicitly,
     * and defer to the destructor by scoping the JSAutoEnterCompartment
     * appropriately. Sometimes, though, it's unavoidable.
     */
    void leave();

    ~JSAutoEnterCompartment();
};

JS_BEGIN_EXTERN_C
#endif

typedef void (*JSIterateCompartmentCallback)(JSRuntime *rt, void *data, JSCompartment *compartment);

/*
 * This function calls |compartmentCallback| on every compartment.  Beware that
 * there is no guarantee that the compartment will survive after the callback
 * returns.
 */
extern JS_PUBLIC_API(void)
JS_IterateCompartments(JSRuntime *rt, void *data,
                       JSIterateCompartmentCallback compartmentCallback);

extern JS_PUBLIC_API(JSObject *)
JS_GetGlobalObject(JSContext *cx);

extern JS_PUBLIC_API(void)
JS_SetGlobalObject(JSContext *cx, JSRawObject obj);

/*
 * Initialize standard JS class constructors, prototypes, and any top-level
 * functions and constants associated with the standard classes (e.g. isNaN
 * for Number).
 *
 * NB: This sets cx's global object to obj if it was null.
 */
extern JS_PUBLIC_API(JSBool)
JS_InitStandardClasses(JSContext *cx, JSObject *obj);

/*
 * Resolve id, which must contain either a string or an int, to a standard
 * class name in obj if possible, defining the class's constructor and/or
 * prototype and storing true in *resolved.  If id does not name a standard
 * class or a top-level property induced by initializing a standard class,
 * store false in *resolved and just return true.  Return false on error,
 * as usual for JSBool result-typed API entry points.
 *
 * This API can be called directly from a global object class's resolve op,
 * to define standard classes lazily.  The class's enumerate op should call
 * JS_EnumerateStandardClasses(cx, obj), to define eagerly during for..in
 * loops any classes not yet resolved lazily.
 */
extern JS_PUBLIC_API(JSBool)
JS_ResolveStandardClass(JSContext *cx, JSObject *obj, jsid id,
                        JSBool *resolved);

extern JS_PUBLIC_API(JSBool)
JS_EnumerateStandardClasses(JSContext *cx, JSObject *obj);

/*
 * Enumerate any already-resolved standard class ids into ida, or into a new
 * JSIdArray if ida is null.  Return the augmented array on success, null on
 * failure with ida (if it was non-null on entry) destroyed.
 */
extern JS_PUBLIC_API(JSIdArray *)
JS_EnumerateResolvedStandardClasses(JSContext *cx, JSObject *obj,
                                    JSIdArray *ida);

extern JS_PUBLIC_API(JSBool)
JS_GetClassObject(JSContext *cx, JSRawObject obj, JSProtoKey key, JSObject **objp);

extern JS_PUBLIC_API(JSBool)
JS_GetClassPrototype(JSContext *cx, JSProtoKey key, JSObject **objp);

extern JS_PUBLIC_API(JSProtoKey)
JS_IdentifyClassPrototype(JSContext *cx, JSObject *obj);

/*
 * Returns the original value of |Function.prototype| from the global object in
 * which |forObj| was created.
 */
extern JS_PUBLIC_API(JSObject *)
JS_GetFunctionPrototype(JSContext *cx, JSRawObject forObj);

/*
 * Returns the original value of |Object.prototype| from the global object in
 * which |forObj| was created.
 */
extern JS_PUBLIC_API(JSObject *)
JS_GetObjectPrototype(JSContext *cx, JSRawObject forObj);

extern JS_PUBLIC_API(JSObject *)
JS_GetGlobalForObject(JSContext *cx, JSRawObject obj);

/*
 * May return NULL, if |c| never had a global (e.g. the atoms compartment), or
 * if |c|'s global has been collected.
 */
extern JS_PUBLIC_API(JSObject *)
JS_GetGlobalForCompartmentOrNull(JSContext *cx, JSCompartment *c);

extern JS_PUBLIC_API(JSObject *)
JS_GetGlobalForScopeChain(JSContext *cx);

extern JS_PUBLIC_API(JSObject *)
JS_GetScriptedGlobal(JSContext *cx);

/*
 * Initialize the 'Reflect' object on a global object.
 */
extern JS_PUBLIC_API(JSObject *)
JS_InitReflect(JSContext *cx, JSObject *global);

#ifdef JS_HAS_CTYPES
/*
 * Initialize the 'ctypes' object on a global variable 'obj'. The 'ctypes'
 * object will be sealed.
 */
extern JS_PUBLIC_API(JSBool)
JS_InitCTypesClass(JSContext *cx, JSObject *global);

/*
 * Convert a unicode string 'source' of length 'slen' to the platform native
 * charset, returning a null-terminated string allocated with JS_malloc. On
 * failure, this function should report an error.
 */
typedef char *
(* JSCTypesUnicodeToNativeFun)(JSContext *cx, const jschar *source, size_t slen);

/*
 * Set of function pointers that ctypes can use for various internal functions.
 * See JS_SetCTypesCallbacks below. Providing NULL for a function is safe,
 * and will result in the applicable ctypes functionality not being available.
 */
struct JSCTypesCallbacks {
    JSCTypesUnicodeToNativeFun unicodeToNative;
};

typedef struct JSCTypesCallbacks JSCTypesCallbacks;

/*
 * Set the callbacks on the provided 'ctypesObj' object. 'callbacks' should be a
 * pointer to static data that exists for the lifetime of 'ctypesObj', but it
 * may safely be altered after calling this function and without having
 * to call this function again.
 */
extern JS_PUBLIC_API(void)
JS_SetCTypesCallbacks(JSRawObject ctypesObj, JSCTypesCallbacks *callbacks);
#endif

typedef JSBool
(* JSEnumerateDiagnosticMemoryCallback)(void *ptr, size_t length);

/*
 * Enumerate memory regions that contain diagnostic information
 * intended to be included in crash report minidumps.
 */
extern JS_PUBLIC_API(void)
JS_EnumerateDiagnosticMemoryRegions(JSEnumerateDiagnosticMemoryCallback callback);

/*
 * Macros to hide interpreter stack layout details from a JSFastNative using
 * its jsval *vp parameter. The stack layout underlying invocation can't change
 * without breaking source and binary compatibility (argv[-2] is well-known to
 * be the callee jsval, and argv[-1] is as well known to be |this|).
 *
 * Note well: However, argv[-1] may be JSVAL_NULL where with slow natives it
 * is the global object, so embeddings implementing fast natives *must* call
 * JS_THIS or JS_THIS_OBJECT and test for failure indicated by a null return,
 * which should propagate as a false return from native functions and hooks.
 *
 * To reduce boilerplace checks, JS_InstanceOf and JS_GetInstancePrivate now
 * handle a null obj parameter by returning false (throwing a TypeError if
 * given non-null argv), so most native functions that type-check their |this|
 * parameter need not add null checking.
 *
 * NB: there is an anti-dependency between JS_CALLEE and JS_SET_RVAL: native
 * methods that may inspect their callee must defer setting their return value
 * until after any such possible inspection. Otherwise the return value will be
 * inspected instead of the callee function object.
 *
 * WARNING: These are not (yet) mandatory macros, but new code outside of the
 * engine should use them. In the Mozilla 2.0 milestone their definitions may
 * change incompatibly.
 *
 * N.B. constructors must not use JS_THIS, as no 'this' object has been created.
 */

#define JS_CALLEE(cx,vp)        ((vp)[0])
#define JS_THIS(cx,vp)          JS_ComputeThis(cx, vp)
#define JS_THIS_OBJECT(cx,vp)   (JSVAL_TO_OBJECT(JS_THIS(cx,vp)))
#define JS_ARGV(cx,vp)          ((vp) + 2)
#define JS_RVAL(cx,vp)          (*(vp))
#define JS_SET_RVAL(cx,vp,v)    (*(vp) = (v))

extern JS_PUBLIC_API(jsval)
JS_ComputeThis(JSContext *cx, jsval *vp);

#ifdef __cplusplus
#undef JS_THIS
static inline jsval
JS_THIS(JSContext *cx, jsval *vp)
{
    return JSVAL_IS_PRIMITIVE(vp[1]) ? JS_ComputeThis(cx, vp) : vp[1];
}
#endif

/*
 * |this| is passed to functions in ES5 without change.  Functions themselves
 * do any post-processing they desire to box |this|, compute the global object,
 * &c.  Use this macro to retrieve a function's unboxed |this| value.
 *
 * This macro must not be used in conjunction with JS_THIS or JS_THIS_OBJECT,
 * or vice versa.  Either use the provided this value with this macro, or
 * compute the boxed this value using those.
 *
 * N.B. constructors must not use JS_THIS_VALUE, as no 'this' object has been
 * created.
 */
#define JS_THIS_VALUE(cx,vp)    ((vp)[1])

extern JS_PUBLIC_API(void)
JS_MallocInCompartment(JSCompartment *comp, size_t nbytes);

extern JS_PUBLIC_API(void)
JS_FreeInCompartment(JSCompartment *comp, size_t nbytes);

extern JS_PUBLIC_API(void *)
JS_malloc(JSContext *cx, size_t nbytes);

extern JS_PUBLIC_API(void *)
JS_realloc(JSContext *cx, void *p, size_t nbytes);

/*
 * A wrapper for js_free(p) that may delay js_free(p) invocation as a
 * performance optimization.
 */
extern JS_PUBLIC_API(void)
JS_free(JSContext *cx, void *p);

/*
 * A wrapper for js_free(p) that may delay js_free(p) invocation as a
 * performance optimization as specified by the given JSFreeOp instance.
 */
extern JS_PUBLIC_API(void)
JS_freeop(JSFreeOp *fop, void *p);

extern JS_PUBLIC_API(JSFreeOp *)
JS_GetDefaultFreeOp(JSRuntime *rt);

extern JS_PUBLIC_API(void)
JS_updateMallocCounter(JSContext *cx, size_t nbytes);

extern JS_PUBLIC_API(char *)
JS_strdup(JSContext *cx, const char *s);


/*
 * A GC root is a pointer to a jsval, JSObject * or JSString * that itself
 * points into the GC heap. JS_AddValueRoot takes a pointer to a jsval and
 * JS_AddGCThingRoot takes a pointer to a JSObject * or JString *.
 *
 * Note that, since JS_Add*Root stores the address of a variable (of type
 * jsval, JSString *, or JSObject *), that variable must live until
 * JS_Remove*Root is called to remove that variable. For example, after:
 *
 *   void some_function() {
 *     jsval v;
 *     JS_AddNamedRootedValue(cx, &v, "name");
 *
 * the caller must perform
 *
 *     JS_RemoveRootedValue(cx, &v);
 *
 * before some_function() returns.
 *
 * Also, use JS_AddNamed*Root(cx, &structPtr->memberObj, "structPtr->memberObj")
 * in preference to JS_Add*Root(cx, &structPtr->memberObj), in order to identify
 * roots by their source callsites.  This way, you can find the callsite while
 * debugging if you should fail to do JS_Remove*Root(cx, &structPtr->memberObj)
 * before freeing structPtr's memory.
 */
extern JS_PUBLIC_API(JSBool)
JS_AddValueRoot(JSContext *cx, jsval *vp);

extern JS_PUBLIC_API(JSBool)
JS_AddStringRoot(JSContext *cx, JSString **rp);

extern JS_PUBLIC_API(JSBool)
JS_AddObjectRoot(JSContext *cx, JSObject **rp);

extern JS_PUBLIC_API(JSBool)
JS_AddGCThingRoot(JSContext *cx, void **rp);

#ifdef NAME_ALL_GC_ROOTS
#define JS_DEFINE_TO_TOKEN(def) #def
#define JS_DEFINE_TO_STRING(def) JS_DEFINE_TO_TOKEN(def)
#define JS_AddValueRoot(cx,vp) JS_AddNamedValueRoot((cx), (vp), (__FILE__ ":" JS_TOKEN_TO_STRING(__LINE__))
#define JS_AddStringRoot(cx,rp) JS_AddNamedStringRoot((cx), (rp), (__FILE__ ":" JS_TOKEN_TO_STRING(__LINE__))
#define JS_AddObjectRoot(cx,rp) JS_AddNamedObjectRoot((cx), (rp), (__FILE__ ":" JS_TOKEN_TO_STRING(__LINE__))
#define JS_AddGCThingRoot(cx,rp) JS_AddNamedGCThingRoot((cx), (rp), (__FILE__ ":" JS_TOKEN_TO_STRING(__LINE__))
#endif

extern JS_PUBLIC_API(JSBool)
JS_AddNamedValueRoot(JSContext *cx, jsval *vp, const char *name);

extern JS_PUBLIC_API(JSBool)
JS_AddNamedStringRoot(JSContext *cx, JSString **rp, const char *name);

extern JS_PUBLIC_API(JSBool)
JS_AddNamedObjectRoot(JSContext *cx, JSObject **rp, const char *name);

extern JS_PUBLIC_API(JSBool)
JS_AddNamedScriptRoot(JSContext *cx, JSScript **rp, const char *name);

extern JS_PUBLIC_API(JSBool)
JS_AddNamedGCThingRoot(JSContext *cx, void **rp, const char *name);

extern JS_PUBLIC_API(void)
JS_RemoveValueRoot(JSContext *cx, jsval *vp);

extern JS_PUBLIC_API(void)
JS_RemoveStringRoot(JSContext *cx, JSString **rp);

extern JS_PUBLIC_API(void)
JS_RemoveObjectRoot(JSContext *cx, JSObject **rp);

extern JS_PUBLIC_API(void)
JS_RemoveScriptRoot(JSContext *cx, JSScript **rp);

extern JS_PUBLIC_API(void)
JS_RemoveGCThingRoot(JSContext *cx, void **rp);

extern JS_PUBLIC_API(void)
JS_RemoveValueRootRT(JSRuntime *rt, jsval *vp);

extern JS_PUBLIC_API(void)
JS_RemoveStringRootRT(JSRuntime *rt, JSString **rp);

extern JS_PUBLIC_API(void)
JS_RemoveObjectRootRT(JSRuntime *rt, JSObject **rp);

extern JS_PUBLIC_API(void)
JS_RemoveScriptRootRT(JSRuntime *rt, JSScript **rp);

/* TODO: remove these APIs */

extern JS_FRIEND_API(JSBool)
js_AddRootRT(JSRuntime *rt, jsval *vp, const char *name);

extern JS_FRIEND_API(JSBool)
js_AddGCThingRootRT(JSRuntime *rt, void **rp, const char *name);

extern JS_FRIEND_API(void)
js_RemoveRoot(JSRuntime *rt, void *rp);

/*
 * C-compatible version of the Anchor class. It should be called after the last
 * use of the variable it protects.
 */
extern JS_NEVER_INLINE JS_PUBLIC_API(void)
JS_AnchorPtr(void *p);

/*
 * This symbol may be used by embedders to detect the change from the old
 * JS_AddRoot(JSContext *, void *) APIs to the new ones above.
 */
#define JS_TYPED_ROOTING_API

/* Obsolete rooting APIs. */
#define JS_EnterLocalRootScope(cx) (JS_TRUE)
#define JS_LeaveLocalRootScope(cx) ((void) 0)
#define JS_LeaveLocalRootScopeWithResult(cx, rval) ((void) 0)
#define JS_ForgetLocalRoot(cx, thing) ((void) 0)

typedef enum JSGCRootType {
    JS_GC_ROOT_VALUE_PTR,
    JS_GC_ROOT_GCTHING_PTR
} JSGCRootType;

#ifdef DEBUG
extern JS_PUBLIC_API(void)
JS_DumpNamedRoots(JSRuntime *rt,
                  void (*dump)(const char *name, void *rp, JSGCRootType type, void *data),
                  void *data);
#endif

/*
 * Call JS_MapGCRoots to map the GC's roots table using map(rp, name, data).
 * The root is pointed at by rp; if the root is unnamed, name is null; data is
 * supplied from the third parameter to JS_MapGCRoots.
 *
 * The map function should return JS_MAP_GCROOT_REMOVE to cause the currently
 * enumerated root to be removed.  To stop enumeration, set JS_MAP_GCROOT_STOP
 * in the return value.  To keep on mapping, return JS_MAP_GCROOT_NEXT.  These
 * constants are flags; you can OR them together.
 *
 * The JSGCRootType parameter indicates whether rp is a pointer to a Value
 * (which is obtained by '(Value *)rp') or a pointer to a GC-thing pointer
 * (which is obtained by '(void **)rp').
 *
 * JS_MapGCRoots returns the count of roots that were successfully mapped.
 */
#define JS_MAP_GCROOT_NEXT      0       /* continue mapping entries */
#define JS_MAP_GCROOT_STOP      1       /* stop mapping entries */
#define JS_MAP_GCROOT_REMOVE    2       /* remove and free the current entry */

typedef int
(* JSGCRootMapFun)(void *rp, JSGCRootType type, const char *name, void *data);

extern JS_PUBLIC_API(uint32_t)
JS_MapGCRoots(JSRuntime *rt, JSGCRootMapFun map, void *data);

extern JS_PUBLIC_API(JSBool)
JS_LockGCThing(JSContext *cx, void *thing);

extern JS_PUBLIC_API(JSBool)
JS_LockGCThingRT(JSRuntime *rt, void *thing);

extern JS_PUBLIC_API(JSBool)
JS_UnlockGCThing(JSContext *cx, void *thing);

extern JS_PUBLIC_API(JSBool)
JS_UnlockGCThingRT(JSRuntime *rt, void *thing);

/*
 * Register externally maintained GC roots.
 *
 * traceOp: the trace operation. For each root the implementation should call
 *          JS_CallTracer whenever the root contains a traceable thing.
 * data:    the data argument to pass to each invocation of traceOp.
 */
extern JS_PUBLIC_API(void)
JS_SetExtraGCRootsTracer(JSRuntime *rt, JSTraceDataOp traceOp, void *data);

/*
 * JS_CallTracer API and related macros for implementors of JSTraceOp, to
 * enumerate all references to traceable things reachable via a property or
 * other strong ref identified for debugging purposes by name or index or
 * a naming callback.
 *
 * See the JSTraceOp typedef.
 */

/*
 * Use the following macros to check if a particular jsval is a traceable
 * thing and to extract the thing and its kind to pass to JS_CallTracer.
 */
static JS_ALWAYS_INLINE JSBool
JSVAL_IS_TRACEABLE(jsval v)
{
    return JSVAL_IS_TRACEABLE_IMPL(JSVAL_TO_IMPL(v));
}

static JS_ALWAYS_INLINE void *
JSVAL_TO_TRACEABLE(jsval v)
{
    return JSVAL_TO_GCTHING(v);
}

static JS_ALWAYS_INLINE JSGCTraceKind
JSVAL_TRACE_KIND(jsval v)
{
    JS_ASSERT(JSVAL_IS_GCTHING(v));
    return (JSGCTraceKind) JSVAL_TRACE_KIND_IMPL(JSVAL_TO_IMPL(v));
}

/*
 * Tracer callback, called for each traceable thing directly referenced by a
 * particular object or runtime structure. It is the callback responsibility
 * to ensure the traversal of the full object graph via calling eventually
 * JS_TraceChildren on the passed thing. In this case the callback must be
 * prepared to deal with cycles in the traversal graph.
 *
 * kind argument is one of JSTRACE_OBJECT, JSTRACE_STRING or a tag denoting
 * internal implementation-specific traversal kind. In the latter case the only
 * operations on thing that the callback can do is to call JS_TraceChildren or
 * JS_GetTraceThingInfo.
 *
 * If eagerlyTraceWeakMaps is true, when we trace a WeakMap visit all
 * of its mappings.  This should be used in cases where the tracer
 * wants to use the existing liveness of entries.
 */
typedef void
(* JSTraceCallback)(JSTracer *trc, void **thingp, JSGCTraceKind kind);

struct JSTracer {
    JSRuntime           *runtime;
    JSTraceCallback     callback;
    JSTraceNamePrinter  debugPrinter;
    const void          *debugPrintArg;
    size_t              debugPrintIndex;
    JSBool              eagerlyTraceWeakMaps;
#ifdef JS_GC_ZEAL
    void                *realLocation;
#endif
};

/*
 * The method to call on each reference to a traceable thing stored in a
 * particular JSObject or other runtime structure. With DEBUG defined the
 * caller before calling JS_CallTracer must initialize JSTracer fields
 * describing the reference using the macros below.
 */
extern JS_PUBLIC_API(void)
JS_CallTracer(JSTracer *trc, void *thing, JSGCTraceKind kind);

/*
 * Set debugging information about a reference to a traceable thing to prepare
 * for the following call to JS_CallTracer.
 *
 * When printer is null, arg must be const char * or char * C string naming
 * the reference and index must be either (size_t)-1 indicating that the name
 * alone describes the reference or it must be an index into some array vector
 * that stores the reference.
 *
 * When printer callback is not null, the arg and index arguments are
 * available to the callback as debugPrintArg and debugPrintIndex fields
 * of JSTracer.
 *
 * The storage for name or callback's arguments needs to live only until
 * the following call to JS_CallTracer returns.
 */
# define JS_SET_TRACING_DETAILS(trc, printer, arg, index)                     \
    JS_BEGIN_MACRO                                                            \
        (trc)->debugPrinter = (printer);                                      \
        (trc)->debugPrintArg = (arg);                                         \
        (trc)->debugPrintIndex = (index);                                     \
    JS_END_MACRO

/*
 * Sets the real location for a marked reference, when passing the address
 * directly is not feasable.
 *
 * FIXME: This is currently overcomplicated by our need to nest calls for Values
 * stored as keys in hash tables, but will get simplified once we can rekey
 * in-place.
 */
#ifdef JS_GC_ZEAL
# define JS_SET_TRACING_LOCATION(trc, location)                               \
    JS_BEGIN_MACRO                                                            \
        if (!(trc)->realLocation || !(location))                              \
            (trc)->realLocation = (location);                                 \
    JS_END_MACRO
#else
# define JS_SET_TRACING_LOCATION(trc, location)                               \
    JS_BEGIN_MACRO                                                            \
    JS_END_MACRO
#endif


/*
 * Convenience macro to describe the argument of JS_CallTracer using C string
 * and index.
 */
# define JS_SET_TRACING_INDEX(trc, name, index)                               \
    JS_SET_TRACING_DETAILS(trc, NULL, name, index)

/*
 * Convenience macro to describe the argument of JS_CallTracer using C string.
 */
# define JS_SET_TRACING_NAME(trc, name)                                       \
    JS_SET_TRACING_DETAILS(trc, NULL, name, (size_t)-1)

/*
 * Convenience macro to invoke JS_CallTracer using C string as the name for
 * the reference to a traceable thing.
 */
# define JS_CALL_TRACER(trc, thing, kind, name)                               \
    JS_BEGIN_MACRO                                                            \
        JS_SET_TRACING_NAME(trc, name);                                       \
        JS_CallTracer((trc), (thing), (kind));                                \
    JS_END_MACRO

/*
 * Convenience macros to invoke JS_CallTracer when jsval represents a
 * reference to a traceable thing.
 */
#define JS_CALL_VALUE_TRACER(trc, val, name)                                  \
    JS_BEGIN_MACRO                                                            \
        if (JSVAL_IS_TRACEABLE(val)) {                                        \
            JS_CALL_TRACER((trc), JSVAL_TO_GCTHING(val),                      \
                           JSVAL_TRACE_KIND(val), name);                      \
        }                                                                     \
    JS_END_MACRO

#define JS_CALL_OBJECT_TRACER(trc, object, name)                              \
    JS_BEGIN_MACRO                                                            \
        JSObject *obj_ = (object);                                            \
        JS_ASSERT(obj_);                                                      \
        JS_CALL_TRACER((trc), obj_, JSTRACE_OBJECT, name);                    \
    JS_END_MACRO

#define JS_CALL_STRING_TRACER(trc, string, name)                              \
    JS_BEGIN_MACRO                                                            \
        JSString *str_ = (string);                                            \
        JS_ASSERT(str_);                                                      \
        JS_CALL_TRACER((trc), str_, JSTRACE_STRING, name);                    \
    JS_END_MACRO

/*
 * API for JSTraceCallback implementations.
 */
extern JS_PUBLIC_API(void)
JS_TracerInit(JSTracer *trc, JSRuntime *rt, JSTraceCallback callback);

extern JS_PUBLIC_API(void)
JS_TraceChildren(JSTracer *trc, void *thing, JSGCTraceKind kind);

extern JS_PUBLIC_API(void)
JS_TraceRuntime(JSTracer *trc);

extern JS_PUBLIC_API(void)
JS_GetTraceThingInfo(char *buf, size_t bufsize, JSTracer *trc,
                     void *thing, JSGCTraceKind kind, JSBool includeDetails);

extern JS_PUBLIC_API(const char *)
JS_GetTraceEdgeName(JSTracer *trc, char *buffer, int bufferSize);

#ifdef DEBUG

/*
 * DEBUG-only method to dump the object graph of heap-allocated things.
 *
 * fp:              file for the dump output.
 * start:           when non-null, dump only things reachable from start
 *                  thing. Otherwise dump all things reachable from the
 *                  runtime roots.
 * startKind:       trace kind of start if start is not null. Must be
 *                  JSTRACE_OBJECT when start is null.
 * thingToFind:     dump only paths in the object graph leading to thingToFind
 *                  when non-null.
 * maxDepth:        the upper bound on the number of edges to descend from the
 *                  graph roots.
 * thingToIgnore:   thing to ignore during the graph traversal when non-null.
 */
extern JS_PUBLIC_API(JSBool)
JS_DumpHeap(JSRuntime *rt, FILE *fp, void* startThing, JSGCTraceKind kind,
            void *thingToFind, size_t maxDepth, void *thingToIgnore);

#endif

/*
 * Garbage collector API.
 */
extern JS_PUBLIC_API(void)
JS_GC(JSRuntime *rt);

extern JS_PUBLIC_API(void)
JS_MaybeGC(JSContext *cx);

extern JS_PUBLIC_API(void)
JS_SetGCCallback(JSRuntime *rt, JSGCCallback cb);

extern JS_PUBLIC_API(void)
JS_SetFinalizeCallback(JSRuntime *rt, JSFinalizeCallback cb);

extern JS_PUBLIC_API(JSBool)
JS_IsGCMarkingTracer(JSTracer *trc);

extern JS_PUBLIC_API(JSBool)
JS_IsAboutToBeFinalized(void *thing);

typedef enum JSGCParamKey {
    /* Maximum nominal heap before last ditch GC. */
    JSGC_MAX_BYTES          = 0,

    /* Number of JS_malloc bytes before last ditch GC. */
    JSGC_MAX_MALLOC_BYTES   = 1,

    /* Amount of bytes allocated by the GC. */
    JSGC_BYTES = 3,

    /* Number of times when GC was invoked. */
    JSGC_NUMBER = 4,

    /* Max size of the code cache in bytes. */
    JSGC_MAX_CODE_CACHE_BYTES = 5,

    /* Select GC mode. */
    JSGC_MODE = 6,

    /* Number of cached empty GC chunks. */
    JSGC_UNUSED_CHUNKS = 7,

    /* Total number of allocated GC chunks. */
    JSGC_TOTAL_CHUNKS = 8,

    /* Max milliseconds to spend in an incremental GC slice. */
    JSGC_SLICE_TIME_BUDGET = 9,

    /* Maximum size the GC mark stack can grow to. */
    JSGC_MARK_STACK_LIMIT = 10,

    /*
     * GCs less than this far apart in time will be considered 'high-frequency GCs'.
     * See setGCLastBytes in jsgc.cpp.
     */
    JSGC_HIGH_FREQUENCY_TIME_LIMIT = 11,

    /* Start of dynamic heap growth. */
    JSGC_HIGH_FREQUENCY_LOW_LIMIT = 12,

    /* End of dynamic heap growth. */
    JSGC_HIGH_FREQUENCY_HIGH_LIMIT = 13,

    /* Upper bound of heap growth. */
    JSGC_HIGH_FREQUENCY_HEAP_GROWTH_MAX = 14,

    /* Lower bound of heap growth. */
    JSGC_HIGH_FREQUENCY_HEAP_GROWTH_MIN = 15,

    /* Heap growth for low frequency GCs. */
    JSGC_LOW_FREQUENCY_HEAP_GROWTH = 16,

    /*
     * If false, the heap growth factor is fixed at 3. If true, it is determined
     * based on whether GCs are high- or low- frequency.
     */
    JSGC_DYNAMIC_HEAP_GROWTH = 17,

    /* If true, high-frequency GCs will use a longer mark slice. */
    JSGC_DYNAMIC_MARK_SLICE = 18
} JSGCParamKey;

typedef enum JSGCMode {
    /* Perform only global GCs. */
    JSGC_MODE_GLOBAL = 0,

    /* Perform per-compartment GCs until too much garbage has accumulated. */
    JSGC_MODE_COMPARTMENT = 1,

    /*
     * Collect in short time slices rather than all at once. Implies
     * JSGC_MODE_COMPARTMENT.
     */
    JSGC_MODE_INCREMENTAL = 2
} JSGCMode;

extern JS_PUBLIC_API(void)
JS_SetGCParameter(JSRuntime *rt, JSGCParamKey key, uint32_t value);

extern JS_PUBLIC_API(uint32_t)
JS_GetGCParameter(JSRuntime *rt, JSGCParamKey key);

extern JS_PUBLIC_API(void)
JS_SetGCParameterForThread(JSContext *cx, JSGCParamKey key, uint32_t value);

extern JS_PUBLIC_API(uint32_t)
JS_GetGCParameterForThread(JSContext *cx, JSGCParamKey key);

/*
 * Create a new JSString whose chars member refers to external memory, i.e.,
 * memory requiring application-specific finalization.
 */
extern JS_PUBLIC_API(JSString *)
JS_NewExternalString(JSContext *cx, const jschar *chars, size_t length,
                     const JSStringFinalizer *fin);

/*
 * Return whether 'str' was created with JS_NewExternalString or
 * JS_NewExternalStringWithClosure.
 */
extern JS_PUBLIC_API(JSBool)
JS_IsExternalString(JSString *str);

/*
 * Return the 'closure' arg passed to JS_NewExternalStringWithClosure or NULL
 * if the external string was created via JS_NewExternalString.
 */
extern JS_PUBLIC_API(const JSStringFinalizer *)
JS_GetExternalStringFinalizer(JSString *str);

/*
 * Set the size of the native stack that should not be exceed. To disable
 * stack size checking pass 0.
 */
extern JS_PUBLIC_API(void)
JS_SetNativeStackQuota(JSRuntime *cx, size_t stackSize);

/************************************************************************/

/*
 * Classes, objects, and properties.
 */
typedef void (*JSClassInternal)();

struct JSClass {
    const char          *name;
    uint32_t            flags;

    /* Mandatory non-null function pointer members. */
    JSPropertyOp        addProperty;
    JSPropertyOp        delProperty;
    JSPropertyOp        getProperty;
    JSStrictPropertyOp  setProperty;
    JSEnumerateOp       enumerate;
    JSResolveOp         resolve;
    JSConvertOp         convert;
    JSFinalizeOp        finalize;

    /* Optionally non-null members start here. */
    JSCheckAccessOp     checkAccess;
    JSNative            call;
    JSHasInstanceOp     hasInstance;
    JSNative            construct;
    JSTraceOp           trace;

    void                *reserved[40];
};

#define JSCLASS_HAS_PRIVATE             (1<<0)  /* objects have private slot */
#define JSCLASS_NEW_ENUMERATE           (1<<1)  /* has JSNewEnumerateOp hook */
#define JSCLASS_NEW_RESOLVE             (1<<2)  /* has JSNewResolveOp hook */
#define JSCLASS_PRIVATE_IS_NSISUPPORTS  (1<<3)  /* private is (nsISupports *) */
#define JSCLASS_IS_DOMJSCLASS           (1<<4)  /* objects are DOM */
#define JSCLASS_IMPLEMENTS_BARRIERS     (1<<5)  /* Correctly implements GC read
                                                   and write barriers */
#define JSCLASS_DOCUMENT_OBSERVER       (1<<6)  /* DOM document observer */
#define JSCLASS_USERBIT1                (1<<7)  /* Reserved for embeddings. */

/*
 * To reserve slots fetched and stored via JS_Get/SetReservedSlot, bitwise-or
 * JSCLASS_HAS_RESERVED_SLOTS(n) into the initializer for JSClass.flags, where
 * n is a constant in [1, 255].  Reserved slots are indexed from 0 to n-1.
 */
#define JSCLASS_RESERVED_SLOTS_SHIFT    8       /* room for 8 flags below */
#define JSCLASS_RESERVED_SLOTS_WIDTH    8       /* and 16 above this field */
#define JSCLASS_RESERVED_SLOTS_MASK     JS_BITMASK(JSCLASS_RESERVED_SLOTS_WIDTH)
#define JSCLASS_HAS_RESERVED_SLOTS(n)   (((n) & JSCLASS_RESERVED_SLOTS_MASK)  \
                                         << JSCLASS_RESERVED_SLOTS_SHIFT)
#define JSCLASS_RESERVED_SLOTS(clasp)   (((clasp)->flags                      \
                                          >> JSCLASS_RESERVED_SLOTS_SHIFT)    \
                                         & JSCLASS_RESERVED_SLOTS_MASK)

#define JSCLASS_HIGH_FLAGS_SHIFT        (JSCLASS_RESERVED_SLOTS_SHIFT +       \
                                         JSCLASS_RESERVED_SLOTS_WIDTH)

#define JSCLASS_IS_ANONYMOUS            (1<<(JSCLASS_HIGH_FLAGS_SHIFT+0))
#define JSCLASS_IS_GLOBAL               (1<<(JSCLASS_HIGH_FLAGS_SHIFT+1))
#define JSCLASS_INTERNAL_FLAG2          (1<<(JSCLASS_HIGH_FLAGS_SHIFT+2))
#define JSCLASS_INTERNAL_FLAG3          (1<<(JSCLASS_HIGH_FLAGS_SHIFT+3))

/* Indicate whether the proto or ctor should be frozen. */
#define JSCLASS_FREEZE_PROTO            (1<<(JSCLASS_HIGH_FLAGS_SHIFT+4))
#define JSCLASS_FREEZE_CTOR             (1<<(JSCLASS_HIGH_FLAGS_SHIFT+5))

#define JSCLASS_XPCONNECT_GLOBAL        (1<<(JSCLASS_HIGH_FLAGS_SHIFT+6))

/* Reserved for embeddings. */
#define JSCLASS_USERBIT2                (1<<(JSCLASS_HIGH_FLAGS_SHIFT+7))
#define JSCLASS_USERBIT3                (1<<(JSCLASS_HIGH_FLAGS_SHIFT+8))

/*
 * Bits 26 through 31 are reserved for the CACHED_PROTO_KEY mechanism, see
 * below.
 */

/* Global flags. */
#define JSGLOBAL_FLAGS_CLEARED          0x1

/*
 * ECMA-262 requires that most constructors used internally create objects
 * with "the original Foo.prototype value" as their [[Prototype]] (__proto__)
 * member initial value.  The "original ... value" verbiage is there because
 * in ECMA-262, global properties naming class objects are read/write and
 * deleteable, for the most part.
 *
 * Implementing this efficiently requires that global objects have classes
 * with the following flags. Failure to use JSCLASS_GLOBAL_FLAGS was
 * prevously allowed, but is now an ES5 violation and thus unsupported.
 */
#define JSCLASS_GLOBAL_SLOT_COUNT      (JSProto_LIMIT * 3 + 24)
#define JSCLASS_GLOBAL_FLAGS_WITH_SLOTS(n)                                    \
    (JSCLASS_IS_GLOBAL | JSCLASS_HAS_RESERVED_SLOTS(JSCLASS_GLOBAL_SLOT_COUNT + (n)))
#define JSCLASS_GLOBAL_FLAGS                                                  \
    JSCLASS_GLOBAL_FLAGS_WITH_SLOTS(0)
#define JSCLASS_HAS_GLOBAL_FLAG_AND_SLOTS(clasp)                              \
  (((clasp)->flags & JSCLASS_IS_GLOBAL)                                       \
   && JSCLASS_RESERVED_SLOTS(clasp) >= JSCLASS_GLOBAL_SLOT_COUNT)

/* Fast access to the original value of each standard class's prototype. */
#define JSCLASS_CACHED_PROTO_SHIFT      (JSCLASS_HIGH_FLAGS_SHIFT + 10)
#define JSCLASS_CACHED_PROTO_WIDTH      6
#define JSCLASS_CACHED_PROTO_MASK       JS_BITMASK(JSCLASS_CACHED_PROTO_WIDTH)
#define JSCLASS_HAS_CACHED_PROTO(key)   (uint32_t(key) << JSCLASS_CACHED_PROTO_SHIFT)
#define JSCLASS_CACHED_PROTO_KEY(clasp) ((JSProtoKey)                         \
                                         (((clasp)->flags                     \
                                           >> JSCLASS_CACHED_PROTO_SHIFT)     \
                                          & JSCLASS_CACHED_PROTO_MASK))

/* Initializer for unused members of statically initialized JSClass structs. */
#define JSCLASS_NO_INTERNAL_MEMBERS     {0,0,0,0,0,0,0,0,0,0,0,0,0,0,0,0,0,0}
#define JSCLASS_NO_OPTIONAL_MEMBERS     0,0,0,0,0,JSCLASS_NO_INTERNAL_MEMBERS

extern JS_PUBLIC_API(int)
JS_IdArrayLength(JSContext *cx, JSIdArray *ida);

extern JS_PUBLIC_API(jsid)
JS_IdArrayGet(JSContext *cx, JSIdArray *ida, int index);

extern JS_PUBLIC_API(void)
JS_DestroyIdArray(JSContext *cx, JSIdArray *ida);

#ifdef __cplusplus

namespace JS {

class AutoIdArray : private AutoGCRooter {
  public:
    AutoIdArray(JSContext *cx, JSIdArray *ida JS_GUARD_OBJECT_NOTIFIER_PARAM)
      : AutoGCRooter(cx, IDARRAY), context(cx), idArray(ida)
    {
        JS_GUARD_OBJECT_NOTIFIER_INIT;
    }
    ~AutoIdArray() {
        if (idArray)
            JS_DestroyIdArray(context, idArray);
    }
    bool operator!() {
        return !idArray;
    }
    jsid operator[](size_t i) const {
        JS_ASSERT(idArray);
        JS_ASSERT(i < length());
        return JS_IdArrayGet(context, idArray, i);
    }
    size_t length() const {
        return JS_IdArrayLength(context, idArray);
    }

    friend void AutoGCRooter::trace(JSTracer *trc);

    JSIdArray *steal() {
        JSIdArray *copy = idArray;
        idArray = NULL;
        return copy;
    }

  protected:
    inline void trace(JSTracer *trc);

  private:
    JSContext *context;
    JSIdArray *idArray;
    JS_DECL_USE_GUARD_OBJECT_NOTIFIER

    /* No copy or assignment semantics. */
    AutoIdArray(AutoIdArray &ida) MOZ_DELETE;
    void operator=(AutoIdArray &ida) MOZ_DELETE;
};

} /* namespace JS */

#endif /* __cplusplus */

extern JS_PUBLIC_API(JSBool)
JS_ValueToId(JSContext *cx, jsval v, jsid *idp);

extern JS_PUBLIC_API(JSBool)
JS_IdToValue(JSContext *cx, jsid id, jsval *vp);

/*
 * JSNewResolveOp flag bits.
 */
#define JSRESOLVE_QUALIFIED     0x01    /* resolve a qualified property id */
#define JSRESOLVE_ASSIGNING     0x02    /* resolve on the left of assignment */
#define JSRESOLVE_DETECTING     0x04    /* 'if (o.p)...' or '(o.p) ?...:...' */

/*
 * Invoke the [[DefaultValue]] hook (see ES5 8.6.2) with the provided hint on
 * the specified object, computing a primitive default value for the object.
 * The hint must be JSTYPE_STRING, JSTYPE_NUMBER, or JSTYPE_VOID (no hint).  On
 * success the resulting value is stored in *vp.
 */
extern JS_PUBLIC_API(JSBool)
JS_DefaultValue(JSContext *cx, JSObject *obj, JSType hint, jsval *vp);

extern JS_PUBLIC_API(JSBool)
JS_PropertyStub(JSContext *cx, JSHandleObject obj, JSHandleId id, JSMutableHandleValue vp);

extern JS_PUBLIC_API(JSBool)
JS_StrictPropertyStub(JSContext *cx, JSHandleObject obj, JSHandleId id, JSBool strict, JSMutableHandleValue vp);

extern JS_PUBLIC_API(JSBool)
JS_EnumerateStub(JSContext *cx, JSHandleObject obj);

extern JS_PUBLIC_API(JSBool)
JS_ResolveStub(JSContext *cx, JSHandleObject obj, JSHandleId id);

extern JS_PUBLIC_API(JSBool)
JS_ConvertStub(JSContext *cx, JSHandleObject obj, JSType type, JSMutableHandleValue vp);

struct JSConstDoubleSpec {
    double          dval;
    const char      *name;
    uint8_t         flags;
    uint8_t         spare[3];
};

typedef struct JSJitInfo JSJitInfo;

/*
 * Wrappers to replace {Strict,}PropertyOp for JSPropertySpecs. This will allow
 * us to pass one JSJitInfo per function with the property spec, without
 * additional field overhead.
 */
typedef struct JSStrictPropertyOpWrapper {
    JSStrictPropertyOp  op;
    const JSJitInfo     *info;
} JSStrictPropertyOpWrapper;

typedef struct JSPropertyOpWrapper {
    JSPropertyOp        op;
    const JSJitInfo     *info;
} JSPropertyOpWrapper;

/*
 * Wrapper to do as above, but for JSNatives for JSFunctionSpecs.
 */
typedef struct JSNativeWrapper {
    JSNative        op;
    const JSJitInfo *info;
} JSNativeWrapper;

/*
 * Macro static initializers which make it easy to pass no JSJitInfo as part of a
 * JSPropertySpec or JSFunctionSpec.
 */
#define JSOP_WRAPPER(op) {op, NULL}
#define JSOP_NULLWRAPPER JSOP_WRAPPER(NULL)

/*
 * To define an array element rather than a named property member, cast the
 * element's index to (const char *) and initialize name with it, and set the
 * JSPROP_INDEX bit in flags.
 */
struct JSPropertySpec {
    const char                  *name;
    int8_t                      tinyid;
    uint8_t                     flags;
    JSPropertyOpWrapper         getter;
    JSStrictPropertyOpWrapper   setter;
};

struct JSFunctionSpec {
    const char      *name;
    JSNativeWrapper call;
    uint16_t        nargs;
    uint16_t        flags;
};

/*
 * Terminating sentinel initializer to put at the end of a JSFunctionSpec array
 * that's passed to JS_DefineFunctions or JS_InitClass.
 */
#define JS_FS_END JS_FS(NULL,NULL,0,0)

/*
 * Initializer macros for a JSFunctionSpec array element. JS_FN (whose name
 * pays homage to the old JSNative/JSFastNative split) simply adds the flag
 * JSFUN_STUB_GSOPS. JS_FNINFO allows the simple adding of JSJitInfos.
 */
#define JS_FS(name,call,nargs,flags)                                          \
    {name, JSOP_WRAPPER(call), nargs, flags}
#define JS_FN(name,call,nargs,flags)                                          \
    {name, JSOP_WRAPPER(call), nargs, (flags) | JSFUN_STUB_GSOPS}
#define JS_FNINFO(name,call,info,nargs,flags)                                 \
    {name,{call,info},nargs,flags}

extern JS_PUBLIC_API(JSObject *)
JS_InitClass(JSContext *cx, JSObject *obj, JSObject *parent_proto,
             JSClass *clasp, JSNative constructor, unsigned nargs,
             JSPropertySpec *ps, JSFunctionSpec *fs,
             JSPropertySpec *static_ps, JSFunctionSpec *static_fs);

/*
 * Set up ctor.prototype = proto and proto.constructor = ctor with the
 * right property flags.
 */
extern JS_PUBLIC_API(JSBool)
JS_LinkConstructorAndPrototype(JSContext *cx, JSObject *ctor, JSObject *proto);

extern JS_PUBLIC_API(JSClass *)
JS_GetClass(JSRawObject obj);

extern JS_PUBLIC_API(JSBool)
JS_InstanceOf(JSContext *cx, JSObject *obj, JSClass *clasp, jsval *argv);

extern JS_PUBLIC_API(JSBool)
JS_HasInstance(JSContext *cx, JSObject *obj, jsval v, JSBool *bp);

extern JS_PUBLIC_API(void *)
JS_GetPrivate(JSRawObject obj);

extern JS_PUBLIC_API(void)
JS_SetPrivate(JSRawObject obj, void *data);

extern JS_PUBLIC_API(void *)
JS_GetInstancePrivate(JSContext *cx, JSObject *obj, JSClass *clasp,
                      jsval *argv);

extern JS_PUBLIC_API(JSObject *)
JS_GetPrototype(JSRawObject obj);

extern JS_PUBLIC_API(JSBool)
JS_SetPrototype(JSContext *cx, JSObject *obj, JSObject *proto);

extern JS_PUBLIC_API(JSObject *)
JS_GetParent(JSRawObject obj);

extern JS_PUBLIC_API(JSBool)
JS_SetParent(JSContext *cx, JSObject *obj, JSObject *parent);

extern JS_PUBLIC_API(JSObject *)
JS_GetConstructor(JSContext *cx, JSObject *proto);

/*
 * Get a unique identifier for obj, good for the lifetime of obj (even if it
 * is moved by a copying GC).  Return false on failure (likely out of memory),
 * and true with *idp containing the unique id on success.
 */
extern JS_PUBLIC_API(JSBool)
JS_GetObjectId(JSContext *cx, JSRawObject obj, jsid *idp);

extern JS_PUBLIC_API(JSObject *)
JS_NewGlobalObject(JSContext *cx, JSClass *clasp, JSPrincipals *principals);

extern JS_PUBLIC_API(JSObject *)
JS_NewObject(JSContext *cx, JSClass *clasp, JSObject *proto, JSObject *parent);

/* Queries the [[Extensible]] property of the object. */
extern JS_PUBLIC_API(JSBool)
JS_IsExtensible(JSRawObject obj);

extern JS_PUBLIC_API(JSBool)
JS_IsNative(JSRawObject obj);

extern JS_PUBLIC_API(JSRuntime *)
JS_GetObjectRuntime(JSRawObject obj);

/*
 * Unlike JS_NewObject, JS_NewObjectWithGivenProto does not compute a default
 * proto if proto's actual parameter value is null.
 */
extern JS_PUBLIC_API(JSObject *)
JS_NewObjectWithGivenProto(JSContext *cx, JSClass *clasp, JSObject *proto,
                           JSObject *parent);

/*
 * Freeze obj, and all objects it refers to, recursively. This will not recurse
 * through non-extensible objects, on the assumption that those are already
 * deep-frozen.
 */
extern JS_PUBLIC_API(JSBool)
JS_DeepFreezeObject(JSContext *cx, JSObject *obj);

/*
 * Freezes an object; see ES5's Object.freeze(obj) method.
 */
extern JS_PUBLIC_API(JSBool)
JS_FreezeObject(JSContext *cx, JSObject *obj);

extern JS_PUBLIC_API(JSObject *)
JS_New(JSContext *cx, JSObject *ctor, unsigned argc, jsval *argv);

extern JS_PUBLIC_API(JSObject *)
JS_DefineObject(JSContext *cx, JSObject *obj, const char *name, JSClass *clasp,
                JSObject *proto, unsigned attrs);

extern JS_PUBLIC_API(JSBool)
JS_DefineConstDoubles(JSContext *cx, JSObject *obj, JSConstDoubleSpec *cds);

extern JS_PUBLIC_API(JSBool)
JS_DefineProperties(JSContext *cx, JSObject *obj, JSPropertySpec *ps);

extern JS_PUBLIC_API(JSBool)
JS_DefineProperty(JSContext *cx, JSObject *obj, const char *name, jsval value,
                  JSPropertyOp getter, JSStrictPropertyOp setter, unsigned attrs);

extern JS_PUBLIC_API(JSBool)
JS_DefinePropertyById(JSContext *cx, JSObject *obj, jsid id, jsval value,
                      JSPropertyOp getter, JSStrictPropertyOp setter, unsigned attrs);

extern JS_PUBLIC_API(JSBool)
JS_DefineOwnProperty(JSContext *cx, JSObject *obj, jsid id, jsval descriptor, JSBool *bp);

/*
 * Determine the attributes (JSPROP_* flags) of a property on a given object.
 *
 * If the object does not have a property by that name, *foundp will be
 * JS_FALSE and the value of *attrsp is undefined.
 */
extern JS_PUBLIC_API(JSBool)
JS_GetPropertyAttributes(JSContext *cx, JSObject *obj, const char *name,
                         unsigned *attrsp, JSBool *foundp);

/*
 * The same, but if the property is native, return its getter and setter via
 * *getterp and *setterp, respectively (and only if the out parameter pointer
 * is not null).
 */
extern JS_PUBLIC_API(JSBool)
JS_GetPropertyAttrsGetterAndSetter(JSContext *cx, JSObject *obj,
                                   const char *name,
                                   unsigned *attrsp, JSBool *foundp,
                                   JSPropertyOp *getterp,
                                   JSStrictPropertyOp *setterp);

extern JS_PUBLIC_API(JSBool)
JS_GetPropertyAttrsGetterAndSetterById(JSContext *cx, JSObject *obj,
                                       jsid id,
                                       unsigned *attrsp, JSBool *foundp,
                                       JSPropertyOp *getterp,
                                       JSStrictPropertyOp *setterp);

/*
 * Set the attributes of a property on a given object.
 *
 * If the object does not have a property by that name, *foundp will be
 * JS_FALSE and nothing will be altered.
 */
extern JS_PUBLIC_API(JSBool)
JS_SetPropertyAttributes(JSContext *cx, JSObject *obj, const char *name,
                         unsigned attrs, JSBool *foundp);

extern JS_PUBLIC_API(JSBool)
JS_DefinePropertyWithTinyId(JSContext *cx, JSObject *obj, const char *name,
                            int8_t tinyid, jsval value,
                            JSPropertyOp getter, JSStrictPropertyOp setter,
                            unsigned attrs);

extern JS_PUBLIC_API(JSBool)
JS_AlreadyHasOwnProperty(JSContext *cx, JSObject *obj, const char *name,
                         JSBool *foundp);

extern JS_PUBLIC_API(JSBool)
JS_AlreadyHasOwnPropertyById(JSContext *cx, JSObject *obj, jsid id,
                             JSBool *foundp);

extern JS_PUBLIC_API(JSBool)
JS_HasProperty(JSContext *cx, JSObject *obj, const char *name, JSBool *foundp);

extern JS_PUBLIC_API(JSBool)
JS_HasPropertyById(JSContext *cx, JSObject *obj, jsid id, JSBool *foundp);

extern JS_PUBLIC_API(JSBool)
JS_LookupProperty(JSContext *cx, JSObject *obj, const char *name, jsval *vp);

extern JS_PUBLIC_API(JSBool)
JS_LookupPropertyById(JSContext *cx, JSObject *obj, jsid id, jsval *vp);

extern JS_PUBLIC_API(JSBool)
JS_LookupPropertyWithFlags(JSContext *cx, JSObject *obj, const char *name,
                           unsigned flags, jsval *vp);

extern JS_PUBLIC_API(JSBool)
JS_LookupPropertyWithFlagsById(JSContext *cx, JSObject *obj, jsid id,
                               unsigned flags, JSObject **objp, jsval *vp);

struct JSPropertyDescriptor {
    JSObject           *obj;
    unsigned           attrs;
    unsigned           shortid;
    JSPropertyOp       getter;
    JSStrictPropertyOp setter;
    jsval              value;
};

/*
 * Like JS_GetPropertyAttrsGetterAndSetterById but will return a property on
 * an object on the prototype chain (returned in objp). If data->obj is null,
 * then this property was not found on the prototype chain.
 */
extern JS_PUBLIC_API(JSBool)
JS_GetPropertyDescriptorById(JSContext *cx, JSObject *obj, jsid id, unsigned flags,
                             JSPropertyDescriptor *desc);

extern JS_PUBLIC_API(JSBool)
JS_GetOwnPropertyDescriptor(JSContext *cx, JSObject *obj, jsid id, jsval *vp);

extern JS_PUBLIC_API(JSBool)
JS_GetProperty(JSContext *cx, JSObject *obj, const char *name, jsval *vp);

extern JS_PUBLIC_API(JSBool)
JS_GetPropertyDefault(JSContext *cx, JSObject *obj, const char *name, jsval def, jsval *vp);

extern JS_PUBLIC_API(JSBool)
JS_GetPropertyById(JSContext *cx, JSObject *obj, jsid id, jsval *vp);

extern JS_PUBLIC_API(JSBool)
JS_GetPropertyByIdDefault(JSContext *cx, JSObject *obj, jsid id, jsval def, jsval *vp);

extern JS_PUBLIC_API(JSBool)
JS_ForwardGetPropertyTo(JSContext *cx, JSObject *obj, jsid id, JSObject *onBehalfOf, jsval *vp);

extern JS_PUBLIC_API(JSBool)
JS_GetMethodById(JSContext *cx, JSObject *obj, jsid id, JSObject **objp,
                 jsval *vp);

extern JS_PUBLIC_API(JSBool)
JS_GetMethod(JSContext *cx, JSObject *obj, const char *name, JSObject **objp,
             jsval *vp);

extern JS_PUBLIC_API(JSBool)
JS_SetProperty(JSContext *cx, JSObject *obj, const char *name, jsval *vp);

extern JS_PUBLIC_API(JSBool)
JS_SetPropertyById(JSContext *cx, JSObject *obj, jsid id, jsval *vp);

extern JS_PUBLIC_API(JSBool)
JS_DeleteProperty(JSContext *cx, JSObject *obj, const char *name);

extern JS_PUBLIC_API(JSBool)
JS_DeleteProperty2(JSContext *cx, JSObject *obj, const char *name,
                   jsval *rval);

extern JS_PUBLIC_API(JSBool)
JS_DeletePropertyById(JSContext *cx, JSObject *obj, jsid id);

extern JS_PUBLIC_API(JSBool)
JS_DeletePropertyById2(JSContext *cx, JSObject *obj, jsid id, jsval *rval);

extern JS_PUBLIC_API(JSBool)
JS_DefineUCProperty(JSContext *cx, JSObject *obj,
                    const jschar *name, size_t namelen, jsval value,
                    JSPropertyOp getter, JSStrictPropertyOp setter,
                    unsigned attrs);

/*
 * Determine the attributes (JSPROP_* flags) of a property on a given object.
 *
 * If the object does not have a property by that name, *foundp will be
 * JS_FALSE and the value of *attrsp is undefined.
 */
extern JS_PUBLIC_API(JSBool)
JS_GetUCPropertyAttributes(JSContext *cx, JSObject *obj,
                           const jschar *name, size_t namelen,
                           unsigned *attrsp, JSBool *foundp);

/*
 * The same, but if the property is native, return its getter and setter via
 * *getterp and *setterp, respectively (and only if the out parameter pointer
 * is not null).
 */
extern JS_PUBLIC_API(JSBool)
JS_GetUCPropertyAttrsGetterAndSetter(JSContext *cx, JSObject *obj,
                                     const jschar *name, size_t namelen,
                                     unsigned *attrsp, JSBool *foundp,
                                     JSPropertyOp *getterp,
                                     JSStrictPropertyOp *setterp);

/*
 * Set the attributes of a property on a given object.
 *
 * If the object does not have a property by that name, *foundp will be
 * JS_FALSE and nothing will be altered.
 */
extern JS_PUBLIC_API(JSBool)
JS_SetUCPropertyAttributes(JSContext *cx, JSObject *obj,
                           const jschar *name, size_t namelen,
                           unsigned attrs, JSBool *foundp);


extern JS_PUBLIC_API(JSBool)
JS_DefineUCPropertyWithTinyId(JSContext *cx, JSObject *obj,
                              const jschar *name, size_t namelen,
                              int8_t tinyid, jsval value,
                              JSPropertyOp getter, JSStrictPropertyOp setter,
                              unsigned attrs);

extern JS_PUBLIC_API(JSBool)
JS_AlreadyHasOwnUCProperty(JSContext *cx, JSObject *obj, const jschar *name,
                           size_t namelen, JSBool *foundp);

extern JS_PUBLIC_API(JSBool)
JS_HasUCProperty(JSContext *cx, JSObject *obj,
                 const jschar *name, size_t namelen,
                 JSBool *vp);

extern JS_PUBLIC_API(JSBool)
JS_LookupUCProperty(JSContext *cx, JSObject *obj,
                    const jschar *name, size_t namelen,
                    jsval *vp);

extern JS_PUBLIC_API(JSBool)
JS_GetUCProperty(JSContext *cx, JSObject *obj,
                 const jschar *name, size_t namelen,
                 jsval *vp);

extern JS_PUBLIC_API(JSBool)
JS_SetUCProperty(JSContext *cx, JSObject *obj,
                 const jschar *name, size_t namelen,
                 jsval *vp);

extern JS_PUBLIC_API(JSBool)
JS_DeleteUCProperty2(JSContext *cx, JSObject *obj,
                     const jschar *name, size_t namelen,
                     jsval *rval);

extern JS_PUBLIC_API(JSObject *)
JS_NewArrayObject(JSContext *cx, int length, jsval *vector);

extern JS_PUBLIC_API(JSBool)
JS_IsArrayObject(JSContext *cx, JSObject *obj);

extern JS_PUBLIC_API(JSBool)
JS_GetArrayLength(JSContext *cx, JSObject *obj, uint32_t *lengthp);

extern JS_PUBLIC_API(JSBool)
JS_SetArrayLength(JSContext *cx, JSObject *obj, uint32_t length);

extern JS_PUBLIC_API(JSBool)
JS_DefineElement(JSContext *cx, JSObject *obj, uint32_t index, jsval value,
                 JSPropertyOp getter, JSStrictPropertyOp setter, unsigned attrs);

extern JS_PUBLIC_API(JSBool)
JS_AlreadyHasOwnElement(JSContext *cx, JSObject *obj, uint32_t index, JSBool *foundp);

extern JS_PUBLIC_API(JSBool)
JS_HasElement(JSContext *cx, JSObject *obj, uint32_t index, JSBool *foundp);

extern JS_PUBLIC_API(JSBool)
JS_LookupElement(JSContext *cx, JSObject *obj, uint32_t index, jsval *vp);

extern JS_PUBLIC_API(JSBool)
JS_GetElement(JSContext *cx, JSObject *obj, uint32_t index, jsval *vp);

extern JS_PUBLIC_API(JSBool)
JS_ForwardGetElementTo(JSContext *cx, JSObject *obj, uint32_t index, JSObject *onBehalfOf,
                       jsval *vp);

/*
 * Get the property with name given by |index|, if it has one.  If
 * not, |*present| will be set to false and the value of |vp| must not
 * be relied on.
 */
extern JS_PUBLIC_API(JSBool)
JS_GetElementIfPresent(JSContext *cx, JSObject *obj, uint32_t index, JSObject *onBehalfOf,
                       jsval *vp, JSBool* present);

extern JS_PUBLIC_API(JSBool)
JS_SetElement(JSContext *cx, JSObject *obj, uint32_t index, jsval *vp);

extern JS_PUBLIC_API(JSBool)
JS_DeleteElement(JSContext *cx, JSObject *obj, uint32_t index);

extern JS_PUBLIC_API(JSBool)
JS_DeleteElement2(JSContext *cx, JSObject *obj, uint32_t index, jsval *rval);

extern JS_PUBLIC_API(void)
JS_ClearScope(JSContext *cx, JSObject *obj);

extern JS_PUBLIC_API(JSIdArray *)
JS_Enumerate(JSContext *cx, JSObject *obj);

/*
 * Create an object to iterate over enumerable properties of obj, in arbitrary
 * property definition order.  NB: This differs from longstanding for..in loop
 * order, which uses order of property definition in obj.
 */
extern JS_PUBLIC_API(JSObject *)
JS_NewPropertyIterator(JSContext *cx, JSObject *obj);

/*
 * Return true on success with *idp containing the id of the next enumerable
 * property to visit using iterobj, or JSID_IS_VOID if there is no such property
 * left to visit.  Return false on error.
 */
extern JS_PUBLIC_API(JSBool)
JS_NextProperty(JSContext *cx, JSObject *iterobj, jsid *idp);

/*
 * A JSNative that creates and returns a new iterator that iterates over the
 * elements of |this|, up to |this.length|, in index order. This can be used to
 * make any array-like object iterable. Just give the object an obj.iterator()
 * method using this JSNative as the implementation.
 */
extern JS_PUBLIC_API(JSBool)
JS_ArrayIterator(JSContext *cx, unsigned argc, jsval *vp);

extern JS_PUBLIC_API(JSBool)
JS_CheckAccess(JSContext *cx, JSObject *obj, jsid id, JSAccessMode mode,
               jsval *vp, unsigned *attrsp);

extern JS_PUBLIC_API(jsval)
JS_GetReservedSlot(JSRawObject obj, uint32_t index);

extern JS_PUBLIC_API(void)
JS_SetReservedSlot(JSRawObject obj, uint32_t index, jsval v);

/************************************************************************/

/*
 * Security protocol.
 */
struct JSPrincipals {
    /* Don't call "destroy"; use reference counting macros below. */
    int refcount;

#ifdef DEBUG
    /* A helper to facilitate principals debugging. */
    uint32_t    debugToken;
#endif

#ifdef __cplusplus
    void setDebugToken(uint32_t token) {
# ifdef DEBUG
        debugToken = token;
# endif
    }

    /*
     * This is not defined by the JS engine but should be provided by the
     * embedding.
     */
    JS_PUBLIC_API(void) dump();
#endif
};

extern JS_PUBLIC_API(void)
JS_HoldPrincipals(JSPrincipals *principals);

extern JS_PUBLIC_API(void)
JS_DropPrincipals(JSRuntime *rt, JSPrincipals *principals);

struct JSSecurityCallbacks {
    JSCheckAccessOp            checkObjectAccess;
    JSSubsumePrincipalsOp      subsumePrincipals;
    JSObjectPrincipalsFinder   findObjectPrincipals;
    JSCSPEvalChecker           contentSecurityPolicyAllows;
};

extern JS_PUBLIC_API(void)
JS_SetSecurityCallbacks(JSRuntime *rt, const JSSecurityCallbacks *callbacks);

extern JS_PUBLIC_API(const JSSecurityCallbacks *)
JS_GetSecurityCallbacks(JSRuntime *rt);

/*
 * Code running with "trusted" principals will be given a deeper stack
 * allocation than ordinary scripts. This allows trusted script to run after
 * untrusted script has exhausted the stack. This function sets the
 * runtime-wide trusted principal.
 *
 * This principals is not held (via JS_HoldPrincipals/JS_DropPrincipals) since
 * there is no available JSContext. Instead, the caller must ensure that the
 * given principals stays valid for as long as 'rt' may point to it. If the
 * principals would be destroyed before 'rt', JS_SetTrustedPrincipals must be
 * called again, passing NULL for 'prin'.
 */
extern JS_PUBLIC_API(void)
JS_SetTrustedPrincipals(JSRuntime *rt, JSPrincipals *prin);

/*
 * Initialize the callback that is called to destroy JSPrincipals instance
 * when its reference counter drops to zero. The initialization can be done
 * only once per JS runtime.
 */
extern JS_PUBLIC_API(void)
JS_InitDestroyPrincipalsCallback(JSRuntime *rt, JSDestroyPrincipalsOp destroyPrincipals);

/************************************************************************/

/*
 * Functions and scripts.
 */
extern JS_PUBLIC_API(JSFunction *)
JS_NewFunction(JSContext *cx, JSNative call, unsigned nargs, unsigned flags,
               JSObject *parent, const char *name);

/*
 * Create the function with the name given by the id. JSID_IS_STRING(id) must
 * be true.
 */
extern JS_PUBLIC_API(JSFunction *)
JS_NewFunctionById(JSContext *cx, JSNative call, unsigned nargs, unsigned flags,
                   JSObject *parent, jsid id);

extern JS_PUBLIC_API(JSObject *)
JS_GetFunctionObject(JSFunction *fun);

/*
 * Return the function's identifier as a JSString, or null if fun is unnamed.
 * The returned string lives as long as fun, so you don't need to root a saved
 * reference to it if fun is well-connected or rooted, and provided you bound
 * the use of the saved reference by fun's lifetime.
 */
extern JS_PUBLIC_API(JSString *)
JS_GetFunctionId(JSFunction *fun);

/*
 * Return JSFUN_* flags for fun.
 */
extern JS_PUBLIC_API(unsigned)
JS_GetFunctionFlags(JSFunction *fun);

/*
 * Return the arity (length) of fun.
 */
extern JS_PUBLIC_API(uint16_t)
JS_GetFunctionArity(JSFunction *fun);

/*
 * Infallible predicate to test whether obj is a function object (faster than
 * comparing obj's class name to "Function", but equivalent unless someone has
 * overwritten the "Function" identifier with a different constructor and then
 * created instances using that constructor that might be passed in as obj).
 */
extern JS_PUBLIC_API(JSBool)
JS_ObjectIsFunction(JSContext *cx, JSRawObject obj);

extern JS_PUBLIC_API(JSBool)
JS_ObjectIsCallable(JSContext *cx, JSRawObject obj);

extern JS_PUBLIC_API(JSBool)
JS_IsNativeFunction(JSRawObject funobj, JSNative call);

/*
 * Bind the given callable to use the given object as "this".
 *
 * If |callable| is not callable, will throw and return NULL.
 */
extern JS_PUBLIC_API(JSObject*)
JS_BindCallable(JSContext *cx, JSObject *callable, JSRawObject newThis);

extern JS_PUBLIC_API(JSBool)
JS_DefineFunctions(JSContext *cx, JSObject *obj, JSFunctionSpec *fs);

extern JS_PUBLIC_API(JSFunction *)
JS_DefineFunction(JSContext *cx, JSObject *obj, const char *name, JSNative call,
                  unsigned nargs, unsigned attrs);

extern JS_PUBLIC_API(JSFunction *)
JS_DefineUCFunction(JSContext *cx, JSObject *obj,
                    const jschar *name, size_t namelen, JSNative call,
                    unsigned nargs, unsigned attrs);

extern JS_PUBLIC_API(JSFunction *)
JS_DefineFunctionById(JSContext *cx, JSObject *obj, jsid id, JSNative call,
                      unsigned nargs, unsigned attrs);

/*
 * Clone a top-level function into a new scope. This function will dynamically
 * fail if funobj was lexically nested inside some other function.
 */
extern JS_PUBLIC_API(JSObject *)
JS_CloneFunctionObject(JSContext *cx, JSObject *funobj, JSRawObject parent);

/*
 * Given a buffer, return JS_FALSE if the buffer might become a valid
 * javascript statement with the addition of more lines.  Otherwise return
 * JS_TRUE.  The intent is to support interactive compilation - accumulate
 * lines in a buffer until JS_BufferIsCompilableUnit is true, then pass it to
 * the compiler.
 */
extern JS_PUBLIC_API(JSBool)
JS_BufferIsCompilableUnit(JSContext *cx, JSBool bytes_are_utf8,
                          JSObject *obj, const char *bytes, size_t length);

extern JS_PUBLIC_API(JSScript *)
JS_CompileScript(JSContext *cx, JSObject *obj,
                 const char *bytes, size_t length,
                 const char *filename, unsigned lineno);

extern JS_PUBLIC_API(JSScript *)
JS_CompileScriptForPrincipals(JSContext *cx, JSObject *obj,
                              JSPrincipals *principals,
                              const char *bytes, size_t length,
                              const char *filename, unsigned lineno);

extern JS_PUBLIC_API(JSScript *)
JS_CompileScriptForPrincipalsVersion(JSContext *cx, JSObject *obj,
                                     JSPrincipals *principals,
                                     const char *bytes, size_t length,
                                     const char *filename, unsigned lineno,
                                     JSVersion version);

extern JS_PUBLIC_API(JSScript *)
JS_CompileUCScript(JSContext *cx, JSObject *obj,
                   const jschar *chars, size_t length,
                   const char *filename, unsigned lineno);

extern JS_PUBLIC_API(JSScript *)
JS_CompileUCScriptForPrincipals(JSContext *cx, JSObject *obj,
                                JSPrincipals *principals,
                                const jschar *chars, size_t length,
                                const char *filename, unsigned lineno);

extern JS_PUBLIC_API(JSScript *)
JS_CompileUCScriptForPrincipalsVersion(JSContext *cx, JSObject *obj,
                                       JSPrincipals *principals,
                                       const jschar *chars, size_t length,
                                       const char *filename, unsigned lineno,
                                       JSVersion version);
/*
 * If originPrincipals is null, then the value of principals is used as origin
 * principals for the compiled script.
 */
extern JS_PUBLIC_API(JSScript *)
JS_CompileUCScriptForPrincipalsVersionOrigin(JSContext *cx, JSObject *obj,
                                             JSPrincipals *principals,
                                             JSPrincipals *originPrincipals,
                                             const jschar *chars, size_t length,
                                             const char *filename, unsigned lineno,
                                             JSVersion version);

extern JS_PUBLIC_API(JSScript *)
JS_CompileUTF8File(JSContext *cx, JSObject *obj, const char *filename);

extern JS_PUBLIC_API(JSScript *)
JS_CompileUTF8FileHandle(JSContext *cx, JSObject *obj, const char *filename,
                         FILE *fh);

extern JS_PUBLIC_API(JSScript *)
JS_CompileUTF8FileHandleForPrincipals(JSContext *cx, JSObject *obj,
                                      const char *filename, FILE *fh,
                                      JSPrincipals *principals);

extern JS_PUBLIC_API(JSScript *)
JS_CompileUTF8FileHandleForPrincipalsVersion(JSContext *cx, JSObject *obj,
                                             const char *filename, FILE *fh,
                                             JSPrincipals *principals,
                                             JSVersion version);

extern JS_PUBLIC_API(JSObject *)
JS_GetGlobalFromScript(JSScript *script);

extern JS_PUBLIC_API(JSFunction *)
JS_CompileFunction(JSContext *cx, JSObject *obj, const char *name,
                   unsigned nargs, const char **argnames,
                   const char *bytes, size_t length,
                   const char *filename, unsigned lineno);

extern JS_PUBLIC_API(JSFunction *)
JS_CompileFunctionForPrincipals(JSContext *cx, JSObject *obj,
                                JSPrincipals *principals, const char *name,
                                unsigned nargs, const char **argnames,
                                const char *bytes, size_t length,
                                const char *filename, unsigned lineno);

extern JS_PUBLIC_API(JSFunction *)
JS_CompileUCFunction(JSContext *cx, JSObject *obj, const char *name,
                     unsigned nargs, const char **argnames,
                     const jschar *chars, size_t length,
                     const char *filename, unsigned lineno);

extern JS_PUBLIC_API(JSFunction *)
JS_CompileUCFunctionForPrincipals(JSContext *cx, JSObject *obj,
                                  JSPrincipals *principals, const char *name,
                                  unsigned nargs, const char **argnames,
                                  const jschar *chars, size_t length,
                                  const char *filename, unsigned lineno);

extern JS_PUBLIC_API(JSFunction *)
JS_CompileUCFunctionForPrincipalsVersion(JSContext *cx, JSObject *obj,
                                         JSPrincipals *principals, const char *name,
                                         unsigned nargs, const char **argnames,
                                         const jschar *chars, size_t length,
                                         const char *filename, unsigned lineno,
                                         JSVersion version);

#ifdef __cplusplus
JS_END_EXTERN_C

namespace JS {

/* Options for JavaScript compilation. */
struct JS_PUBLIC_API(CompileOptions) {
    JSPrincipals *principals;
    JSPrincipals *originPrincipals;
    JSVersion version;
    bool versionSet;
    bool utf8;
    const char *filename;
    unsigned lineno;
    bool compileAndGo;
    bool noScriptRval;
    bool allowIntrinsicsCalls;
    enum SourcePolicy {
        NO_SOURCE,
        LAZY_SOURCE,
        SAVE_SOURCE
    } sourcePolicy;

    explicit CompileOptions(JSContext *cx);
    CompileOptions &setPrincipals(JSPrincipals *p) { principals = p; return *this; }
    CompileOptions &setOriginPrincipals(JSPrincipals *p) { originPrincipals = p; return *this; }
    CompileOptions &setVersion(JSVersion v) { version = v; versionSet = true; return *this; }
    CompileOptions &setUTF8(bool u) { utf8 = u; return *this; }
    CompileOptions &setFileAndLine(const char *f, unsigned l) {
        filename = f; lineno = l; return *this;
    }
    CompileOptions &setCompileAndGo(bool cng) { compileAndGo = cng; return *this; }
    CompileOptions &setNoScriptRval(bool nsr) { noScriptRval = nsr; return *this; }
    CompileOptions &setAllowIntrinsicsCalls(bool aic) { allowIntrinsicsCalls = aic; return *this; }
    CompileOptions &setSourcePolicy(SourcePolicy sp) { sourcePolicy = sp; return *this; }
};

extern JS_PUBLIC_API(JSScript *)
Compile(JSContext *cx, JSHandleObject obj, CompileOptions options,
        const char *bytes, size_t length);

extern JS_PUBLIC_API(JSScript *)
Compile(JSContext *cx, JSHandleObject obj, CompileOptions options,
        const jschar *chars, size_t length);

extern JS_PUBLIC_API(JSScript *)
Compile(JSContext *cx, JSHandleObject obj, CompileOptions options, FILE *file);

extern JS_PUBLIC_API(JSScript *)
Compile(JSContext *cx, JSHandleObject obj, CompileOptions options, const char *filename);

extern JS_PUBLIC_API(JSFunction *)
CompileFunction(JSContext *cx, JSHandleObject obj, CompileOptions options,
                const char *name, unsigned nargs, const char **argnames,
                const char *bytes, size_t length);

extern JS_PUBLIC_API(JSFunction *)
CompileFunction(JSContext *cx, JSHandleObject obj, CompileOptions options,
                const char *name, unsigned nargs, const char **argnames,
                const jschar *chars, size_t length);

} /* namespace JS */

JS_BEGIN_EXTERN_C
#endif /* __cplusplus */

extern JS_PUBLIC_API(JSString *)
JS_DecompileScript(JSContext *cx, JSScript *script, const char *name, unsigned indent);

/*
 * API extension: OR this into indent to avoid pretty-printing the decompiled
 * source resulting from JS_DecompileFunction{,Body}.
 */
#define JS_DONT_PRETTY_PRINT    ((unsigned)0x8000)

extern JS_PUBLIC_API(JSString *)
JS_DecompileFunction(JSContext *cx, JSFunction *fun, unsigned indent);

extern JS_PUBLIC_API(JSString *)
JS_DecompileFunctionBody(JSContext *cx, JSFunction *fun, unsigned indent);

/*
 * NB: JS_ExecuteScript and the JS_Evaluate*Script* quadruplets use the obj
 * parameter as the initial scope chain header, the 'this' keyword value, and
 * the variables object (ECMA parlance for where 'var' and 'function' bind
 * names) of the execution context for script.
 *
 * Using obj as the variables object is problematic if obj's parent (which is
 * the scope chain link; see JS_SetParent and JS_NewObject) is not null: in
 * this case, variables created by 'var x = 0', e.g., go in obj, but variables
 * created by assignment to an unbound id, 'x = 0', go in the last object on
 * the scope chain linked by parent.
 *
 * ECMA calls that last scoping object the "global object", but note that many
 * embeddings have several such objects.  ECMA requires that "global code" be
 * executed with the variables object equal to this global object.  But these
 * JS API entry points provide freedom to execute code against a "sub-global",
 * i.e., a parented or scoped object, in which case the variables object will
 * differ from the last object on the scope chain, resulting in confusing and
 * non-ECMA explicit vs. implicit variable creation.
 *
 * Caveat embedders: unless you already depend on this buggy variables object
 * binding behavior, you should call JS_SetOptions(cx, JSOPTION_VAROBJFIX) or
 * JS_SetOptions(cx, JS_GetOptions(cx) | JSOPTION_VAROBJFIX) -- the latter if
 * someone may have set other options on cx already -- for each context in the
 * application, if you pass parented objects as the obj parameter, or may ever
 * pass such objects in the future.
 *
 * Why a runtime option?  The alternative is to add six or so new API entry
 * points with signatures matching the following six, and that doesn't seem
 * worth the code bloat cost.  Such new entry points would probably have less
 * obvious names, too, so would not tend to be used.  The JS_SetOption call,
 * OTOH, can be more easily hacked into existing code that does not depend on
 * the bug; such code can continue to use the familiar JS_EvaluateScript,
 * etc., entry points.
 */
extern JS_PUBLIC_API(JSBool)
JS_ExecuteScript(JSContext *cx, JSObject *obj, JSScript *script, jsval *rval);

extern JS_PUBLIC_API(JSBool)
JS_ExecuteScriptVersion(JSContext *cx, JSObject *obj, JSScript *script, jsval *rval,
                        JSVersion version);

/*
 * Execute either the function-defining prolog of a script, or the script's
 * main body, but not both.
 */
typedef enum JSExecPart { JSEXEC_PROLOG, JSEXEC_MAIN } JSExecPart;

extern JS_PUBLIC_API(JSBool)
JS_EvaluateScript(JSContext *cx, JSObject *obj,
                  const char *bytes, unsigned length,
                  const char *filename, unsigned lineno,
                  jsval *rval);

extern JS_PUBLIC_API(JSBool)
JS_EvaluateScriptForPrincipals(JSContext *cx, JSObject *obj,
                               JSPrincipals *principals,
                               const char *bytes, unsigned length,
                               const char *filename, unsigned lineno,
                               jsval *rval);

extern JS_PUBLIC_API(JSBool)
JS_EvaluateScriptForPrincipalsVersion(JSContext *cx, JSObject *obj,
                                      JSPrincipals *principals,
                                      const char *bytes, unsigned length,
                                      const char *filename, unsigned lineno,
                                      jsval *rval, JSVersion version);

extern JS_PUBLIC_API(JSBool)
JS_EvaluateUCScript(JSContext *cx, JSObject *obj,
                    const jschar *chars, unsigned length,
                    const char *filename, unsigned lineno,
                    jsval *rval);

extern JS_PUBLIC_API(JSBool)
JS_EvaluateUCScriptForPrincipals(JSContext *cx, JSObject *obj,
                                 JSPrincipals *principals,
                                 const jschar *chars, unsigned length,
                                 const char *filename, unsigned lineno,
                                 jsval *rval);

extern JS_PUBLIC_API(JSBool)
JS_EvaluateUCScriptForPrincipalsVersion(JSContext *cx, JSObject *obj,
                                        JSPrincipals *principals,
                                        const jschar *chars, unsigned length,
                                        const char *filename, unsigned lineno,
                                        jsval *rval, JSVersion version);

/*
 * JSAPI clients may optionally specify the 'originPrincipals' of a script.
 * A script's originPrincipals may be retrieved through the debug API (via
 * JS_GetScriptOriginPrincipals) and the originPrincipals are transitively
 * assigned to any nested scripts (including scripts dynamically created via
 * eval and the Function constructor). If originPrincipals is null, then the
 * value of principals is used as origin principals for the script.
 */
extern JS_PUBLIC_API(JSBool)
JS_EvaluateUCScriptForPrincipalsVersionOrigin(JSContext *cx, JSObject *obj,
                                              JSPrincipals *principals,
                                              JSPrincipals *originPrincipals,
                                              const jschar *chars, unsigned length,
                                              const char *filename, unsigned lineno,
                                              jsval *rval, JSVersion version);

#ifdef __cplusplus
JS_END_EXTERN_C

namespace JS {

extern JS_PUBLIC_API(bool)
Evaluate(JSContext *cx, JSHandleObject obj, CompileOptions options,
         const jschar *chars, size_t length, jsval *rval);

extern JS_PUBLIC_API(bool)
Evaluate(JSContext *cx, JSHandleObject obj, CompileOptions options,
         const char *bytes, size_t length, jsval *rval);

extern JS_PUBLIC_API(bool)
Evaluate(JSContext *cx, JSHandleObject obj, CompileOptions options,
         const char *filename, jsval *rval);

} /* namespace JS */

JS_BEGIN_EXTERN_C
#endif

extern JS_PUBLIC_API(JSBool)
JS_CallFunction(JSContext *cx, JSObject *obj, JSFunction *fun, unsigned argc,
                jsval *argv, jsval *rval);

extern JS_PUBLIC_API(JSBool)
JS_CallFunctionName(JSContext *cx, JSObject *obj, const char *name, unsigned argc,
                    jsval *argv, jsval *rval);

extern JS_PUBLIC_API(JSBool)
JS_CallFunctionValue(JSContext *cx, JSObject *obj, jsval fval, unsigned argc,
                     jsval *argv, jsval *rval);

#ifdef __cplusplus
JS_END_EXTERN_C

namespace JS {

static inline bool
Call(JSContext *cx, JSObject *thisObj, JSFunction *fun, unsigned argc, jsval *argv, jsval *rval) {
    return !!JS_CallFunction(cx, thisObj, fun, argc, argv, rval);
}

static inline bool
Call(JSContext *cx, JSObject *thisObj, const char *name, unsigned argc, jsval *argv, jsval *rval) {
    return !!JS_CallFunctionName(cx, thisObj, name, argc, argv, rval);
}

static inline bool
Call(JSContext *cx, JSObject *thisObj, jsval fun, unsigned argc, jsval *argv, jsval *rval) {
    return !!JS_CallFunctionValue(cx, thisObj, fun, argc, argv, rval);
}

extern JS_PUBLIC_API(bool)
Call(JSContext *cx, jsval thisv, jsval fun, unsigned argc, jsval *argv, jsval *rval);

static inline bool
Call(JSContext *cx, jsval thisv, JSObject *funObj, unsigned argc, jsval *argv, jsval *rval) {
    return Call(cx, thisv, OBJECT_TO_JSVAL(funObj), argc, argv, rval);
}

} /* namespace JS */

JS_BEGIN_EXTERN_C
#endif /* __cplusplus */

/*
 * These functions allow setting an operation callback that will be called
 * from the JS thread some time after any thread triggered the callback using
 * JS_TriggerOperationCallback(rt).
 *
 * To schedule the GC and for other activities the engine internally triggers
 * operation callbacks. The embedding should thus not rely on callbacks being
 * triggered through the external API only.
 *
 * Important note: Additional callbacks can occur inside the callback handler
 * if it re-enters the JS engine. The embedding must ensure that the callback
 * is disconnected before attempting such re-entry.
 */
extern JS_PUBLIC_API(JSOperationCallback)
JS_SetOperationCallback(JSContext *cx, JSOperationCallback callback);

extern JS_PUBLIC_API(JSOperationCallback)
JS_GetOperationCallback(JSContext *cx);

extern JS_PUBLIC_API(void)
JS_TriggerOperationCallback(JSRuntime *rt);

extern JS_PUBLIC_API(JSBool)
JS_IsRunning(JSContext *cx);

/*
 * Saving and restoring frame chains.
 *
 * These two functions are used to set aside cx's call stack while that stack
 * is inactive. After a call to JS_SaveFrameChain, it looks as if there is no
 * code running on cx. Before calling JS_RestoreFrameChain, cx's call stack
 * must be balanced and all nested calls to JS_SaveFrameChain must have had
 * matching JS_RestoreFrameChain calls.
 *
 * JS_SaveFrameChain deals with cx not having any code running on it.
 */
extern JS_PUBLIC_API(JSBool)
JS_SaveFrameChain(JSContext *cx);

extern JS_PUBLIC_API(void)
JS_RestoreFrameChain(JSContext *cx);

#ifdef MOZ_TRACE_JSCALLS
/*
 * The callback is expected to be quick and noninvasive. It should not
 * trigger interrupts, turn on debugging, or produce uncaught JS
 * exceptions. The state of the stack and registers in the context
 * cannot be relied upon, since this callback may be invoked directly
 * from either JIT. The 'entering' field means we are entering a
 * function if it is positive, leaving a function if it is zero or
 * negative.
 */
extern JS_PUBLIC_API(void)
JS_SetFunctionCallback(JSContext *cx, JSFunctionCallback fcb);

extern JS_PUBLIC_API(JSFunctionCallback)
JS_GetFunctionCallback(JSContext *cx);
#endif /* MOZ_TRACE_JSCALLS */

/************************************************************************/

/*
 * Strings.
 *
 * NB: JS_NewUCString takes ownership of bytes on success, avoiding a copy;
 * but on error (signified by null return), it leaves chars owned by the
 * caller. So the caller must free bytes in the error case, if it has no use
 * for them. In contrast, all the JS_New*StringCopy* functions do not take
 * ownership of the character memory passed to them -- they copy it.
 */
extern JS_PUBLIC_API(JSString *)
JS_NewStringCopyN(JSContext *cx, const char *s, size_t n);

extern JS_PUBLIC_API(JSString *)
JS_NewStringCopyZ(JSContext *cx, const char *s);

extern JS_PUBLIC_API(JSString *)
JS_InternJSString(JSContext *cx, JSString *str);

extern JS_PUBLIC_API(JSString *)
JS_InternStringN(JSContext *cx, const char *s, size_t length);

extern JS_PUBLIC_API(JSString *)
JS_InternString(JSContext *cx, const char *s);

extern JS_PUBLIC_API(JSString *)
JS_NewUCString(JSContext *cx, jschar *chars, size_t length);

extern JS_PUBLIC_API(JSString *)
JS_NewUCStringCopyN(JSContext *cx, const jschar *s, size_t n);

extern JS_PUBLIC_API(JSString *)
JS_NewUCStringCopyZ(JSContext *cx, const jschar *s);

extern JS_PUBLIC_API(JSString *)
JS_InternUCStringN(JSContext *cx, const jschar *s, size_t length);

extern JS_PUBLIC_API(JSString *)
JS_InternUCString(JSContext *cx, const jschar *s);

extern JS_PUBLIC_API(JSBool)
JS_CompareStrings(JSContext *cx, JSString *str1, JSString *str2, int32_t *result);

extern JS_PUBLIC_API(JSBool)
JS_StringEqualsAscii(JSContext *cx, JSString *str, const char *asciiBytes, JSBool *match);

extern JS_PUBLIC_API(size_t)
JS_PutEscapedString(JSContext *cx, char *buffer, size_t size, JSString *str, char quote);

extern JS_PUBLIC_API(JSBool)
JS_FileEscapedString(FILE *fp, JSString *str, char quote);

/*
 * Extracting string characters and length.
 *
 * While getting the length of a string is infallible, getting the chars can
 * fail. As indicated by the lack of a JSContext parameter, there are two
 * special cases where getting the chars is infallible:
 *
 * The first case is interned strings, i.e., strings from JS_InternString or
 * JSID_TO_STRING(id), using JS_GetInternedStringChars*.
 *
 * The second case is "flat" strings that have been explicitly prepared in a
 * fallible context by JS_FlattenString. To catch errors, a separate opaque
 * JSFlatString type is returned by JS_FlattenString and expected by
 * JS_GetFlatStringChars. Note, though, that this is purely a syntactic
 * distinction: the input and output of JS_FlattenString are the same actual
 * GC-thing so only one needs to be rooted. If a JSString is known to be flat,
 * JS_ASSERT_STRING_IS_FLAT can be used to make a debug-checked cast. Example:
 *
 *   // in a fallible context
 *   JSFlatString *fstr = JS_FlattenString(cx, str);
 *   if (!fstr)
 *     return JS_FALSE;
 *   JS_ASSERT(fstr == JS_ASSERT_STRING_IS_FLAT(str));
 *
 *   // in an infallible context, for the same 'str'
 *   const jschar *chars = JS_GetFlatStringChars(fstr)
 *   JS_ASSERT(chars);
 *
 * The CharsZ APIs guarantee that the returned array has a null character at
 * chars[length]. This can require additional copying so clients should prefer
 * APIs without CharsZ if possible. The infallible functions also return
 * null-terminated arrays. (There is no additional cost or non-Z alternative
 * for the infallible functions, so 'Z' is left out of the identifier.)
 */

extern JS_PUBLIC_API(size_t)
JS_GetStringLength(JSString *str);

extern JS_PUBLIC_API(const jschar *)
JS_GetStringCharsAndLength(JSContext *cx, JSString *str, size_t *length);

extern JS_PUBLIC_API(const jschar *)
JS_GetInternedStringChars(JSString *str);

extern JS_PUBLIC_API(const jschar *)
JS_GetInternedStringCharsAndLength(JSString *str, size_t *length);

extern JS_PUBLIC_API(const jschar *)
JS_GetStringCharsZ(JSContext *cx, JSString *str);

extern JS_PUBLIC_API(const jschar *)
JS_GetStringCharsZAndLength(JSContext *cx, JSString *str, size_t *length);

extern JS_PUBLIC_API(JSFlatString *)
JS_FlattenString(JSContext *cx, JSString *str);

extern JS_PUBLIC_API(const jschar *)
JS_GetFlatStringChars(JSFlatString *str);

static JS_ALWAYS_INLINE JSFlatString *
JSID_TO_FLAT_STRING(jsid id)
{
    JS_ASSERT(JSID_IS_STRING(id));
    return (JSFlatString *)(JSID_BITS(id));
}

static JS_ALWAYS_INLINE JSFlatString *
JS_ASSERT_STRING_IS_FLAT(JSString *str)
{
    JS_ASSERT(JS_GetFlatStringChars((JSFlatString *)str));
    return (JSFlatString *)str;
}

static JS_ALWAYS_INLINE JSString *
JS_FORGET_STRING_FLATNESS(JSFlatString *fstr)
{
    return (JSString *)fstr;
}

/*
 * Additional APIs that avoid fallibility when given a flat string.
 */

extern JS_PUBLIC_API(JSBool)
JS_FlatStringEqualsAscii(JSFlatString *str, const char *asciiBytes);

extern JS_PUBLIC_API(size_t)
JS_PutEscapedFlatString(char *buffer, size_t size, JSFlatString *str, char quote);

/*
 * This function is now obsolete and behaves the same as JS_NewUCString.  Use
 * JS_NewUCString instead.
 */
extern JS_PUBLIC_API(JSString *)
JS_NewGrowableString(JSContext *cx, jschar *chars, size_t length);

/*
 * Mutable string support.  A string's characters are never mutable in this JS
 * implementation, but a dependent string is a substring of another dependent
 * or immutable string, and a rope is a lazily concatenated string that creates
 * its underlying buffer the first time it is accessed.  Even after a rope
 * creates its underlying buffer, it still considered mutable.  The direct data
 * members of the (opaque to API clients) JSString struct may be changed in a
 * single-threaded way for dependent strings and ropes.
 *
 * Therefore mutable strings (ropes and dependent strings) cannot be used by
 * more than one thread at a time.  You may call JS_MakeStringImmutable to
 * convert the string from a mutable string to an immutable (and therefore
 * thread-safe) string.  The engine takes care of converting ropes and dependent
 * strings to immutable for you if you store strings in multi-threaded objects
 * using JS_SetProperty or kindred API entry points.
 *
 * If you store a JSString pointer in a native data structure that is (safely)
 * accessible to multiple threads, you must call JS_MakeStringImmutable before
 * retiring the store.
 */

/*
 * Create a dependent string, i.e., a string that owns no character storage,
 * but that refers to a slice of another string's chars.  Dependent strings
 * are mutable by definition, so the thread safety comments above apply.
 */
extern JS_PUBLIC_API(JSString *)
JS_NewDependentString(JSContext *cx, JSString *str, size_t start,
                      size_t length);

/*
 * Concatenate two strings, possibly resulting in a rope.
 * See above for thread safety comments.
 */
extern JS_PUBLIC_API(JSString *)
JS_ConcatStrings(JSContext *cx, JSString *left, JSString *right);

/*
 * Convert a dependent string into an independent one.  This function does not
 * change the string's mutability, so the thread safety comments above apply.
 */
extern JS_PUBLIC_API(const jschar *)
JS_UndependString(JSContext *cx, JSString *str);

/*
 * Convert a mutable string (either rope or dependent) into an immutable,
 * thread-safe one.
 */
extern JS_PUBLIC_API(JSBool)
JS_MakeStringImmutable(JSContext *cx, JSString *str);

/*
 * Return JS_TRUE if C (char []) strings passed via the API and internally
 * are UTF-8.
 */
JS_PUBLIC_API(JSBool)
JS_CStringsAreUTF8(void);

/*
 * Update the value to be returned by JS_CStringsAreUTF8(). Once set, it
 * can never be changed. This API must be called before the first call to
 * JS_NewRuntime.
 */
JS_PUBLIC_API(void)
JS_SetCStringsAreUTF8(void);

/*
 * Character encoding support.
 *
 * For both JS_EncodeCharacters and JS_DecodeBytes, set *dstlenp to the size
 * of the destination buffer before the call; on return, *dstlenp contains the
 * number of bytes (JS_EncodeCharacters) or jschars (JS_DecodeBytes) actually
 * stored.  To determine the necessary destination buffer size, make a sizing
 * call that passes NULL for dst.
 *
 * On errors, the functions report the error. In that case, *dstlenp contains
 * the number of characters or bytes transferred so far.  If cx is NULL, no
 * error is reported on failure, and the functions simply return JS_FALSE.
 *
 * NB: Neither function stores an additional zero byte or jschar after the
 * transcoded string.
 *
 * If JS_CStringsAreUTF8() is true then JS_EncodeCharacters encodes to
 * UTF-8, and JS_DecodeBytes decodes from UTF-8, which may create additional
 * errors if the character sequence is malformed.  If UTF-8 support is
 * disabled, the functions deflate and inflate, respectively.
 *
 * JS_DecodeUTF8() always behaves the same independently of JS_CStringsAreUTF8().
 */
JS_PUBLIC_API(JSBool)
JS_EncodeCharacters(JSContext *cx, const jschar *src, size_t srclen, char *dst,
                    size_t *dstlenp);

JS_PUBLIC_API(JSBool)
JS_DecodeBytes(JSContext *cx, const char *src, size_t srclen, jschar *dst,
               size_t *dstlenp);

JS_PUBLIC_API(JSBool)
JS_DecodeUTF8(JSContext *cx, const char *src, size_t srclen, jschar *dst,
              size_t *dstlenp);

/*
 * A variation on JS_EncodeCharacters where a null terminated string is
 * returned that you are expected to call JS_free on when done.
 */
JS_PUBLIC_API(char *)
JS_EncodeString(JSContext *cx, JSString *str);

/*
 * Get number of bytes in the string encoding (without accounting for a
 * terminating zero bytes. The function returns (size_t) -1 if the string
 * can not be encoded into bytes and reports an error using cx accordingly.
 */
JS_PUBLIC_API(size_t)
JS_GetStringEncodingLength(JSContext *cx, JSString *str);

/*
 * Encode string into a buffer. The function does not stores an additional
 * zero byte. The function returns (size_t) -1 if the string can not be
 * encoded into bytes with no error reported. Otherwise it returns the number
 * of bytes that are necessary to encode the string. If that exceeds the
 * length parameter, the string will be cut and only length bytes will be
 * written into the buffer.
 *
 * If JS_CStringsAreUTF8() is true, the string does not fit into the buffer
 * and the the first length bytes ends in the middle of utf-8 encoding for
 * some character, then such partial utf-8 encoding is replaced by zero bytes.
 * This way the result always represents the valid UTF-8 sequence.
 */
JS_PUBLIC_API(size_t)
JS_EncodeStringToBuffer(JSString *str, char *buffer, size_t length);

#ifdef __cplusplus

class JSAutoByteString {
  public:
    JSAutoByteString(JSContext *cx, JSString *str JS_GUARD_OBJECT_NOTIFIER_PARAM)
      : mBytes(JS_EncodeString(cx, str)) {
        JS_ASSERT(cx);
        JS_GUARD_OBJECT_NOTIFIER_INIT;
    }

    JSAutoByteString(JS_GUARD_OBJECT_NOTIFIER_PARAM0)
      : mBytes(NULL) {
        JS_GUARD_OBJECT_NOTIFIER_INIT;
    }

    ~JSAutoByteString() {
        js::UnwantedForeground::free_(mBytes);
    }

    /* Take ownership of the given byte array. */
    void initBytes(char *bytes) {
        JS_ASSERT(!mBytes);
        mBytes = bytes;
    }

    char *encode(JSContext *cx, JSString *str) {
        JS_ASSERT(!mBytes);
        JS_ASSERT(cx);
        mBytes = JS_EncodeString(cx, str);
        return mBytes;
    }

    void clear() {
        js::UnwantedForeground::free_(mBytes);
        mBytes = NULL;
    }

    char *ptr() const {
        return mBytes;
    }

    bool operator!() const {
        return !mBytes;
    }

  private:
    char        *mBytes;
    JS_DECL_USE_GUARD_OBJECT_NOTIFIER

    /* Copy and assignment are not supported. */
    JSAutoByteString(const JSAutoByteString &another);
    JSAutoByteString &operator=(const JSAutoByteString &another);
};

#endif

/************************************************************************/
/*
 * JSON functions
 */
typedef JSBool (* JSONWriteCallback)(const jschar *buf, uint32_t len, void *data);

/*
 * JSON.stringify as specified by ES5.
 */
JS_PUBLIC_API(JSBool)
JS_Stringify(JSContext *cx, jsval *vp, JSObject *replacer, jsval space,
             JSONWriteCallback callback, void *data);

/*
 * JSON.parse as specified by ES5.
 */
JS_PUBLIC_API(JSBool)
JS_ParseJSON(JSContext *cx, const jschar *chars, uint32_t len, jsval *vp);

JS_PUBLIC_API(JSBool)
JS_ParseJSONWithReviver(JSContext *cx, const jschar *chars, uint32_t len, jsval reviver,
                        jsval *vp);

/************************************************************************/

/* API for the HTML5 internal structured cloning algorithm. */

/* The maximum supported structured-clone serialization format version. */
#define JS_STRUCTURED_CLONE_VERSION 1

struct JSStructuredCloneCallbacks {
    ReadStructuredCloneOp read;
    WriteStructuredCloneOp write;
    StructuredCloneErrorOp reportError;
};

JS_PUBLIC_API(JSBool)
JS_ReadStructuredClone(JSContext *cx, const uint64_t *data, size_t nbytes,
                       uint32_t version, jsval *vp,
                       const JSStructuredCloneCallbacks *optionalCallbacks,
                       void *closure);

/* Note: On success, the caller is responsible for calling js::Foreground::free(*datap). */
JS_PUBLIC_API(JSBool)
JS_WriteStructuredClone(JSContext *cx, jsval v, uint64_t **datap, size_t *nbytesp,
                        const JSStructuredCloneCallbacks *optionalCallbacks,
                        void *closure);

JS_PUBLIC_API(JSBool)
JS_StructuredClone(JSContext *cx, jsval v, jsval *vp,
                   const JSStructuredCloneCallbacks *optionalCallbacks,
                   void *closure);

#ifdef __cplusplus
JS_END_EXTERN_C

/* RAII sugar for JS_WriteStructuredClone. */
class JS_PUBLIC_API(JSAutoStructuredCloneBuffer) {
    uint64_t *data_;
    size_t nbytes_;
    uint32_t version_;

  public:
    JSAutoStructuredCloneBuffer()
        : data_(NULL), nbytes_(0), version_(JS_STRUCTURED_CLONE_VERSION) {}

    ~JSAutoStructuredCloneBuffer() { clear(); }

    uint64_t *data() const { return data_; }
    size_t nbytes() const { return nbytes_; }

    void clear();

    /* Copy some memory. It will be automatically freed by the destructor. */
    bool copy(const uint64_t *data, size_t nbytes, uint32_t version=JS_STRUCTURED_CLONE_VERSION);

    /*
     * Adopt some memory. It will be automatically freed by the destructor.
     * data must have been allocated by the JS engine (e.g., extracted via
     * JSAutoStructuredCloneBuffer::steal).
     */
    void adopt(uint64_t *data, size_t nbytes, uint32_t version=JS_STRUCTURED_CLONE_VERSION);

    /*
     * Remove the buffer so that it will not be automatically freed.
     * After this, the caller is responsible for feeding the memory back to
     * JSAutoStructuredCloneBuffer::adopt.
     */
    void steal(uint64_t **datap, size_t *nbytesp, uint32_t *versionp=NULL);

    bool read(JSContext *cx, jsval *vp,
              const JSStructuredCloneCallbacks *optionalCallbacks=NULL,
              void *closure=NULL) const;

    bool write(JSContext *cx, jsval v,
               const JSStructuredCloneCallbacks *optionalCallbacks=NULL,
               void *closure=NULL);

    /**
     * Swap ownership with another JSAutoStructuredCloneBuffer.
     */
    void swap(JSAutoStructuredCloneBuffer &other);

  private:
    /* Copy and assignment are not supported. */
    JSAutoStructuredCloneBuffer(const JSAutoStructuredCloneBuffer &other);
    JSAutoStructuredCloneBuffer &operator=(const JSAutoStructuredCloneBuffer &other);
};

JS_BEGIN_EXTERN_C
#endif

/* API for implementing custom serialization behavior (for ImageData, File, etc.) */

/* The range of tag values the application may use for its own custom object types. */
#define JS_SCTAG_USER_MIN  ((uint32_t) 0xFFFF8000)
#define JS_SCTAG_USER_MAX  ((uint32_t) 0xFFFFFFFF)

#define JS_SCERR_RECURSION 0

JS_PUBLIC_API(void)
JS_SetStructuredCloneCallbacks(JSRuntime *rt, const JSStructuredCloneCallbacks *callbacks);

JS_PUBLIC_API(JSBool)
JS_ReadUint32Pair(JSStructuredCloneReader *r, uint32_t *p1, uint32_t *p2);

JS_PUBLIC_API(JSBool)
JS_ReadBytes(JSStructuredCloneReader *r, void *p, size_t len);

JS_PUBLIC_API(JSBool)
JS_ReadTypedArray(JSStructuredCloneReader *r, jsval *vp);

JS_PUBLIC_API(JSBool)
JS_WriteUint32Pair(JSStructuredCloneWriter *w, uint32_t tag, uint32_t data);

JS_PUBLIC_API(JSBool)
JS_WriteBytes(JSStructuredCloneWriter *w, const void *p, size_t len);

JS_PUBLIC_API(JSBool)
JS_WriteTypedArray(JSStructuredCloneWriter *w, jsval v);

/************************************************************************/

/*
 * Locale specific string conversion and error message callbacks.
 */
struct JSLocaleCallbacks {
    JSLocaleToUpperCase     localeToUpperCase;
    JSLocaleToLowerCase     localeToLowerCase;
    JSLocaleCompare         localeCompare;
    JSLocaleToUnicode       localeToUnicode;
    JSErrorCallback         localeGetErrorMessage;
};

/*
 * Establish locale callbacks. The pointer must persist as long as the
 * JSContext.  Passing NULL restores the default behaviour.
 */
extern JS_PUBLIC_API(void)
JS_SetLocaleCallbacks(JSContext *cx, JSLocaleCallbacks *callbacks);

/*
 * Return the address of the current locale callbacks struct, which may
 * be NULL.
 */
extern JS_PUBLIC_API(JSLocaleCallbacks *)
JS_GetLocaleCallbacks(JSContext *cx);

/************************************************************************/

/*
 * Error reporting.
 */

/*
 * Report an exception represented by the sprintf-like conversion of format
 * and its arguments.  This exception message string is passed to a pre-set
 * JSErrorReporter function (set by JS_SetErrorReporter).
 */
extern JS_PUBLIC_API(void)
JS_ReportError(JSContext *cx, const char *format, ...);

/*
 * Use an errorNumber to retrieve the format string, args are char *
 */
extern JS_PUBLIC_API(void)
JS_ReportErrorNumber(JSContext *cx, JSErrorCallback errorCallback,
                     void *userRef, const unsigned errorNumber, ...);

#ifdef va_start
extern JS_PUBLIC_API(void)
JS_ReportErrorNumberVA(JSContext *cx, JSErrorCallback errorCallback,
                       void *userRef, const unsigned errorNumber, va_list ap);
#endif

/*
 * Use an errorNumber to retrieve the format string, args are jschar *
 */
extern JS_PUBLIC_API(void)
JS_ReportErrorNumberUC(JSContext *cx, JSErrorCallback errorCallback,
                     void *userRef, const unsigned errorNumber, ...);

/*
 * As above, but report a warning instead (JSREPORT_IS_WARNING(report.flags)).
 * Return true if there was no error trying to issue the warning, and if the
 * warning was not converted into an error due to the JSOPTION_WERROR option
 * being set, false otherwise.
 */
extern JS_PUBLIC_API(JSBool)
JS_ReportWarning(JSContext *cx, const char *format, ...);

extern JS_PUBLIC_API(JSBool)
JS_ReportErrorFlagsAndNumber(JSContext *cx, unsigned flags,
                             JSErrorCallback errorCallback, void *userRef,
                             const unsigned errorNumber, ...);

extern JS_PUBLIC_API(JSBool)
JS_ReportErrorFlagsAndNumberUC(JSContext *cx, unsigned flags,
                               JSErrorCallback errorCallback, void *userRef,
                               const unsigned errorNumber, ...);

/*
 * Complain when out of memory.
 */
extern JS_PUBLIC_API(void)
JS_ReportOutOfMemory(JSContext *cx);

/*
 * Complain when an allocation size overflows the maximum supported limit.
 */
extern JS_PUBLIC_API(void)
JS_ReportAllocationOverflow(JSContext *cx);

struct JSErrorReport {
    const char      *filename;      /* source file name, URL, etc., or null */
    JSPrincipals    *originPrincipals; /* see 'originPrincipals' comment above */
    unsigned           lineno;         /* source line number */
    const char      *linebuf;       /* offending source line without final \n */
    const char      *tokenptr;      /* pointer to error token in linebuf */
    const jschar    *uclinebuf;     /* unicode (original) line buffer */
    const jschar    *uctokenptr;    /* unicode (original) token pointer */
    unsigned           flags;          /* error/warning, etc. */
    unsigned           errorNumber;    /* the error number, e.g. see js.msg */
    const jschar    *ucmessage;     /* the (default) error message */
    const jschar    **messageArgs;  /* arguments for the error message */
    int16_t         exnType;        /* One of the JSExnType constants */
};

/*
 * JSErrorReport flag values.  These may be freely composed.
 */
#define JSREPORT_ERROR      0x0     /* pseudo-flag for default case */
#define JSREPORT_WARNING    0x1     /* reported via JS_ReportWarning */
#define JSREPORT_EXCEPTION  0x2     /* exception was thrown */
#define JSREPORT_STRICT     0x4     /* error or warning due to strict option */

/*
 * This condition is an error in strict mode code, a warning if
 * JS_HAS_STRICT_OPTION(cx), and otherwise should not be reported at
 * all.  We check the strictness of the context's top frame's script;
 * where that isn't appropriate, the caller should do the right checks
 * itself instead of using this flag.
 */
#define JSREPORT_STRICT_MODE_ERROR 0x8

/*
 * If JSREPORT_EXCEPTION is set, then a JavaScript-catchable exception
 * has been thrown for this runtime error, and the host should ignore it.
 * Exception-aware hosts should also check for JS_IsExceptionPending if
 * JS_ExecuteScript returns failure, and signal or propagate the exception, as
 * appropriate.
 */
#define JSREPORT_IS_WARNING(flags)      (((flags) & JSREPORT_WARNING) != 0)
#define JSREPORT_IS_EXCEPTION(flags)    (((flags) & JSREPORT_EXCEPTION) != 0)
#define JSREPORT_IS_STRICT(flags)       (((flags) & JSREPORT_STRICT) != 0)
#define JSREPORT_IS_STRICT_MODE_ERROR(flags) (((flags) &                      \
                                              JSREPORT_STRICT_MODE_ERROR) != 0)
extern JS_PUBLIC_API(JSErrorReporter)
JS_GetErrorReporter(JSContext *cx);

extern JS_PUBLIC_API(JSErrorReporter)
JS_SetErrorReporter(JSContext *cx, JSErrorReporter er);

/************************************************************************/

/*
 * Dates.
 */

extern JS_PUBLIC_API(JSObject *)
JS_NewDateObject(JSContext *cx, int year, int mon, int mday, int hour, int min, int sec);

extern JS_PUBLIC_API(JSObject *)
JS_NewDateObjectMsec(JSContext *cx, double msec);

/*
 * Infallible predicate to test whether obj is a date object.
 */
extern JS_PUBLIC_API(JSBool)
JS_ObjectIsDate(JSContext *cx, JSRawObject obj);

/*
 * Clears the cache of calculated local time from each Date object.
 * Call to propagate a system timezone change.
 */
extern JS_PUBLIC_API(void)
JS_ClearDateCaches(JSContext *cx);

/************************************************************************/

/*
 * Regular Expressions.
 */
#define JSREG_FOLD      0x01    /* fold uppercase to lowercase */
#define JSREG_GLOB      0x02    /* global exec, creates array of matches */
#define JSREG_MULTILINE 0x04    /* treat ^ and $ as begin and end of line */
#define JSREG_STICKY    0x08    /* only match starting at lastIndex */

extern JS_PUBLIC_API(JSObject *)
JS_NewRegExpObject(JSContext *cx, JSObject *obj, char *bytes, size_t length, unsigned flags);

extern JS_PUBLIC_API(JSObject *)
JS_NewUCRegExpObject(JSContext *cx, JSObject *obj, jschar *chars, size_t length, unsigned flags);

extern JS_PUBLIC_API(void)
JS_SetRegExpInput(JSContext *cx, JSObject *obj, JSString *input, JSBool multiline);

extern JS_PUBLIC_API(void)
JS_ClearRegExpStatics(JSContext *cx, JSObject *obj);

extern JS_PUBLIC_API(JSBool)
JS_ExecuteRegExp(JSContext *cx, JSObject *obj, JSObject *reobj, jschar *chars, size_t length,
                 size_t *indexp, JSBool test, jsval *rval);

/* RegExp interface for clients without a global object. */

extern JS_PUBLIC_API(JSObject *)
JS_NewRegExpObjectNoStatics(JSContext *cx, char *bytes, size_t length, unsigned flags);

extern JS_PUBLIC_API(JSObject *)
JS_NewUCRegExpObjectNoStatics(JSContext *cx, jschar *chars, size_t length, unsigned flags);

extern JS_PUBLIC_API(JSBool)
JS_ExecuteRegExpNoStatics(JSContext *cx, JSObject *reobj, jschar *chars, size_t length,
                          size_t *indexp, JSBool test, jsval *rval);

extern JS_PUBLIC_API(JSBool)
JS_ObjectIsRegExp(JSContext *cx, JSObject *obj);

extern JS_PUBLIC_API(unsigned)
JS_GetRegExpFlags(JSContext *cx, JSObject *obj);

extern JS_PUBLIC_API(JSString *)
JS_GetRegExpSource(JSContext *cx, JSObject *obj);

/************************************************************************/

extern JS_PUBLIC_API(JSBool)
JS_IsExceptionPending(JSContext *cx);

extern JS_PUBLIC_API(JSBool)
JS_GetPendingException(JSContext *cx, jsval *vp);

extern JS_PUBLIC_API(void)
JS_SetPendingException(JSContext *cx, jsval v);

extern JS_PUBLIC_API(void)
JS_ClearPendingException(JSContext *cx);

extern JS_PUBLIC_API(JSBool)
JS_ReportPendingException(JSContext *cx);

/*
 * Save the current exception state.  This takes a snapshot of cx's current
 * exception state without making any change to that state.
 *
 * The returned state pointer MUST be passed later to JS_RestoreExceptionState
 * (to restore that saved state, overriding any more recent state) or else to
 * JS_DropExceptionState (to free the state struct in case it is not correct
 * or desirable to restore it).  Both Restore and Drop free the state struct,
 * so callers must stop using the pointer returned from Save after calling the
 * Release or Drop API.
 */
extern JS_PUBLIC_API(JSExceptionState *)
JS_SaveExceptionState(JSContext *cx);

extern JS_PUBLIC_API(void)
JS_RestoreExceptionState(JSContext *cx, JSExceptionState *state);

extern JS_PUBLIC_API(void)
JS_DropExceptionState(JSContext *cx, JSExceptionState *state);

/*
 * If the given value is an exception object that originated from an error,
 * the exception will contain an error report struct, and this API will return
 * the address of that struct.  Otherwise, it returns NULL.  The lifetime of
 * the error report struct that might be returned is the same as the lifetime
 * of the exception object.
 */
extern JS_PUBLIC_API(JSErrorReport *)
JS_ErrorFromException(JSContext *cx, jsval v);

/*
 * Given a reported error's message and JSErrorReport struct pointer, throw
 * the corresponding exception on cx.
 */
extern JS_PUBLIC_API(JSBool)
JS_ThrowReportedError(JSContext *cx, const char *message,
                      JSErrorReport *reportp);

/*
 * Throws a StopIteration exception on cx.
 */
extern JS_PUBLIC_API(JSBool)
JS_ThrowStopIteration(JSContext *cx);

extern JS_PUBLIC_API(intptr_t)
JS_GetCurrentThread();

/*
 * A JS runtime always has an "owner thread". The owner thread is set when the
 * runtime is created (to the current thread) and practically all entry points
 * into the JS engine check that a runtime (or anything contained in the
 * runtime: context, compartment, object, etc) is only touched by its owner
 * thread. Embeddings may check this invariant outside the JS engine by calling
 * JS_AbortIfWrongThread (which will abort if not on the owner thread, even for
 * non-debug builds).
 *
 * It is possible to "move" a runtime between threads. This is accomplished by
 * calling JS_ClearRuntimeThread on a runtime's owner thread and then calling
 * JS_SetRuntimeThread on the new owner thread. The runtime must not be
 * accessed between JS_ClearRuntimeThread and JS_SetRuntimeThread. Also, the
 * caller is responsible for synchronizing the calls to Set/Clear.
 */

extern JS_PUBLIC_API(void)
JS_AbortIfWrongThread(JSRuntime *rt);

extern JS_PUBLIC_API(void)
JS_ClearRuntimeThread(JSRuntime *rt);

extern JS_PUBLIC_API(void)
JS_SetRuntimeThread(JSRuntime *rt);

#ifdef __cplusplus
JS_END_EXTERN_C

class JSAutoSetRuntimeThread
{
    JSRuntime *runtime;

  public:
    JSAutoSetRuntimeThread(JSRuntime *runtime) : runtime(runtime) {
        JS_SetRuntimeThread(runtime);
    }

    ~JSAutoSetRuntimeThread() {
        JS_ClearRuntimeThread(runtime);
    }
};

JS_BEGIN_EXTERN_C
#endif

/************************************************************************/

/*
 * JS_IsConstructing must be called from within a native given the
 * native's original cx and vp arguments. If JS_IsConstructing is true,
 * JS_THIS must not be used; the constructor should construct and return a
 * new object. Otherwise, the native is called as an ordinary function and
 * JS_THIS may be used.
 */
static JS_ALWAYS_INLINE JSBool
JS_IsConstructing(JSContext *cx, const jsval *vp)
{
#ifdef DEBUG
    JSObject *callee = JSVAL_TO_OBJECT(JS_CALLEE(cx, vp));
    if (JS_ObjectIsFunction(cx, callee)) {
        JSFunction *fun = JS_ValueToFunction(cx, JS_CALLEE(cx, vp));
        JS_ASSERT((JS_GetFunctionFlags(fun) & JSFUN_CONSTRUCTOR) != 0);
    } else {
        JS_ASSERT(JS_GetClass(callee)->construct != NULL);
    }
#else
    (void)cx;
#endif

    return JSVAL_IS_MAGIC_IMPL(JSVAL_TO_IMPL(vp[1]));
}

/*
 * A constructor can request that the JS engine create a default new 'this'
 * object of the given class, using the callee to determine parentage and
 * [[Prototype]].
 */
extern JS_PUBLIC_API(JSObject *)
JS_NewObjectForConstructor(JSContext *cx, JSClass *clasp, const jsval *vp);

/************************************************************************/

#ifdef JS_GC_ZEAL
#define JS_DEFAULT_ZEAL_FREQ 100

extern JS_PUBLIC_API(void)
JS_SetGCZeal(JSContext *cx, uint8_t zeal, uint32_t frequency);

extern JS_PUBLIC_API(void)
JS_ScheduleGC(JSContext *cx, uint32_t count);
#endif

/*
 * Convert a uint32_t index into a jsid.
 */
extern JS_PUBLIC_API(JSBool)
JS_IndexToId(JSContext *cx, uint32_t index, jsid *id);

/*
 *  Test if the given string is a valid ECMAScript identifier
 */
extern JS_PUBLIC_API(JSBool)
JS_IsIdentifier(JSContext *cx, JSString *str, JSBool *isIdentifier);

/*
 * Return the current script and line number of the most currently running
 * frame. Returns true if a scripted frame was found, false otherwise.
 */
extern JS_PUBLIC_API(JSBool)
JS_DescribeScriptedCaller(JSContext *cx, JSScript **script, unsigned *lineno);


/*
 * Encode/Decode interpreted scripts and functions to/from memory.
 */

extern JS_PUBLIC_API(void *)
JS_EncodeScript(JSContext *cx, JSScript *script, uint32_t *lengthp);

extern JS_PUBLIC_API(void *)
JS_EncodeInterpretedFunction(JSContext *cx, JSRawObject funobj, uint32_t *lengthp);

extern JS_PUBLIC_API(JSScript *)
JS_DecodeScript(JSContext *cx, const void *data, uint32_t length,
                JSPrincipals *principals, JSPrincipals *originPrincipals);

extern JS_PUBLIC_API(JSObject *)
JS_DecodeInterpretedFunction(JSContext *cx, const void *data, uint32_t length,
                             JSPrincipals *principals, JSPrincipals *originPrincipals);

JS_END_EXTERN_C

#endif /* jsapi_h___ */<|MERGE_RESOLUTION|>--- conflicted
+++ resolved
@@ -1053,18 +1053,6 @@
         STRING =      -14, /* js::AutoStringRooter */
         IDVECTOR =    -15, /* js::AutoIdVector */
         OBJVECTOR =   -16, /* js::AutoObjectVector */
-<<<<<<< HEAD
-        SCRIPTVECTOR =-17, /* js::AutoScriptVector */
-        PROPDESC =    -18, /* js::PropDesc::AutoRooter */
-        SHAPERANGE =  -19, /* js::Shape::Range::AutoRooter */
-        STACKSHAPE =  -20, /* js::StackShape::AutoRooter */
-        STACKBASESHAPE=-21,/* js::StackBaseShape::AutoRooter */
-        BINDINGS =    -22, /* js::Bindings::AutoRooter */
-        GETTERSETTER =-23, /* js::AutoRooterGetterSetter */
-        REGEXPSTATICS=-24, /* js::RegExpStatics::AutoRooter */
-        HASHABLEVALUE=-25,
-        IONMASM =     -26  /* js::ion::MacroAssembler */
-=======
         STRINGVECTOR =-17, /* js::AutoStringVector */
         SCRIPTVECTOR =-18, /* js::AutoScriptVector */
         PROPDESC =    -19, /* js::PropDesc::AutoRooter */
@@ -1074,8 +1062,8 @@
         BINDINGS =    -23, /* js::Bindings::AutoRooter */
         GETTERSETTER =-24, /* js::AutoRooterGetterSetter */
         REGEXPSTATICS=-25, /* js::RegExpStatics::AutoRooter */
-        HASHABLEVALUE=-26
->>>>>>> 94d1e10b
+        HASHABLEVALUE=-26,
+        IONMASM =     -27  /* js::ion::MacroAssembler */
     };
 
   private:
