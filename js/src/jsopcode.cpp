/* -*- Mode: C++; tab-width: 4; indent-tabs-mode: nil; c-basic-offset: 4 -*-
 * vim: set sw=4 ts=8 et tw=99:
 *
 * This Source Code Form is subject to the terms of the Mozilla Public
 * License, v. 2.0. If a copy of the MPL was not distributed with this
 * file, You can obtain one at http://mozilla.org/MPL/2.0/. */

/*
 * JS bytecode descriptors, disassemblers, and decompilers.
 */

#include "mozilla/FloatingPoint.h"
#include "mozilla/Util.h"

#ifdef HAVE_MEMORY_H
#include <memory.h>
#endif
#include <stdarg.h>
#include <stdio.h>
#include <stdlib.h>
#include <string.h>

#include "jstypes.h"
#include "jsutil.h"
#include "jsprf.h"
#include "jsapi.h"
#include "jsarray.h"
#include "jsatom.h"
#include "jscntxt.h"
#include "jsversion.h"
#include "jsfun.h"
#include "jsiter.h"
#include "jsnum.h"
#include "jsobj.h"
#include "jsopcode.h"
#include "jsscope.h"
#include "jsscript.h"
#include "jsstr.h"

#include "ds/Sort.h"

#include "frontend/BytecodeEmitter.h"
#include "frontend/TokenStream.h"
#include "vm/Debugger.h"
#include "vm/StringBuffer.h"

#include "jscntxtinlines.h"
#include "jsobjinlines.h"
#include "jsopcodeinlines.h"

#include "jsautooplen.h"

#include "vm/RegExpObject-inl.h"

using namespace mozilla;
using namespace js;
using namespace js::gc;
using js::frontend::IsIdentifier;
using js::frontend::LetDataToGroupAssign;
using js::frontend::LetDataToOffset;

/*
 * Index limit must stay within 32 bits.
 */
JS_STATIC_ASSERT(sizeof(uint32_t) * JS_BITS_PER_BYTE >= INDEX_LIMIT_LOG2 + 1);

/* Verify JSOP_XXX_LENGTH constant definitions. */
#define OPDEF(op,val,name,token,length,nuses,ndefs,prec,format)               \
    JS_STATIC_ASSERT(op##_LENGTH == length);
#include "jsopcode.tbl"
#undef OPDEF

static const char js_incop_strs[][3] = {"++", "--"};
static const char js_for_each_str[]  = "for each";

const JSCodeSpec js_CodeSpec[] = {
#define OPDEF(op,val,name,token,length,nuses,ndefs,prec,format) \
    {length,nuses,ndefs,prec,format},
#include "jsopcode.tbl"
#undef OPDEF
};

unsigned js_NumCodeSpecs = JS_ARRAY_LENGTH(js_CodeSpec);

/*
 * Each element of the array is either a source literal associated with JS
 * bytecode or null.
 */
static const char *CodeToken[] = {
#define OPDEF(op,val,name,token,length,nuses,ndefs,prec,format) \
    token,
#include "jsopcode.tbl"
#undef OPDEF
};

/*
 * Array of JS bytecode names used by PC count JSON, DEBUG-only js_Disassemble
 * and JIT debug spew.
 */
const char *js_CodeName[] = {
#define OPDEF(op,val,name,token,length,nuses,ndefs,prec,format) \
    name,
#include "jsopcode.tbl"
#undef OPDEF
};

/************************************************************************/

#define COUNTS_LEN 16

typedef Vector<char, 8> DupBuffer;

static bool
Dup(const char *chars, DupBuffer *cb)
{
    return cb->append(chars, strlen(chars) + 1);
}

size_t
js_GetVariableBytecodeLength(jsbytecode *pc)
{
    unsigned ncases;
    int32_t low, high;

    JSOp op = JSOp(*pc);
    JS_ASSERT(js_CodeSpec[op].length == -1);
    switch (op) {
      case JSOP_TABLESWITCH:
        /* Structure: default-jump case-low case-high case1-jump ... */
        pc += JUMP_OFFSET_LEN;
        low = GET_JUMP_OFFSET(pc);
        pc += JUMP_OFFSET_LEN;
        high = GET_JUMP_OFFSET(pc);
        ncases = (unsigned)(high - low + 1);
        return 1 + 3 * JUMP_OFFSET_LEN + ncases * JUMP_OFFSET_LEN;

      default:
        /* Structure: default-jump case-count (case1-value case1-jump) ... */
        JS_ASSERT(op == JSOP_LOOKUPSWITCH);
        pc += JUMP_OFFSET_LEN;
        ncases = GET_UINT16(pc);
        return 1 + JUMP_OFFSET_LEN + UINT16_LEN + ncases * (UINT32_INDEX_LEN + JUMP_OFFSET_LEN);
    }
}

static uint32_t
NumBlockSlots(JSScript *script, jsbytecode *pc)
{
    JS_ASSERT(*pc == JSOP_ENTERBLOCK || *pc == JSOP_ENTERLET0 || *pc == JSOP_ENTERLET1);
    JS_STATIC_ASSERT(JSOP_ENTERBLOCK_LENGTH == JSOP_ENTERLET0_LENGTH);
    JS_STATIC_ASSERT(JSOP_ENTERBLOCK_LENGTH == JSOP_ENTERLET1_LENGTH);

    return script->getObject(GET_UINT32_INDEX(pc))->asStaticBlock().slotCount();
}

unsigned
js::StackUses(JSScript *script, jsbytecode *pc)
{
    JSOp op = (JSOp) *pc;
    const JSCodeSpec &cs = js_CodeSpec[op];
    if (cs.nuses >= 0)
        return cs.nuses;

    JS_ASSERT(js_CodeSpec[op].nuses == -1);
    switch (op) {
      case JSOP_POPN:
        return GET_UINT16(pc);
      case JSOP_LEAVEBLOCK:
        return GET_UINT16(pc);
      case JSOP_LEAVEBLOCKEXPR:
        return GET_UINT16(pc) + 1;
      case JSOP_ENTERLET0:
        return NumBlockSlots(script, pc);
      case JSOP_ENTERLET1:
        return NumBlockSlots(script, pc) + 1;
      default:
        /* stack: fun, this, [argc arguments] */
        JS_ASSERT(op == JSOP_NEW || op == JSOP_CALL || op == JSOP_EVAL ||
                  op == JSOP_FUNCALL || op == JSOP_FUNAPPLY);
        return 2 + GET_ARGC(pc);
    }
}

unsigned
js::StackDefs(JSScript *script, jsbytecode *pc)
{
    JSOp op = (JSOp) *pc;
    const JSCodeSpec &cs = js_CodeSpec[op];
    if (cs.ndefs >= 0)
        return cs.ndefs;

    uint32_t n = NumBlockSlots(script, pc);
    return op == JSOP_ENTERLET1 ? n + 1 : n;
}

static const char * countBaseNames[] = {
    "interp",
    "mjit",
    "mjit_calls",
    "mjit_code",
    "mjit_pics"
};

JS_STATIC_ASSERT(JS_ARRAY_LENGTH(countBaseNames) == PCCounts::BASE_LIMIT);

static const char * countAccessNames[] = {
    "infer_mono",
    "infer_di",
    "infer_poly",
    "infer_barrier",
    "infer_nobarrier",
    "observe_undefined",
    "observe_null",
    "observe_boolean",
    "observe_int32",
    "observe_double",
    "observe_string",
    "observe_object"
};

JS_STATIC_ASSERT(JS_ARRAY_LENGTH(countBaseNames) +
                 JS_ARRAY_LENGTH(countAccessNames) == PCCounts::ACCESS_LIMIT);

static const char * countElementNames[] = {
    "id_int",
    "id_double",
    "id_other",
    "id_unknown",
    "elem_typed",
    "elem_packed",
    "elem_dense",
    "elem_other"
};

JS_STATIC_ASSERT(JS_ARRAY_LENGTH(countBaseNames) +
                 JS_ARRAY_LENGTH(countAccessNames) +
                 JS_ARRAY_LENGTH(countElementNames) == PCCounts::ELEM_LIMIT);

static const char * countPropertyNames[] = {
    "prop_static",
    "prop_definite",
    "prop_other"
};

JS_STATIC_ASSERT(JS_ARRAY_LENGTH(countBaseNames) +
                 JS_ARRAY_LENGTH(countAccessNames) +
                 JS_ARRAY_LENGTH(countPropertyNames) == PCCounts::PROP_LIMIT);

static const char * countArithNames[] = {
    "arith_int",
    "arith_double",
    "arith_other",
    "arith_unknown",
};

JS_STATIC_ASSERT(JS_ARRAY_LENGTH(countBaseNames) +
                 JS_ARRAY_LENGTH(countArithNames) == PCCounts::ARITH_LIMIT);

/* static */ const char *
PCCounts::countName(JSOp op, size_t which)
{
    JS_ASSERT(which < numCounts(op));

    if (which < BASE_LIMIT)
        return countBaseNames[which];

    if (accessOp(op)) {
        if (which < ACCESS_LIMIT)
            return countAccessNames[which - BASE_LIMIT];
        if (elementOp(op))
            return countElementNames[which - ACCESS_LIMIT];
        if (propertyOp(op))
            return countPropertyNames[which - ACCESS_LIMIT];
        JS_NOT_REACHED("bad op");
        return NULL;
    }

    if (arithOp(op))
        return countArithNames[which - BASE_LIMIT];

    JS_NOT_REACHED("bad op");
    return NULL;
}

#ifdef DEBUG

void
js_DumpPCCounts(JSContext *cx, HandleScript script, js::Sprinter *sp)
{
    JS_ASSERT(script->hasScriptCounts);

    jsbytecode *pc = script->code;
    while (pc < script->code + script->length) {
        JSOp op = JSOp(*pc);

        int len = js_CodeSpec[op].length;
        jsbytecode *next = (len != -1) ? pc + len : pc + js_GetVariableBytecodeLength(pc);

        if (!js_Disassemble1(cx, script, pc, pc - script->code, true, sp))
            return;

        size_t total = PCCounts::numCounts(op);
        double *raw = script->getPCCounts(pc).rawCounts();

        Sprint(sp, "                  {");
        bool printed = false;
        for (size_t i = 0; i < total; i++) {
            double val = raw[i];
            if (val) {
                if (printed)
                    Sprint(sp, ", ");
                Sprint(sp, "\"%s\": %.0f", PCCounts::countName(op, i), val);
                printed = true;
            }
        }
        Sprint(sp, "}\n");

        pc = next;
    }
}

/*
 * If pc != NULL, include a prefix indicating whether the PC is at the current line.
 * If counts != NULL, include a counter of the number of times each op was executed.
 */
JS_FRIEND_API(JSBool)
js_DisassembleAtPC(JSContext *cx, JSScript *script_, JSBool lines, jsbytecode *pc, Sprinter *sp)
{
    Rooted<JSScript*> script(cx, script_);

    jsbytecode *next, *end;
    unsigned len;

    sp->put("loc   ");
    if (lines)
        sp->put("line");
    sp->put("  op\n");
    sp->put("----- ");
    if (lines)
        sp->put("----");
    sp->put("  --\n");

    next = script->code;
    end = next + script->length;
    while (next < end) {
        if (next == script->main())
            sp->put("main:\n");
        if (pc != NULL) {
            if (pc == next)
                sp->put("--> ");
            else
                sp->put("    ");
        }
        len = js_Disassemble1(cx, script, next, next - script->code, lines, sp);
        if (!len)
            return JS_FALSE;
        next += len;
    }
    return JS_TRUE;
}

JSBool
js_Disassemble(JSContext *cx, HandleScript script, JSBool lines, Sprinter *sp)
{
    return js_DisassembleAtPC(cx, script, lines, NULL, sp);
}

JS_FRIEND_API(JSBool)
js_DumpPC(JSContext *cx)
{
    Sprinter sprinter(cx);
    if (!sprinter.init())
        return JS_FALSE;
    JSBool ok = js_DisassembleAtPC(cx, cx->fp()->script(), true, cx->regs().pc, &sprinter);
    fprintf(stdout, "%s", sprinter.string());
    return ok;
}

JS_FRIEND_API(JSBool)
js_DumpScript(JSContext *cx, JSScript *script_)
{
    Sprinter sprinter(cx);
    if (!sprinter.init())
        return JS_FALSE;
    RootedScript script(cx, script_);
    JSBool ok = js_Disassemble(cx, script, true, &sprinter);
    fprintf(stdout, "%s", sprinter.string());
    return ok;
}

static char *
QuoteString(Sprinter *sp, JSString *str, uint32_t quote);

static bool
ToDisassemblySource(JSContext *cx, jsval v, JSAutoByteString *bytes)
{
    if (JSVAL_IS_STRING(v)) {
        Sprinter sprinter(cx);
        if (!sprinter.init())
            return false;
        char *nbytes = QuoteString(&sprinter, JSVAL_TO_STRING(v), '"');
        if (!nbytes)
            return false;
        nbytes = JS_sprintf_append(NULL, "%s", nbytes);
        if (!nbytes)
            return false;
        bytes->initBytes(nbytes);
        return true;
    }

    if (cx->runtime->isHeapBusy() || cx->runtime->noGCOrAllocationCheck) {
        char *source = JS_sprintf_append(NULL, "<value>");
        if (!source)
            return false;
        bytes->initBytes(source);
        return true;
    }

    if (!JSVAL_IS_PRIMITIVE(v)) {
        JSObject *obj = JSVAL_TO_OBJECT(v);
        if (obj->isBlock()) {
            char *source = JS_sprintf_append(NULL, "depth %d {", obj->asBlock().stackDepth());
            if (!source)
                return false;

            Shape::Range r = obj->lastProperty()->all();
            Shape::Range::AutoRooter root(cx, &r);

            while (!r.empty()) {
                Rooted<Shape*> shape(cx, &r.front());
                JSAtom *atom = JSID_IS_INT(shape->propid())
                               ? cx->runtime->atomState.emptyAtom
                               : JSID_TO_ATOM(shape->propid());

                JSAutoByteString bytes;
                if (!js_AtomToPrintableString(cx, atom, &bytes))
                    return false;

                r.popFront();
                source = JS_sprintf_append(source, "%s: %d%s",
                                           bytes.ptr(), shape->shortid(),
                                           !r.empty() ? ", " : "");
                if (!source)
                    return false;
            }

            source = JS_sprintf_append(source, "}");
            if (!source)
                return false;
            bytes->initBytes(source);
            return true;
        }

        if (obj->isFunction()) {
            JSString *str = JS_DecompileFunction(cx, obj->toFunction(), JS_DONT_PRETTY_PRINT);
            if (!str)
                return false;
            return bytes->encode(cx, str);
        }

        if (obj->isRegExp()) {
            JSString *source = obj->asRegExp().toString(cx);
            if (!source)
                return false;
            JS::Anchor<JSString *> anchor(source);
            return bytes->encode(cx, source);
        }
    }

    return !!js_ValueToPrintable(cx, v, bytes, true);
}

unsigned
js_Disassemble1(JSContext *cx, HandleScript script, jsbytecode *pc,
                unsigned loc, JSBool lines, Sprinter *sp)
{
    JSOp op = (JSOp)*pc;
    if (op >= JSOP_LIMIT) {
        char numBuf1[12], numBuf2[12];
        JS_snprintf(numBuf1, sizeof numBuf1, "%d", op);
        JS_snprintf(numBuf2, sizeof numBuf2, "%d", JSOP_LIMIT);
        JS_ReportErrorNumber(cx, js_GetErrorMessage, NULL,
                             JSMSG_BYTECODE_TOO_BIG, numBuf1, numBuf2);
        return 0;
    }
    const JSCodeSpec *cs = &js_CodeSpec[op];
    ptrdiff_t len = (ptrdiff_t) cs->length;
    Sprint(sp, "%05u:", loc);
    if (lines)
        Sprint(sp, "%4u", JS_PCToLineNumber(cx, script, pc));
    Sprint(sp, "  %s", js_CodeName[op]);

    switch (JOF_TYPE(cs->format)) {
      case JOF_BYTE:
          // Scan the trynotes to find the associated catch block
          // and make the try opcode look like a jump instruction
          // with an offset. This simplifies code coverage analysis
          // based on this disassembled output.
          if (op == JSOP_TRY) {
              TryNoteArray *trynotes = script->trynotes();
              uint32_t i;
              for(i = 0; i < trynotes->length; i++) {
                  JSTryNote note = trynotes->vector[i];
                  if (note.kind == JSTRY_CATCH && note.start == loc + 1) {
                      Sprint(sp, " %u (%+d)",
                             (unsigned int) (loc+note.length+1),
                             (int) (note.length+1));
                      break;
                  }
              }
          }
        break;

      case JOF_JUMP: {
        ptrdiff_t off = GET_JUMP_OFFSET(pc);
        Sprint(sp, " %u (%+d)", loc + (int) off, (int) off);
        break;
      }

      case JOF_SCOPECOORD: {
        Value v = StringValue(ScopeCoordinateName(cx->runtime, script, pc));
        JSAutoByteString bytes;
        if (!ToDisassemblySource(cx, v, &bytes))
            return 0;
        ScopeCoordinate sc(pc);
        Sprint(sp, " %s (hops = %u, slot = %u)", bytes.ptr(), sc.hops, sc.slot);
        break;
      }

      case JOF_ATOM: {
        Value v = StringValue(script->getAtom(GET_UINT32_INDEX(pc)));
        JSAutoByteString bytes;
        if (!ToDisassemblySource(cx, v, &bytes))
            return 0;
        Sprint(sp, " %s", bytes.ptr());
        break;
      }

      case JOF_DOUBLE: {
        Value v = script->getConst(GET_UINT32_INDEX(pc));
        JSAutoByteString bytes;
        if (!ToDisassemblySource(cx, v, &bytes))
            return 0;
        Sprint(sp, " %s", bytes.ptr());
        break;
      }

      case JOF_OBJECT: {
        /* Don't call obj.toSource if analysis/inference is active. */
        if (cx->compartment->activeAnalysis) {
            Sprint(sp, " object");
            break;
        }

        JSObject *obj = script->getObject(GET_UINT32_INDEX(pc));
        {
            JSAutoByteString bytes;
            if (!ToDisassemblySource(cx, ObjectValue(*obj), &bytes))
                return 0;
            Sprint(sp, " %s", bytes.ptr());
        }
        break;
      }

      case JOF_REGEXP: {
        JSObject *obj = script->getRegExp(GET_UINT32_INDEX(pc));
        JSAutoByteString bytes;
        if (!ToDisassemblySource(cx, ObjectValue(*obj), &bytes))
            return 0;
        Sprint(sp, " %s", bytes.ptr());
        break;
      }

      case JOF_TABLESWITCH:
      {
        int32_t i, low, high;

        ptrdiff_t off = GET_JUMP_OFFSET(pc);
        jsbytecode *pc2 = pc + JUMP_OFFSET_LEN;
        low = GET_JUMP_OFFSET(pc2);
        pc2 += JUMP_OFFSET_LEN;
        high = GET_JUMP_OFFSET(pc2);
        pc2 += JUMP_OFFSET_LEN;
        Sprint(sp, " defaultOffset %d low %d high %d", int(off), low, high);
        for (i = low; i <= high; i++) {
            off = GET_JUMP_OFFSET(pc2);
            Sprint(sp, "\n\t%d: %d", i, int(off));
            pc2 += JUMP_OFFSET_LEN;
        }
        len = 1 + pc2 - pc;
        break;
      }

      case JOF_LOOKUPSWITCH:
      {
        jsatomid npairs;

        ptrdiff_t off = GET_JUMP_OFFSET(pc);
        jsbytecode *pc2 = pc + JUMP_OFFSET_LEN;
        npairs = GET_UINT16(pc2);
        pc2 += UINT16_LEN;
        Sprint(sp, " offset %d npairs %u", int(off), unsigned(npairs));
        while (npairs) {
            uint32_t constIndex = GET_UINT32_INDEX(pc2);
            pc2 += UINT32_INDEX_LEN;
            off = GET_JUMP_OFFSET(pc2);
            pc2 += JUMP_OFFSET_LEN;

            JSAutoByteString bytes;
            if (!ToDisassemblySource(cx, script->getConst(constIndex), &bytes))
                return 0;
            Sprint(sp, "\n\t%s: %d", bytes.ptr(), int(off));
            npairs--;
        }
        len = 1 + pc2 - pc;
        break;
      }

      case JOF_QARG:
        Sprint(sp, " %u", GET_ARGNO(pc));
        break;

      case JOF_LOCAL:
        Sprint(sp, " %u", GET_SLOTNO(pc));
        break;

      case JOF_SLOTOBJECT: {
        Sprint(sp, " %u", GET_SLOTNO(pc));
        JSObject *obj = script->getObject(GET_UINT32_INDEX(pc + SLOTNO_LEN));
        JSAutoByteString bytes;
        if (!ToDisassemblySource(cx, ObjectValue(*obj), &bytes))
            return 0;
        Sprint(sp, " %s", bytes.ptr());
        break;
      }

      {
        int i;

      case JOF_UINT16PAIR:
        i = (int)GET_UINT16(pc);
        Sprint(sp, " %d", i);
        pc += UINT16_LEN;
        /* FALL THROUGH */

      case JOF_UINT16:
        i = (int)GET_UINT16(pc);
        goto print_int;

      case JOF_UINT24:
        JS_ASSERT(op == JSOP_UINT24 || op == JSOP_NEWARRAY);
        i = (int)GET_UINT24(pc);
        goto print_int;

      case JOF_UINT8:
        i = GET_UINT8(pc);
        goto print_int;

      case JOF_INT8:
        i = GET_INT8(pc);
        goto print_int;

      case JOF_INT32:
        JS_ASSERT(op == JSOP_INT32);
        i = GET_INT32(pc);
      print_int:
        Sprint(sp, " %d", i);
        break;
      }

      default: {
        char numBuf[12];
        JS_snprintf(numBuf, sizeof numBuf, "%lx", (unsigned long) cs->format);
        JS_ReportErrorNumber(cx, js_GetErrorMessage, NULL,
                             JSMSG_UNKNOWN_FORMAT, numBuf);
        return 0;
      }
    }
    sp->put("\n");
    return len;
}

#endif /* DEBUG */

/************************************************************************/

const size_t Sprinter::DefaultSize = 64;

bool
Sprinter::realloc_(size_t newSize)
{
    JS_ASSERT(newSize > (size_t) offset);
    char *newBuf = (char *) context->realloc_(base, newSize);
    if (!newBuf)
        return false;
    base = newBuf;
    size = newSize;
    base[size - 1] = 0;
    return true;
}

Sprinter::Sprinter(JSContext *cx)
  : context(cx),
#ifdef DEBUG
    initialized(false),
#endif
    base(NULL), size(0), offset(0)
{ }

Sprinter::~Sprinter()
{
#ifdef DEBUG
    if (initialized)
        checkInvariants();
#endif
    js_free(base);
}

bool
Sprinter::init()
{
    JS_ASSERT(!initialized);
    base = (char *) context->malloc_(DefaultSize);
    if (!base)
        return false;
#ifdef DEBUG
    initialized = true;
#endif
    *base = 0;
    size = DefaultSize;
    base[size - 1] = 0;
    return true;
}

void
Sprinter::checkInvariants() const
{
    JS_ASSERT(initialized);
    JS_ASSERT((size_t) offset < size);
    JS_ASSERT(base[size - 1] == 0);
}

const char *
Sprinter::string() const
{
    return base;
}

const char *
Sprinter::stringEnd() const
{
    return base + offset;
}

char *
Sprinter::stringAt(ptrdiff_t off) const
{
    JS_ASSERT(off >= 0 && (size_t) off < size);
    return base + off;
}

char &
Sprinter::operator[](size_t off)
{
    JS_ASSERT(off < size);
    return *(base + off);
}

bool
Sprinter::empty() const
{
    return *base == 0;
}

char *
Sprinter::reserve(size_t len)
{
    InvariantChecker ic(this);

    while (len + 1 > size - offset) { /* Include trailing \0 */
        if (!realloc_(size * 2))
            return NULL;
    }

    char *sb = base + offset;
    offset += len;
    return sb;
}

char *
Sprinter::reserveAndClear(size_t len)
{
    char *sb = reserve(len);
    if (sb)
        memset(sb, 0, len);
    return sb;
}

ptrdiff_t
Sprinter::put(const char *s, size_t len)
{
    InvariantChecker ic(this);

    const char *oldBase = base;
    const char *oldEnd = base + size;

    ptrdiff_t oldOffset = offset;
    char *bp = reserve(len);
    if (!bp)
        return -1;

    /* s is within the buffer already */
    if (s >= oldBase && s < oldEnd) {
        /* buffer was realloc'ed */
        if (base != oldBase)
            s = stringAt(s - oldBase);  /* this is where it lives now */
        memmove(bp, s, len);
    } else {
        js_memcpy(bp, s, len);
    }

    bp[len] = 0;
    return oldOffset;
}

ptrdiff_t
Sprinter::put(const char *s)
{
    return put(s, strlen(s));
}

ptrdiff_t
Sprinter::putString(JSString *s)
{
    InvariantChecker ic(this);

    size_t length = s->length();
    const jschar *chars = s->getChars(context);
    if (!chars)
        return -1;

    size_t size = GetDeflatedStringLength(context, chars, length);
    if (size == (size_t) -1)
        return -1;

    ptrdiff_t oldOffset = offset;
    char *buffer = reserve(size);
    if (!buffer)
        return -1;
    DeflateStringToBuffer(context, chars, length, buffer, &size);
    buffer[size] = 0;

    return oldOffset;
}

int
Sprinter::printf(const char *fmt, ...)
{
    InvariantChecker ic(this);

    do {
        va_list va;
        va_start(va, fmt);
        int i = vsnprintf(base + offset, size - offset, fmt, va);
        va_end(va);

        if (i > -1 && (size_t) i < size - offset) {
            offset += i;
            return i;
        }
    } while (realloc_(size * 2));

    return -1;
}

void
Sprinter::setOffset(const char *end)
{
    JS_ASSERT(end >= base && end < base + size);
    offset = end - base;
}

void
Sprinter::setOffset(ptrdiff_t off)
{
    JS_ASSERT(off >= 0 && (size_t) off < size);
    offset = off;
}

ptrdiff_t
Sprinter::getOffset() const
{
    return offset;
}

ptrdiff_t
Sprinter::getOffsetOf(const char *string) const
{
    JS_ASSERT(string >= base && string < base + size);
    return string - base;
}

ptrdiff_t
js::Sprint(Sprinter *sp, const char *format, ...)
{
    va_list ap;
    char *bp;
    ptrdiff_t offset;

    va_start(ap, format);
    bp = JS_vsmprintf(format, ap);      /* XXX vsaprintf */
    va_end(ap);
    if (!bp) {
        JS_ReportOutOfMemory(sp->context);
        return -1;
    }
    offset = sp->put(bp);
    js_free(bp);
    return offset;
}

const char js_EscapeMap[] = {
    '\b', 'b',
    '\f', 'f',
    '\n', 'n',
    '\r', 'r',
    '\t', 't',
    '\v', 'v',
    '"',  '"',
    '\'', '\'',
    '\\', '\\',
    '\0'
};

#define DONT_ESCAPE     0x10000

static char *
QuoteString(Sprinter *sp, JSString *str, uint32_t quote)
{
    /* Sample off first for later return value pointer computation. */
    JSBool dontEscape = (quote & DONT_ESCAPE) != 0;
    jschar qc = (jschar) quote;
    ptrdiff_t offset = sp->getOffset();
    if (qc && Sprint(sp, "%c", (char)qc) < 0)
        return NULL;

    const jschar *s = str->getChars(sp->context);
    if (!s)
        return NULL;
    const jschar *z = s + str->length();

    /* Loop control variables: z points at end of string sentinel. */
    for (const jschar *t = s; t < z; s = ++t) {
        /* Move t forward from s past un-quote-worthy characters. */
        jschar c = *t;
        while (c < 127 && isprint(c) && c != qc && c != '\\' && c != '\t') {
            c = *++t;
            if (t == z)
                break;
        }

        {
            ptrdiff_t len = t - s;
            ptrdiff_t base = sp->getOffset();
            char *bp = sp->reserve(len);
            if (!bp)
                return NULL;

            for (ptrdiff_t i = 0; i < len; ++i)
                (*sp)[base + i] = (char) *s++;
            (*sp)[base + len] = 0;
        }

        if (t == z)
            break;

        /* Use js_EscapeMap, \u, or \x only if necessary. */
        bool ok;
        const char *e;
        if (!(c >> 8) && c != 0 && (e = strchr(js_EscapeMap, (int)c)) != NULL) {
            ok = dontEscape
                 ? Sprint(sp, "%c", (char)c) >= 0
                 : Sprint(sp, "\\%c", e[1]) >= 0;
        } else {
            /*
             * Use \x only if the high byte is 0 and we're in a quoted string,
             * because ECMA-262 allows only \u, not \x, in Unicode identifiers
             * (see bug 621814).
             */
            ok = Sprint(sp, (qc && !(c >> 8)) ? "\\x%02X" : "\\u%04X", c) >= 0;
        }
        if (!ok)
            return NULL;
    }

    /* Sprint the closing quote and return the quoted string. */
    if (qc && Sprint(sp, "%c", (char)qc) < 0)
        return NULL;

    /*
     * If we haven't Sprint'd anything yet, Sprint an empty string so that
     * the return below gives a valid result.
     */
    if (offset == sp->getOffset() && Sprint(sp, "") < 0)
        return NULL;

    return sp->stringAt(offset);
}

JSString *
js_QuoteString(JSContext *cx, JSString *str, jschar quote)
{
    Sprinter sprinter(cx);
    if (!sprinter.init())
        return NULL;
    char *bytes = QuoteString(&sprinter, str, quote);
    JSString *escstr = bytes ? JS_NewStringCopyZ(cx, bytes) : NULL;
    return escstr;
}

/************************************************************************/

/*
 * Information for associating the decompilation of each opcode in a script
 * with the place where it appears in the text for the decompilation of the
 * entire script (or the function containing the script).
 */
struct DecompiledOpcode
{
    /* Decompiled text of this opcode. */
    const char *text;

    /* Bytecode into which this opcode was nested, or NULL. */
    jsbytecode *parent;

    /*
     * Offset into the parent's decompiled text of the decompiled text of this
     * opcode. For opcodes with a NULL parent, this was emitted directly into
     * the permanent output at the given offset.
     */
    int32_t parentOffset;

    /*
     * Surrounded by parentheses when printed, which parentOffset does not
     * account for.
     */
    bool parenthesized;

    DecompiledOpcode()
        : text(NULL), parent(NULL), parentOffset(-1), parenthesized(false)
    {}
};

struct JSPrinter
{
    Sprinter        sprinter;       /* base class state */
    LifoAlloc       pool;           /* string allocation pool */
    unsigned           indent;         /* indentation in spaces */
    bool            pretty;         /* pretty-print: indent, use newlines */
    bool            grouped;        /* in parenthesized expression context */
    bool            strict;         /* in code marked strict */
    JSScript        *script;        /* script being printed */
    jsbytecode      *dvgfence;      /* DecompileExpression fencepost */
    jsbytecode      **pcstack;      /* DecompileExpression modeled stack */
    JSFunction      *fun;           /* interpreted function */
    BindingVector   *localNames;    /* argument and variable names */
    Vector<DecompiledOpcode> *decompiledOpcodes; /* optional state for decompiled ops */

    DecompiledOpcode &decompiled(jsbytecode *pc) {
        JS_ASSERT(decompiledOpcodes);
        return (*decompiledOpcodes)[pc - script->code];
    }
};

static bool
SetPrinterLocalNames(JSContext *cx, JSScript *script, JSPrinter *jp)
{
    BindingVector *localNames = NULL;
    if (script->bindings.count() > 0) {
        localNames = cx->new_<BindingVector>(cx);
        if (!localNames || !FillBindingVector(script->bindings, localNames))
            return false;
    }
    jp->localNames = localNames;
    return true;
}

JSPrinter *
js_NewPrinter(JSContext *cx, const char *name, JSFunction *fun,
              unsigned indent, JSBool pretty, JSBool grouped, JSBool strict)
{
    JSPrinter *jp = cx->pod_malloc<JSPrinter>();
    if (!jp)
        return NULL;
    new (&jp->sprinter) Sprinter(cx);
    if (!jp->sprinter.init())
        return NULL;
    new (&jp->pool) LifoAlloc(1024);
    jp->indent = indent;
    jp->pretty = !!pretty;
    jp->grouped = !!grouped;
    jp->strict = !!strict;
    jp->script = NULL;
    jp->dvgfence = NULL;
    jp->pcstack = NULL;
    jp->fun = fun;
    jp->localNames = NULL;
    jp->decompiledOpcodes = NULL;
    if (fun && fun->isInterpreted()) {
        if (!SetPrinterLocalNames(cx, fun->script(), jp)) {
            js_DestroyPrinter(jp);
            return NULL;
        }
    }
    return jp;
}

void
js_DestroyPrinter(JSPrinter *jp)
{
    jp->pool.freeAll();
    js_delete(jp->localNames);
    jp->sprinter.Sprinter::~Sprinter();
    js_free(jp);
}

JSString *
js_GetPrinterOutput(JSPrinter *jp)
{
    JSContext *cx = jp->sprinter.context;
    return JS_NewStringCopyZ(cx, jp->sprinter.string());
}

/* Mark the parent and offset into the parent's text for a printed opcode. */
static inline void
UpdateDecompiledParent(JSPrinter *jp, jsbytecode *pc, jsbytecode *parent, size_t offset)
{
    if (jp->decompiledOpcodes && pc) {
        jp->decompiled(pc).parent = parent;
        jp->decompiled(pc).parentOffset = offset;
    }
}

/*
 * NB: Indexed by SRC_DECL_* defines from frontend/BytecodeEmitter.h.
 */
static const char * const var_prefix[] = {"var ", "const ", "let "};

static const char *
VarPrefix(jssrcnote *sn)
{
    if (sn && (SN_TYPE(sn) == SRC_DECL || SN_TYPE(sn) == SRC_GROUPASSIGN)) {
        ptrdiff_t type = js_GetSrcNoteOffset(sn, 0);
        if ((unsigned)type <= SRC_DECL_LET)
            return var_prefix[type];
    }
    return "";
}

int
js_printf(JSPrinter *jp, const char *format, ...)
{
    va_list ap;
    char *bp, *fp;
    int cc;

    if (*format == '\0')
        return 0;

    va_start(ap, format);

    /* If pretty-printing, expand magic tab into a run of jp->indent spaces. */
    if (*format == '\t') {
        format++;
        if (jp->pretty && Sprint(&jp->sprinter, "%*s", jp->indent, "") < 0) {
            va_end(ap);
            return -1;
        }
    }

    /* Suppress newlines (must be once per format, at the end) if not pretty. */
    fp = NULL;
    if (!jp->pretty && format[cc = strlen(format) - 1] == '\n') {
        fp = JS_strdup(jp->sprinter.context, format);
        if (!fp) {
            va_end(ap);
            return -1;
        }
        fp[cc] = '\0';
        format = fp;
    }

    /* Allocate temp space, convert format, and put. */
    bp = JS_vsmprintf(format, ap);      /* XXX vsaprintf */
    if (fp) {
        js_free(fp);
        format = NULL;
    }
    if (!bp) {
        JS_ReportOutOfMemory(jp->sprinter.context);
        va_end(ap);
        return -1;
    }

    cc = strlen(bp);
    if (jp->sprinter.put(bp, (size_t)cc) < 0)
        cc = -1;
    js_free(bp);

    va_end(ap);
    return cc;
}

JSBool
js_puts(JSPrinter *jp, const char *s)
{
    return jp->sprinter.put(s) >= 0;
}

/************************************************************************/

struct SprintStack
{
    Sprinter    sprinter;       /* sprinter for postfix to infix buffering */
    ptrdiff_t   *offsets;       /* stack of postfix string offsets */
    jsbytecode  *opcodes;       /* parallel stack of JS opcodes */
    jsbytecode  **bytecodes;    /* actual script bytecode pushing the value */
    unsigned       top;            /* top of stack index */
    unsigned       inArrayInit;    /* array initialiser/comprehension level */
    JSBool      inGenExp;       /* in generator expression */
    JSPrinter   *printer;       /* permanent output goes here */

    explicit SprintStack(JSContext *cx)
      : sprinter(cx), offsets(NULL),
        opcodes(NULL), bytecodes(NULL), top(0), inArrayInit(0),
        inGenExp(JS_FALSE), printer(NULL)
    { }
};

/*
 * Set the decompiled text of an opcode, according to an offset into the
 * print stack's sprinter buffer.
 */
static inline bool
UpdateDecompiledText(SprintStack *ss, jsbytecode *pc, ptrdiff_t todo)
{
    JSPrinter *jp = ss->printer;

    if (jp->decompiledOpcodes && jp->decompiled(pc).text == NULL) {
        const char *text = ss->sprinter.stringAt(todo);
        size_t len = strlen(text) + 1;

        char *ntext = ss->printer->pool.newArrayUninitialized<char>(len);
        if (!ntext) {
            js_ReportOutOfMemory(ss->sprinter.context);
            return false;
        }

        js_memcpy(ntext, text, len);
        jp->decompiled(pc).text = const_cast<const char *>(ntext);
    }

    return true;
}

static inline const char *
SprintDupeStr(SprintStack *ss, const char *str)
{
    size_t len = strlen(str) + 1;

    const char *nstr = ss->printer->pool.newArrayUninitialized<char>(len);
    if (nstr) {
        js_memcpy((char *) nstr, str, len);
    } else {
        js_ReportOutOfMemory(ss->sprinter.context);
        nstr = "";
    }

    return nstr;
}

/* Place an opcode's decompiled text into a printer's permanent output. */
static inline void
SprintOpcodePermanent(JSPrinter *jp, const char *str, jsbytecode *pc)
{
    ptrdiff_t offset = jp->sprinter.getOffset();
    UpdateDecompiledParent(jp, pc, NULL, offset);
    js_printf(jp, "%s", str);
}

/*
 * Place an opcode's decompiled text into the printed output for another
 * opcode parentpc, where startOffset indicates the printer offset for the
 * start of parentpc.
 */
static inline void
SprintOpcode(SprintStack *ss, const char *str, jsbytecode *pc,
             jsbytecode *parentpc, ptrdiff_t startOffset)
{
    if (startOffset < 0) {
        JS_ASSERT(ss->sprinter.context->isExceptionPending());
        return;
    }
    ptrdiff_t offset = ss->sprinter.getOffset();
    UpdateDecompiledParent(ss->printer, pc, parentpc, offset - startOffset);
    ss->sprinter.put(str);
}

/*
 * Copy the decompiled text for an opcode to all other ops which it was
 * decomposed into.
 */
static inline void
CopyDecompiledTextForDecomposedOp(JSPrinter *jp, jsbytecode *pc)
{
    JS_ASSERT(js_CodeSpec[*pc].format & JOF_DECOMPOSE);

    if (jp->decompiledOpcodes) {
        size_t len = GetDecomposeLength(pc, js_CodeSpec[*pc].length);

        const char *text = jp->decompiled(pc).text;

        jsbytecode *pc2 = pc + GetBytecodeLength(pc);
        for (; pc2 < pc + len; pc2 += GetBytecodeLength(pc2)) {
            jp->decompiled(pc2).text = text;
            jp->decompiled(pc2).parent = pc;
            jp->decompiled(pc2).parentOffset = 0;
        }
    }
}

/*
 * Find the depth of the operand stack when the interpreter reaches the given
 * pc in script. pcstack must have space for least script->depth elements. On
 * return it will contain pointers to opcodes that populated the interpreter's
 * current operand stack.
 *
 * This function cannot raise an exception or error. However, due to a risk of
 * potential bugs when modeling the stack, the function returns -1 if it
 * detects an inconsistency in the model. Such an inconsistency triggers an
 * assert in a debug build.
 */
static int
ReconstructPCStack(JSContext *cx, JSScript *script, jsbytecode *pc,
                   jsbytecode **pcstack);

#define FAILED_EXPRESSION_DECOMPILER ((char *) 1)

/*
 * Decompile a part of expression up to the given pc. The function returns
 * NULL on out-of-memory, or the FAILED_EXPRESSION_DECOMPILER sentinel when
 * the decompiler fails due to a bug and/or unimplemented feature, or the
 * decompiled string on success.
 */
static char *
DecompileExpression(JSContext *cx, JSScript *script, JSFunction *fun,
                    jsbytecode *pc);

/*
 * Get a stacked offset from ss->sprinter.base, or if the stacked value |off|
 * is negative, fetch the generating pc from printer->pcstack[-2 - off] and
 * decompile the code that generated the missing value.  This is used when
 * reporting errors, where the model stack will lack |pcdepth| non-negative
 * offsets (see DecompileExpression and DecompileCode).
 *
 * If the stacked offset is -1, return 0 to index the NUL padding at the start
 * of ss->sprinter.base.  If this happens, it means there is a decompiler bug
 * to fix, but it won't violate memory safety.
 */
static ptrdiff_t
GetOff(SprintStack *ss, unsigned i)
{
    ptrdiff_t off;
    jsbytecode *pc;
    char *bytes;

    off = ss->offsets[i];
    if (off >= 0)
        return off;

    JS_ASSERT(ss->printer->pcstack);
    if (off <= -2 && ss->printer->pcstack) {
        pc = ss->printer->pcstack[-2 - off];
        bytes = DecompileExpression(ss->sprinter.context, ss->printer->script,
                                    ss->printer->fun, pc);
        if (!bytes)
            return 0;
        if (bytes != FAILED_EXPRESSION_DECOMPILER) {
            off = ss->sprinter.put(bytes);
            if (off < 0)
                off = 0;
            ss->offsets[i] = off;
            js_free(bytes);
            return off;
        }

        if (!*ss->sprinter.string()) {
            memset(ss->sprinter.stringAt(0), 0, ss->sprinter.getOffset());
            ss->offsets[i] = -1;
        }
    }
    return 0;
}

static const char *
GetStr(SprintStack *ss, unsigned i)
{
    ptrdiff_t off = GetOff(ss, i);
    return ss->sprinter.stringAt(off);
}

/*
 * Gap between stacked strings to allow for insertion of parens and commas
 * when auto-parenthesizing expressions and decompiling array initialisers.
 */
#define PAREN_SLOP      (2 + 1)

/* Fake opcodes (see jsopcode.h) must not overflow unsigned 8-bit space. */
JS_STATIC_ASSERT(JSOP_FAKE_LIMIT <= 255);

static inline void
AddParenSlop(SprintStack *ss)
{
    ss->sprinter.reserveAndClear(PAREN_SLOP);
}

static unsigned
StackDepth(JSScript *script)
{
    return script->nslots - script->nfixed;
}

static JSBool
PushOff(SprintStack *ss, ptrdiff_t off, JSOp op, jsbytecode *pc = NULL)
{
    unsigned top;

    /* ss->top points to the next free slot; be paranoid about overflow. */
    top = ss->top;
    JS_ASSERT(top < StackDepth(ss->printer->script));
    if (top >= StackDepth(ss->printer->script)) {
        JS_ReportOutOfMemory(ss->sprinter.context);
        return JS_FALSE;
    }

    /* The opcodes stack must contain real bytecodes that index js_CodeSpec. */
    ss->offsets[top] = off;
    ss->opcodes[top] = jsbytecode((op == JSOP_GETPROP2) ? JSOP_GETPROP
                                : (op == JSOP_GETELEM2) ? JSOP_GETELEM
                                : op);
    ss->bytecodes[top] = pc;
    ss->top = ++top;

    AddParenSlop(ss);
    return JS_TRUE;
}

static bool
PushStr(SprintStack *ss, const char *str, JSOp op)
{
    ptrdiff_t off = ss->sprinter.put(str);
    if (off < 0)
        return false;
    return PushOff(ss, off, op);
}

static ptrdiff_t
PopOffPrec(SprintStack *ss, uint8_t prec, jsbytecode **ppc = NULL)
{
    unsigned top;
    const JSCodeSpec *topcs;
    ptrdiff_t off;

    if (ppc)
        *ppc = NULL;

    /* ss->top points to the next free slot; be paranoid about underflow. */
    top = ss->top;
    JS_ASSERT(top != 0);
    if (top == 0)
        return 0;

    ss->top = --top;
    off = GetOff(ss, top);

    int op = ss->opcodes[top];
    if (op >= JSOP_LIMIT)
        op = JSOP_NOP;
    topcs = &js_CodeSpec[op];

    jsbytecode *pc = ss->bytecodes[top];
    if (ppc)
        *ppc = pc;

    if (topcs->prec != 0 && topcs->prec < prec) {
        ss->offsets[top] = off - 2;
        ss->sprinter.setOffset(off - 2);
        off = Sprint(&ss->sprinter, "(%s)", ss->sprinter.stringAt(off));
        if (ss->printer->decompiledOpcodes && pc)
            ss->printer->decompiled(pc).parenthesized = true;
    } else {
        ss->sprinter.setOffset(off);
    }
    return off;
}

static const char *
PopStrPrec(SprintStack *ss, uint8_t prec, jsbytecode **ppc = NULL)
{
    ptrdiff_t off;

    off = PopOffPrec(ss, prec, ppc);
    return ss->sprinter.stringAt(off);
}

/*
 * As for PopStrPrec, but duplicates the string into the printer's arena.
 * Strings returned by PopStrPrec are otherwise invalidated if any new text
 * is printed into ss.
 */
static const char *
PopStrPrecDupe(SprintStack *ss, uint8_t prec, jsbytecode **ppc = NULL)
{
    const char *str = PopStrPrec(ss, prec, ppc);
    return SprintDupeStr(ss, str);
}

static ptrdiff_t
PopOff(SprintStack *ss, JSOp op, jsbytecode **ppc = NULL)
{
    return PopOffPrec(ss, js_CodeSpec[op].prec, ppc);
}

static const char *
PopStr(SprintStack *ss, JSOp op, jsbytecode **ppc = NULL)
{
    return PopStrPrec(ss, js_CodeSpec[op].prec, ppc);
}

static const char *
PopStrDupe(SprintStack *ss, JSOp op, jsbytecode **ppc = NULL)
{
    return PopStrPrecDupe(ss, js_CodeSpec[op].prec, ppc);
}

/*
 * Pop a condition expression for if/while. JSOP_IFEQ's precedence forces
 * extra parens around assignment, which avoids a strict-mode warning.
 */
static const char *
PopCondStr(SprintStack *ss, jsbytecode **ppc = NULL)
{
    JSOp op = (js_CodeSpec[ss->opcodes[ss->top - 1]].format & JOF_SET)
              ? JSOP_IFEQ
              : JSOP_NOP;
    return PopStr(ss, op, ppc);
}

static inline bool
IsInitializerOp(unsigned char op)
{
    return op == JSOP_NEWINIT || op == JSOP_NEWARRAY || op == JSOP_NEWOBJECT;
}

struct TableEntry {
    jsval       key;
    ptrdiff_t   offset;
    JSAtom      *label;
    int         order;          /* source order for stable tableswitch sort */
};

inline bool
CompareTableEntries(const TableEntry &a, const TableEntry &b, bool *lessOrEqualp)
{
    *lessOrEqualp = (a.offset != b.offset) ? a.offset <= b.offset : a.order <= b.order;
    return true;
}

static ptrdiff_t
SprintDoubleValue(Sprinter *sp, jsval v, JSOp *opp)
{
    double d;
    ptrdiff_t todo;
    char *s;

    JS_ASSERT(JSVAL_IS_DOUBLE(v));
    d = JSVAL_TO_DOUBLE(v);
    if (MOZ_DOUBLE_IS_NEGATIVE_ZERO(d)) {
        todo = sp->put("-0");
        *opp = JSOP_NEG;
    } else if (!MOZ_DOUBLE_IS_FINITE(d)) {
        /* Don't use Infinity and NaN, as local variables may shadow them. */
        todo = sp->put(MOZ_DOUBLE_IS_NaN(d)
                       ? "0 / 0"
                       : (d < 0)
                       ? "1 / -0"
                       : "1 / 0");
        *opp = JSOP_DIV;
    } else {
        ToCStringBuf cbuf;
        s = NumberToCString(sp->context, &cbuf, d);
        if (!s) {
            JS_ReportOutOfMemory(sp->context);
            return -1;
        }
        JS_ASSERT(strcmp(s, "Infinity") &&
                  (*s != '-' ||
                   strcmp(s + 1, "Infinity")) &&
                  strcmp(s, "NaN"));
        todo = Sprint(sp, s);
    }
    return todo;
}

static jsbytecode *
Decompile(SprintStack *ss, jsbytecode *pc, int nb);

static JSBool
DecompileSwitch(SprintStack *ss, TableEntry *table, unsigned tableLength,
                jsbytecode *pc, ptrdiff_t switchLength,
                ptrdiff_t defaultOffset, JSBool isCondSwitch)
{
    JSContext *cx;
    JSPrinter *jp;
    ptrdiff_t off, off2, diff, caseExprOff, todo;
    const char *rval;
    unsigned i;
    jsval key;
    JSString *str;

    cx = ss->sprinter.context;
    jp = ss->printer;

    jsbytecode *lvalpc;
    const char *lval = PopStr(ss, JSOP_NOP, &lvalpc);

    /* JSOP_CONDSWITCH doesn't pop, unlike JSOP_{LOOKUP,TABLE}SWITCH. */
    if (isCondSwitch)
        ss->top++;

    js_printf(jp, "\tswitch (");
    SprintOpcodePermanent(jp, lval, lvalpc);
    js_printf(jp, ") {\n");

    if (tableLength) {
        diff = table[0].offset - defaultOffset;
        if (diff > 0) {
            jp->indent += 2;
            js_printf(jp, "\t%s:\n", js_default_str);
            jp->indent += 2;
            if (!Decompile(ss, pc + defaultOffset, diff))
                return JS_FALSE;
            jp->indent -= 4;
        }

        caseExprOff = isCondSwitch ? JSOP_CONDSWITCH_LENGTH : 0;

        for (i = 0; i < tableLength; i++) {
            off = table[i].offset;
            off2 = (i + 1 < tableLength) ? table[i + 1].offset : switchLength;

            key = table[i].key;
            if (isCondSwitch) {
                ptrdiff_t nextCaseExprOff;

                /*
                 * key encodes the JSOP_CASE bytecode's offset from switchtop.
                 * The next case expression follows immediately, unless we are
                 * at the last case.
                 */
                nextCaseExprOff = (ptrdiff_t)JSVAL_TO_INT(key);
                nextCaseExprOff += js_CodeSpec[pc[nextCaseExprOff]].length;
                jp->indent += 2;
                if (!Decompile(ss, pc + caseExprOff, nextCaseExprOff - caseExprOff))
                    return JS_FALSE;
                caseExprOff = nextCaseExprOff;

                /* Balance the stack as if this JSOP_CASE matched. */
                --ss->top;
            } else {
                /*
                 * key comes from an atom, not the decompiler, so we need to
                 * quote it if it's a string literal.  But if table[i].label
                 * is non-null, key was constant-propagated and label is the
                 * name of the const we should show as the case label.  We set
                 * key to undefined so this identifier is escaped, if required
                 * by non-ASCII characters, but not quoted, by QuoteString.
                 */
                todo = -1;
                if (table[i].label) {
                    str = table[i].label;
                    key = JSVAL_VOID;
                } else if (JSVAL_IS_DOUBLE(key)) {
                    JSOp junk;

                    todo = SprintDoubleValue(&ss->sprinter, key, &junk);
                    if (todo < 0)
                        return JS_FALSE;
                    str = NULL;
                } else {
                    str = ToString(cx, key);
                    if (!str)
                        return JS_FALSE;
                }
                if (todo >= 0) {
                    rval = ss->sprinter.stringAt(todo);
                } else {
                    rval = QuoteString(&ss->sprinter, str, (jschar)
                                       (JSVAL_IS_STRING(key) ? '"' : 0));
                    if (!rval)
                        return JS_FALSE;
                }
                ss->sprinter.setOffset(rval);
                jp->indent += 2;
                js_printf(jp, "\tcase %s:\n", rval);
            }

            jp->indent += 2;
            if (off <= defaultOffset && defaultOffset < off2) {
                diff = defaultOffset - off;
                if (diff != 0) {
                    if (!Decompile(ss, pc + off, diff))
                        return JS_FALSE;
                    off = defaultOffset;
                }
                jp->indent -= 2;
                js_printf(jp, "\t%s:\n", js_default_str);
                jp->indent += 2;
            }
            if (!Decompile(ss, pc + off, off2 - off))
                return JS_FALSE;
            jp->indent -= 4;

            /* Re-balance as if last JSOP_CASE or JSOP_DEFAULT mismatched. */
            if (isCondSwitch)
                ++ss->top;
        }
    }

    if (defaultOffset == switchLength) {
        jp->indent += 2;
        js_printf(jp, "\t%s:;\n", js_default_str);
        jp->indent -= 2;
    }
    js_printf(jp, "\t}\n");

    /* By the end of a JSOP_CONDSWITCH, the discriminant has been popped. */
    if (isCondSwitch)
        --ss->top;
    return JS_TRUE;
}

#define LOCAL_ASSERT_CUSTOM(expr, BAD_EXIT)                                   \
    JS_BEGIN_MACRO                                                            \
        JS_ASSERT(expr);                                                      \
        if (!(expr)) { BAD_EXIT; }                                            \
    JS_END_MACRO

#define LOCAL_ASSERT_RV(expr, rv)                                             \
    LOCAL_ASSERT_CUSTOM(expr, return (rv))

static JSAtom *
GetArgOrVarAtom(JSPrinter *jp, unsigned slot)
{
    LOCAL_ASSERT_RV(jp->fun, NULL);
    LOCAL_ASSERT_RV(slot < jp->script->bindings.count(), NULL);
    LOCAL_ASSERT_RV(jp->script == jp->fun->script(), NULL);
    JSAtom *name = (*jp->localNames)[slot].name();
#if !JS_HAS_DESTRUCTURING
    LOCAL_ASSERT_RV(name, NULL);
#endif
    return name;
}

#define LOCAL_ASSERT(expr)      LOCAL_ASSERT_RV(expr, "")

static const char *
GetLocalInSlot(SprintStack *ss, int i, int slot, JSObject *obj)
{
    for (Shape::Range r(obj->lastProperty()); !r.empty(); r.popFront()) {
        Shape &shape = r.front();

        if (shape.shortid() == slot) {
            /* Ignore the empty destructuring dummy. */
            if (!JSID_IS_ATOM(shape.propid()))
                continue;

            JSAtom *atom = JSID_TO_ATOM(shape.propid());
            const char *rval = QuoteString(&ss->sprinter, atom, 0);
            if (!rval)
                return NULL;

            ss->sprinter.setOffset(rval);
            return rval;
        }
    }

    return GetStr(ss, i);
}

const char *
GetLocal(SprintStack *ss, int i)
{
    ptrdiff_t off = ss->offsets[i];
    if (off >= 0)
        return ss->sprinter.stringAt(off);

    /*
     * We must be called from js_DecompileValueGenerator (via Decompile) when
     * dereferencing a local that's undefined or null. Search script->objects
     * for the block containing this local by its stack index, i.
     *
     * In case of destructuring's use of JSOP_GETLOCAL, however, there may be
     * no such local. This could mean no blocks (no script objects at all, or
     * none of the script's object literals are blocks), or the stack slot i is
     * not in a block. In either case, return GetStr(ss, i).
     */
    JSScript *script = ss->printer->script;
    if (!script->hasObjects())
        return GetStr(ss, i);

    // In case of a let variable, the stack points to a JSOP_ENTERBLOCK opcode.
    // Get the object number from the block instead of iterating all objects and
    // hoping the right object is found.
    if (off <= -2 && ss->printer->pcstack) {
        jsbytecode *pc = ss->printer->pcstack[-2 - off];

        JS_ASSERT(ss->printer->script->code <= pc);
        JS_ASSERT(pc < (ss->printer->script->code + ss->printer->script->length));

        if (JSOP_ENTERBLOCK == (JSOp)*pc) {
            JSObject *obj = script->getObject(GET_UINT32_INDEX(pc));

            if (obj->isBlock()) {
                uint32_t depth = obj->asBlock().stackDepth();
                uint32_t count = obj->asBlock().slotCount();
                if (uint32_t(i - depth) < uint32_t(count))
                    return GetLocalInSlot(ss, i, int(i - depth), obj);
            }
        }
    }

    // Iterate over all objects.
    for (jsatomid j = 0, n = script->objects()->length; j != n; j++) {
        JSObject *obj = script->getObject(j);

        if (obj->isBlock()) {
            uint32_t depth = obj->asBlock().stackDepth();
            uint32_t count = obj->asBlock().slotCount();
            if (uint32_t(i - depth) < uint32_t(count))
                return GetLocalInSlot(ss, i, int(i - depth), obj);
        }
    }

    return GetStr(ss, i);
}

#undef LOCAL_ASSERT

/*
 * If IsVarSlot returns true, the var's atom is returned in *varAtom.
 * If IsVarSlot returns false (indicating that this is a get of a let binding),
 * the stack depth of the associated slot is returned in *localSlot.
 */
static bool
IsVarSlot(JSPrinter *jp, jsbytecode *pc, JSAtom **varAtom, int *localSlot)
{
    *localSlot = -1;

    if (JOF_OPTYPE(*pc) == JOF_SCOPECOORD) {
        *varAtom = ScopeCoordinateName(jp->sprinter.context->runtime, jp->script, pc);
        LOCAL_ASSERT_RV(*varAtom, false);
        return true;
    }

    unsigned slot = GET_SLOTNO(pc);
    if (slot < jp->script->nfixed) {
        *varAtom = GetArgOrVarAtom(jp, jp->fun->nargs + slot);
        LOCAL_ASSERT_RV(*varAtom, false);
        return true;
    }

    /* We have a local which index is relative to the stack base. */
    slot -= jp->script->nfixed;
    JS_ASSERT(slot < StackDepth(jp->script));
    *localSlot = slot;
    return false;
}

#define LOAD_ATOM(PCOFF) (atom = (jp->script->getAtom(GET_UINT32_INDEX((pc) + PCOFF))))

typedef Vector<JSAtom *, 8> AtomVector;
typedef AtomVector::Range AtomRange;

#if JS_HAS_DESTRUCTURING

#define LOCAL_ASSERT(expr)  LOCAL_ASSERT_RV(expr, NULL)
#define LOAD_OP_DATA(pc)    (oplen = (cs = &js_CodeSpec[op=(JSOp)*pc])->length)

static jsbytecode *
DecompileDestructuring(SprintStack *ss, jsbytecode *pc, jsbytecode *endpc,
                       AtomRange *letNames = NULL);

/*
 * Decompile a single element of a compound {}/[] destructuring lhs, sprinting
 * the result in-place (without pushing/popping the stack) and advancing the pc
 * to either the next element or the final pop.
 *
 * For normal (SRC_DESTRUCT) destructuring, the names of assigned/initialized
 * variables are read from their slots. However, for SRC_DESTRUCTLET, the slots
 * have not been pushed yet; the caller must pass the names to use via
 * 'letNames'. Each variable initialized in this destructuring lhs results in
 * popping a name from 'letNames'.
 */
static jsbytecode *
DecompileDestructuringLHS(SprintStack *ss, jsbytecode *pc, jsbytecode *endpc, JSBool *hole,
                          AtomRange *letNames = NULL)
{
    JSPrinter *jp;
    JSOp op;
    const JSCodeSpec *cs;
    unsigned oplen;
    int i;
    const char *lval, *xval;
    JSAtom *atom;

    *hole = JS_FALSE;
    jp = ss->printer;
    LOAD_OP_DATA(pc);

    switch (op) {
      case JSOP_POP:
        *hole = JS_TRUE;
        if (ss->sprinter.put(", ", 2) < 0)
            return NULL;
        break;

      case JSOP_PICK:
        /*
         * For 'let ([x, y] = y)', the emitter generates
         *
         *     push evaluation of y
         *     dup
         *   1 one
         *   2 getelem
         *   3 pick
         *   4 two
         *     getelem
         *     pick
         *     pop
         *
         * Thus 'x' consists of 1 - 3. The caller (DecompileDestructuring or
         * DecompileGroupAssignment) will have taken care of 1 - 2, so pc is
         * now pointing at 3. The pick indicates a primitive let var init so
         * pop a name and advance the pc to 4.
         */
        LOCAL_ASSERT(letNames && !letNames->empty());
        if (!QuoteString(&ss->sprinter, letNames->popCopyFront(), 0))
            return NULL;
        break;

      case JSOP_DUP:
      {
        /* Compound lhs, e.g., '[x,y]' in 'let [[x,y], z] = a;'. */
        pc = DecompileDestructuring(ss, pc, endpc, letNames);
        if (!pc)
            return NULL;
        if (pc == endpc)
            return pc;
        LOAD_OP_DATA(pc);

        /*
         * By its post-condition, DecompileDestructuring pushed one string
         * containing the whole decompiled lhs. Our post-condition is to sprint
         * in-place so pop/concat this pushed string.
         */
        lval = PopStr(ss, JSOP_NOP);
        if (ss->sprinter.put(lval) < 0)
            return NULL;

        LOCAL_ASSERT(*pc == JSOP_POP);

        /*
         * To put block slots in the right place, the emitter follows a
         * compound lhs with a pick (if at least one slot was pushed). The pick
         * is not part of the compound lhs so DecompileDestructuring did not
         * advance over it but it is part of the lhs so advance over it here.
         */
        jsbytecode *nextpc = pc + JSOP_POP_LENGTH;
        LOCAL_ASSERT(nextpc <= endpc);
        if (letNames && *nextpc == JSOP_PICK) {
            LOCAL_ASSERT(nextpc < endpc);
            pc = nextpc;
            LOAD_OP_DATA(pc);
        }
        break;
      }

      case JSOP_SETALIASEDVAR:
      case JSOP_SETARG:
      case JSOP_SETLOCAL:
        LOCAL_ASSERT(!letNames);
        LOCAL_ASSERT(pc[oplen] == JSOP_POP || pc[oplen] == JSOP_POPN);
        if (op == JSOP_SETARG) {
            atom = GetArgOrVarAtom(jp, GET_SLOTNO(pc));
            LOCAL_ASSERT(atom);
            if (!QuoteString(&ss->sprinter, atom, 0))
                return NULL;
        } else if (IsVarSlot(jp, pc, &atom, &i)) {
            if (!QuoteString(&ss->sprinter, atom, 0))
                return NULL;
        } else {
            lval = GetLocal(ss, i);
            if (!lval || ss->sprinter.put(lval) < 0)
                return NULL;
        }
        pc += oplen;
        if (pc == endpc)
            return pc;
        LOAD_OP_DATA(pc);
        if (op == JSOP_POPN)
            return pc;
        LOCAL_ASSERT(op == JSOP_POP);
        break;

      default: {
        LOCAL_ASSERT(!letNames);
        /*
         * We may need to auto-parenthesize the left-most value decompiled
         * here, so add back PAREN_SLOP temporarily.  Then decompile until the
         * opcode that would reduce the stack depth to (ss->top-1), which we
         * pass to Decompile encoded as -(ss->top-1) - 1 or just -ss->top for
         * the nb parameter.
         */
        ptrdiff_t todo = ss->sprinter.getOffset();
        ss->sprinter.reserve(PAREN_SLOP);
        pc = Decompile(ss, pc, -((int)ss->top));
        if (!pc)
            return NULL;
        if (pc == endpc)
            return pc;
        LOAD_OP_DATA(pc);
        LOCAL_ASSERT(op == JSOP_ENUMELEM || op == JSOP_ENUMCONSTELEM);
        xval = PopStr(ss, JSOP_NOP);
        lval = PopStr(ss, JSOP_GETPROP);
        ss->sprinter.setOffset(todo);
        if (*lval == '\0') {
            /* lval is from JSOP_BINDNAME, so just print xval. */
            todo = ss->sprinter.put(xval);
        } else if (*xval == '\0') {
            /* xval is from JSOP_SETCALL or JSOP_BINDXMLNAME, print lval. */
            todo = ss->sprinter.put(lval);
        } else {
            todo = Sprint(&ss->sprinter,
                          (JOF_OPMODE(ss->opcodes[ss->top+1]) == JOF_XMLNAME)
                          ? "%s.%s"
                          : "%s[%s]",
                          lval, xval);
        }
        if (todo < 0)
            return NULL;
        break;
      }
    }

    LOCAL_ASSERT(pc < endpc);
    pc += oplen;
    return pc;
}

/*
 * Decompile a destructuring lhs object or array initialiser, including nested
 * destructuring initialisers. On return a single string is pushed containing
 * the entire lhs (regardless of how many variables were bound). Thus, the
 * caller must take care of fixing up the decompiler stack.
 *
 * See DecompileDestructuringLHS for description of 'letNames'.
 */
static jsbytecode *
DecompileDestructuring(SprintStack *ss, jsbytecode *pc, jsbytecode *endpc,
                       AtomRange *letNames)
{
    LOCAL_ASSERT(*pc == JSOP_DUP);
    pc += JSOP_DUP_LENGTH;

    JSContext *cx = ss->sprinter.context;
    JSPrinter *jp = ss->printer;
    jsbytecode *startpc = pc;

    /*
     * Set head so we can rewrite '[' to '{' as needed.  Back up PAREN_SLOP
     * chars so the destructuring decompilation accumulates contiguously in
     * ss->sprinter starting with "[".
     */
    ptrdiff_t head = ss->sprinter.put("[", 1);
    if (head < 0 || !PushOff(ss, head, JSOP_NOP))
        return NULL;
    ss->sprinter.setOffset(ss->sprinter.getOffset() - PAREN_SLOP);
    LOCAL_ASSERT(head == ss->sprinter.getOffset() - 1);
    LOCAL_ASSERT(ss->sprinter[head] == '[');

    int lasti = -1;

    while (pc < endpc) {
#if JS_HAS_DESTRUCTURING_SHORTHAND
        ptrdiff_t nameoff = -1;
#endif

        const JSCodeSpec *cs;
        unsigned oplen;
        JSOp op;
        LOAD_OP_DATA(pc);

        int i;
        double d;
        switch (op) {
          case JSOP_POP:
            /* Empty destructuring lhs. */
            LOCAL_ASSERT(startpc == pc);
            pc += oplen;
            goto out;

          /* Handle the optimized number-pushing opcodes. */
          case JSOP_ZERO:   d = i = 0; goto do_getelem;
          case JSOP_ONE:    d = i = 1; goto do_getelem;
          case JSOP_UINT16: d = i = GET_UINT16(pc); goto do_getelem;
          case JSOP_UINT24: d = i = GET_UINT24(pc); goto do_getelem;
          case JSOP_INT8:   d = i = GET_INT8(pc);   goto do_getelem;
          case JSOP_INT32:  d = i = GET_INT32(pc);  goto do_getelem;

          case JSOP_DOUBLE:
            d = jp->script->getConst(GET_UINT32_INDEX(pc)).toDouble();
            LOCAL_ASSERT(MOZ_DOUBLE_IS_FINITE(d) && !MOZ_DOUBLE_IS_NEGATIVE_ZERO(d));
            i = (int)d;

          do_getelem:
          {
            jssrcnote *sn = js_GetSrcNote(jp->script, pc);
            pc += oplen;
            if (pc == endpc)
                return pc;
            LOAD_OP_DATA(pc);
            LOCAL_ASSERT(op == JSOP_GETELEM);

            /* Distinguish object from array by opcode or source note. */
            if (sn && SN_TYPE(sn) == SRC_INITPROP) {
                ss->sprinter[head] = '{';
                if (Sprint(&ss->sprinter, "%g: ", d) < 0)
                    return NULL;
            } else {
                /* Sanity check for the gnarly control flow above. */
                LOCAL_ASSERT(i == d);

                /* Fill in any holes (holes at the end don't matter). */
                while (++lasti < i) {
                    if (ss->sprinter.put(", ", 2) < 0)
                        return NULL;
                }
            }
            break;
          }

          case JSOP_GETPROP:
          case JSOP_LENGTH:
          {
            JSAtom *atom;
            LOAD_ATOM(0);
            ss->sprinter[head] = '{';
#if JS_HAS_DESTRUCTURING_SHORTHAND
            nameoff = ss->sprinter.getOffset();
#endif
            if (!QuoteString(&ss->sprinter, atom, IsIdentifier(atom) ? 0 : (jschar)'\''))
                return NULL;
            if (ss->sprinter.put(": ", 2) < 0)
                return NULL;
            break;
          }

          default:
            LOCAL_ASSERT(0);
        }

        pc += oplen;
        if (pc == endpc)
            return pc;

        /*
         * Decompile the left-hand side expression whose bytecode starts at pc
         * and continues for a bounded number of bytecodes or stack operations
         * (and which in any event stops before endpc).
         */
        JSBool hole;
        pc = DecompileDestructuringLHS(ss, pc, endpc, &hole, letNames);
        if (!pc)
            return NULL;

#if JS_HAS_DESTRUCTURING_SHORTHAND
        if (nameoff >= 0) {
            ptrdiff_t offset, initlen;

            offset = ss->sprinter.getOffset();
            LOCAL_ASSERT(ss->sprinter[offset] == '\0');
            initlen = offset - nameoff;
            LOCAL_ASSERT(initlen >= 4);

            /* Early check to rule out odd "name: lval" length. */
            if (((size_t)initlen & 1) == 0) {
                size_t namelen;
                const char *name;

                /*
                 * Even "name: lval" string length: check for "x: x" and the
                 * like, and apply the shorthand if we can.
                 */
                namelen = (size_t)(initlen - 2) >> 1;
                name = ss->sprinter.stringAt(nameoff);
                if (!strncmp(name + namelen, ": ", 2) &&
                    !strncmp(name, name + namelen + 2, namelen)) {
                    offset -= namelen + 2;
                    ss->sprinter[offset] = '\0';
                    ss->sprinter.setOffset(offset);
                }
            }
        }
#endif

        if (pc == endpc || *pc != JSOP_DUP)
            break;

        /*
         * We should stop if JSOP_DUP is either without notes or its note is
         * not SRC_CONTINUE. The former happens when JSOP_DUP duplicates the
         * last destructuring reference implementing an op= assignment like in
         * '([t] = z).y += x'. In the latter case the note is SRC_DESTRUCT and
         * means another destructuring initialiser abuts this one like in
         * '[a] = [b] = c'.
         */
        jssrcnote *sn = js_GetSrcNote(jp->script, pc);
        if (!sn)
            break;
        if (SN_TYPE(sn) != SRC_CONTINUE) {
            LOCAL_ASSERT(SN_TYPE(sn) == SRC_DESTRUCT || SN_TYPE(sn) == SRC_DESTRUCTLET);
            break;
        }

        if (!hole && ss->sprinter.put(", ", 2) < 0)
            return NULL;

        pc += JSOP_DUP_LENGTH;
    }

out:
    const char *lval = ss->sprinter.stringAt(head);
    if (ss->sprinter.put((*lval == '[') ? "]" : "}", 1) < 0)
        return NULL;
    return pc;
}

static jsbytecode *
DecompileGroupAssignment(SprintStack *ss, jsbytecode *pc, jsbytecode *endpc,
                         jssrcnote *sn, ptrdiff_t *todop)
{
    JSOp op;
    const JSCodeSpec *cs;
    unsigned oplen, start, end, i;
    ptrdiff_t todo;
    JSBool hole;
    const char *rval;

    LOAD_OP_DATA(pc);
    LOCAL_ASSERT(op == JSOP_GETLOCAL);

    todo = Sprint(&ss->sprinter, "%s[", VarPrefix(sn));
    if (todo < 0 || !PushOff(ss, todo, JSOP_NOP))
        return NULL;
    ss->sprinter.setOffset(ss->sprinter.getOffset() - PAREN_SLOP);

    for (;;) {
        pc += oplen;
        if (pc == endpc)
            return pc;
        pc = DecompileDestructuringLHS(ss, pc, endpc, &hole);
        if (!pc)
            return NULL;
        if (pc == endpc)
            return pc;
        LOAD_OP_DATA(pc);
        if (op != JSOP_GETLOCAL)
            break;
        if (!hole && ss->sprinter.put(", ", 2) < 0)
            return NULL;
    }

    LOCAL_ASSERT(op == JSOP_POPN);
    if (ss->sprinter.put("] = [", 5) < 0)
        return NULL;

    end = ss->top - 1;
    start = end - GET_UINT16(pc);
    for (i = start; i < end; i++) {
        rval = GetStr(ss, i);
        if (Sprint(&ss->sprinter,
                   (i == start) ? "%s" : ", %s",
                   (i == end - 1 && *rval == '\0') ? ", " : rval) < 0) {
            return NULL;
        }
    }

    if (ss->sprinter.put("]", 1) < 0)
        return NULL;
    ss->sprinter.setOffset(ss->offsets[i]);
    ss->top = start;
    *todop = todo;
    return pc;
}

#undef LOCAL_ASSERT
#undef LOAD_OP_DATA

#endif /* JS_HAS_DESTRUCTURING */

#define LOCAL_ASSERT(expr)    LOCAL_ASSERT_RV(expr, false)

/*
 * The names of the vars of a let block/expr are stored as the ids of the
 * shapes of the block object. Shapes are stored in a singly-linked list in
 * reverse order of addition. This function takes care of putting the names
 * back in declaration order.
 */
static bool
GetBlockNames(JSContext *cx, StaticBlockObject &blockObj, AtomVector *atoms)
{
    size_t numAtoms = blockObj.slotCount();
    LOCAL_ASSERT(numAtoms > 0);
    if (!atoms->resize(numAtoms))
        return false;

    unsigned i = numAtoms;
    for (Shape::Range r = blockObj.lastProperty()->all(); !r.empty(); r.popFront()) {
        Shape &shape = r.front();
        LOCAL_ASSERT(shape.hasShortID());
        --i;
        LOCAL_ASSERT((unsigned)shape.shortid() == i);
        (*atoms)[i] = JSID_IS_INT(shape.propid())
                      ? cx->runtime->atomState.emptyAtom
                      : JSID_TO_ATOM(shape.propid());
    }

    LOCAL_ASSERT(i == 0);
    return true;
}

static bool
PushBlockNames(JSContext *cx, SprintStack *ss, const AtomVector &atoms)
{
    for (size_t i = 0; i < atoms.length(); i++) {
        const char *name = QuoteString(&ss->sprinter, atoms[i], 0);
        if (!name || !PushOff(ss, ss->sprinter.getOffsetOf(name), JSOP_ENTERBLOCK))
            return false;
    }
    return true;
}

/*
 * In the scope of a let, the variables' (decompiler) stack slots must contain
 * the corresponding variable's name. This function updates the N top slots
 * with the N variable names stored in 'atoms'.
 */
static bool
AssignBlockNamesToPushedSlots(JSContext *cx, SprintStack *ss, const AtomVector &atoms)
{
    /* For simplicity, just pop and push. */
    LOCAL_ASSERT(atoms.length() <= (unsigned)ss->top);
    for (size_t i = 0; i < atoms.length(); ++i)
        PopStr(ss, JSOP_NOP);
    return PushBlockNames(cx, ss, atoms);
}

static const char SkipString[] = "/*skip*/";
static const char DestructuredString[] = "/*destructured*/";
static const unsigned DestructuredStringLength = ArrayLength(DestructuredString) - 1;

static ptrdiff_t
SprintLetBody(JSContext *cx, JSPrinter *jp, SprintStack *ss, jsbytecode *pc, ptrdiff_t bodyLength,
              const char *headChars)
{
    if (pc[bodyLength] == JSOP_LEAVEBLOCK) {
        js_printf(jp, "\tlet (%s) {\n", headChars);
        jp->indent += 4;
        if (!Decompile(ss, pc, bodyLength))
            return -1;
        jp->indent -= 4;
        js_printf(jp, "\t}\n");
        return -2;
    }

    LOCAL_ASSERT_RV(pc[bodyLength] == JSOP_LEAVEBLOCKEXPR, -1);
    if (!Decompile(ss, pc, bodyLength))
        return -1;

    const char *bodyChars = PopStr(ss, JSOP_SETNAME);
    const char *format = *bodyChars == '{' ? "let (%s) (%s)" : "let (%s) %s";
    return Sprint(&ss->sprinter, format, headChars, bodyChars);
}

/*
 * Get the token to prefix the '=' in an assignment operation, checking whether
 * the last operation was a getter, setter or compound assignment. For compound
 * assignments, marks parents for the lhs and rhs of the operation in the
 * compound assign. For an assignment such as 'a += b', the lhs will appear
 * twice in the bytecode, in read and write operations. We defer generation of
 * the offsets for the initial arithmetic operation until the entire compound
 * assign has been processed.
 */
static const char *
GetTokenForAssignment(JSPrinter *jp, jssrcnote *sn, JSOp lastop,
                      jsbytecode *pc, jsbytecode *rvalpc,
                      jsbytecode **lastlvalpc, jsbytecode **lastrvalpc)
{
    const char *token;
    if (sn && SN_TYPE(sn) == SRC_ASSIGNOP) {
        if (lastop == JSOP_GETTER) {
            token = js_getter_str;
        } else if (lastop == JSOP_SETTER) {
            token = js_setter_str;
        } else {
            token = CodeToken[lastop];
            if (*lastlvalpc && *lastrvalpc) {
                UpdateDecompiledParent(jp, *lastlvalpc, pc, 0);
                UpdateDecompiledParent(jp, *lastrvalpc, rvalpc, 0);
            }
        }
    } else {
        token = "";
    }
    *lastlvalpc = NULL;
    *lastrvalpc = NULL;
    return token;
}

static ptrdiff_t
SprintNormalFor(JSContext *cx, JSPrinter *jp, SprintStack *ss, const char *initPrefix,
                const char *init, jsbytecode *initpc, jsbytecode **ppc, ptrdiff_t *plen)
{
    jsbytecode *pc = *ppc;
    jssrcnote *sn = js_GetSrcNote(jp->script, pc);
    JS_ASSERT(SN_TYPE(sn) == SRC_FOR);

    /* Print the keyword and the possibly empty init-part. */
    js_printf(jp, "\tfor (%s", initPrefix);
    SprintOpcodePermanent(jp, init, initpc);
    js_printf(jp, ";");

    /* Skip the JSOP_NOP or JSOP_POP bytecode. */
    JS_ASSERT(*pc == JSOP_NOP || *pc == JSOP_POP);
    pc += JSOP_NOP_LENGTH;

    /* Get the cond, next, and loop-closing tail offsets. */
    ptrdiff_t cond = js_GetSrcNoteOffset(sn, 0);
    ptrdiff_t next = js_GetSrcNoteOffset(sn, 1);
    ptrdiff_t tail = js_GetSrcNoteOffset(sn, 2);

    /* Find the loop head, skipping over any leading GOTO or NOP. */
    jsbytecode *pc2 = pc;
    if (*pc == JSOP_GOTO || *pc == JSOP_NOP)
        pc2 += GetBytecodeLength(pc);
    LOCAL_ASSERT(tail + GET_JUMP_OFFSET(pc + tail) == pc2 - pc);

    if (cond != tail) {
        /* Decompile the loop condition. */
        if (!Decompile(ss, pc + cond, tail - cond))
            return -1;
        js_printf(jp, " ");
        jsbytecode *condpc;
        const char *cond = PopStr(ss, JSOP_NOP, &condpc);
        SprintOpcodePermanent(jp, cond, condpc);
    }

    /* Need a semicolon whether or not there was a cond. */
    js_puts(jp, ";");

    if (next != cond) {
        /*
         * Decompile the loop updater. It may end in a JSOP_POP
         * that we skip; or in a JSOP_POPN that we do not skip,
         * followed by a JSOP_NOP (skipped as if it's a POP).
         * We cope with the difference between these two cases
         * by checking for stack imbalance and popping if there
         * is an rval.
         */
        unsigned saveTop = ss->top;

        if (!Decompile(ss, pc + next, cond - next - JSOP_POP_LENGTH))
            return -1;
        LOCAL_ASSERT(ss->top - saveTop <= 1U);
        jsbytecode *updatepc = NULL;
        const char *update = (ss->top == saveTop)
                             ? ss->sprinter.stringEnd()
                             : PopStr(ss, JSOP_NOP, &updatepc);
        js_printf(jp, " ");
        SprintOpcodePermanent(jp, update, updatepc);
    }

    /* Do the loop body. */
    js_printf(jp, ") {\n");
    jp->indent += 4;
    next -= pc2 - pc;
    if (!Decompile(ss, pc2, next))
        return -1;
    jp->indent -= 4;
    js_printf(jp, "\t}\n");

    /* Set len so pc skips over the entire loop. */
    *ppc = pc;
    *plen = tail + js_CodeSpec[pc[tail]].length;
    return -2;
}

#undef LOCAL_ASSERT

static JSBool
InitSprintStack(JSContext *cx, SprintStack *ss, JSPrinter *jp, unsigned depth)
{
    if (!ss->sprinter.init())
        return JS_FALSE;
    ss->sprinter.setOffset(PAREN_SLOP);

    /* Allocate the parallel (to avoid padding) offset, opcode and bytecode stacks. */
    size_t offsetsz = depth * sizeof(ptrdiff_t);
    size_t opcodesz = depth * sizeof(jsbytecode);
    size_t bytecodesz = depth * sizeof(jsbytecode *);
    void *space = cx->tempLifoAlloc().alloc(offsetsz + opcodesz + bytecodesz);
    if (!space) {
        js_ReportOutOfMemory(cx);
        return JS_FALSE;
    }
    ss->offsets = (ptrdiff_t *) space;
    ss->opcodes = (jsbytecode *) ((char *)space + offsetsz);
    ss->bytecodes = (jsbytecode **) ((char *)space + offsetsz + opcodesz);

    ss->top = ss->inArrayInit = 0;
    ss->inGenExp = JS_FALSE;
    ss->printer = jp;
    return JS_TRUE;
}

/*
 * If nb is non-negative, decompile nb bytecodes starting at pc.  Otherwise
 * the decompiler starts at pc and continues until it reaches an opcode for
 * which decompiling would result in the stack depth equaling -(nb + 1).
 */
static jsbytecode *
Decompile(SprintStack *ss, jsbytecode *pc, int nb)
{
    JSContext *cx;
    JSPrinter *jp, *jp2;
    jsbytecode *startpc, *endpc, *pc2, *done, *lvalpc, *rvalpc, *xvalpc;
    ptrdiff_t tail, todo, len, oplen, cond, next;
    JSOp op, lastop, saveop;
    const JSCodeSpec *cs;
    jssrcnote *sn, *sn2;
    const char *lval, *rval, *xval, *fmt, *token;
    unsigned nuses;
    int i, argc;
    JSAtom *atom;
    JSObject *obj;
    JSFunction *fun = NULL; /* init to shut GCC up */
    JSString *str;
    JSBool ok;
    JSBool foreach;
    JSBool defaultsSwitch = false;
#if JS_HAS_XML_SUPPORT
    JSBool inXML, quoteAttr;
#else
#define inXML JS_FALSE
#endif
    jsval val;

    static const char exception_cookie[] = "/*EXCEPTION*/";
    static const char retsub_pc_cookie[] = "/*RETSUB_PC*/";
    static const char forelem_cookie[]   = "/*FORELEM*/";
    static const char with_cookie[]      = "/*WITH*/";
    static const char dot_format[]       = "%s.%s";
    static const char index_format[]     = "%s[%s]";
    static const char predot_format[]    = "%s%s.%s";
    static const char postdot_format[]   = "%s.%s%s";
    static const char preindex_format[]  = "%s%s[%s]";
    static const char postindex_format[] = "%s[%s]%s";
    static const char ss_format[]        = "%s%s";
    static const char sss_format[]       = "%s%s%s";

    /* Argument and variables decompilation uses the following to share code. */
    JS_STATIC_ASSERT(ARGNO_LEN == SLOTNO_LEN);

/*
 * Local macros
 */
#define LOCAL_ASSERT(expr)    LOCAL_ASSERT_RV(expr, NULL)
#define DECOMPILE_CODE_CLEANUP(pc,nb,cleanup) if (!Decompile(ss, pc, nb)) cleanup
#define DECOMPILE_CODE(pc,nb) DECOMPILE_CODE_CLEANUP(pc,nb,return NULL)
#define TOP_STR()             GetStr(ss, ss->top - 1)
#define POP_STR()             PopStr(ss, op)
#define POP_STR_PREC(prec)    PopStrPrec(ss, prec)

/*
 * Given an atom already fetched from jp->script's atom map, quote/escape its
 * string appropriately into rval, and select fmt from the quoted and unquoted
 * alternatives.
 */
#define GET_QUOTE_AND_FMT(qfmt, ufmt, rval)                                   \
    JS_BEGIN_MACRO                                                            \
        jschar quote_;                                                        \
        if (!IsIdentifier(atom)) {                                            \
            quote_ = '\'';                                                    \
            fmt = qfmt;                                                       \
        } else {                                                              \
            quote_ = 0;                                                       \
            fmt = ufmt;                                                       \
        }                                                                     \
        rval = QuoteString(&ss->sprinter, atom, quote_);                      \
        rval = SprintDupeStr(ss, rval);                                       \
        if (!rval)                                                            \
            return NULL;                                                      \
    JS_END_MACRO

#define GET_SOURCE_NOTE_ATOM(sn, atom)                                        \
    JS_BEGIN_MACRO                                                            \
        jsatomid atomIndex_ = (jsatomid) js_GetSrcNoteOffset((sn), 0);        \
                                                                              \
        LOCAL_ASSERT(atomIndex_ < jp->script->natoms);                        \
        (atom) = jp->script->atoms[atomIndex_];                               \
    JS_END_MACRO

/*
 * Get atom from jp->script's atom map, quote/escape its string appropriately
 * into rval, and select fmt from the quoted and unquoted alternatives.
 */
#define GET_ATOM_QUOTE_AND_FMT(qfmt, ufmt, rval)                              \
    JS_BEGIN_MACRO                                                            \
        LOAD_ATOM(0);                                                         \
        GET_QUOTE_AND_FMT(qfmt, ufmt, rval);                                  \
    JS_END_MACRO

/*
 * Per spec, new x(y).z means (new x(y))).z. For example new (x(y).z) must
 * decompile with the constructor parenthesized, but new x.z should not. The
 * normal rules give x(y).z and x.z identical precedence: both are produced by
 * JSOP_GETPROP.
 *
 * Therefore, we need to know in case JSOP_NEW whether the constructor
 * expression contains any unparenthesized function calls. So when building a
 * MemberExpression or CallExpression, we set ss->opcodes[n] to JSOP_CALL if
 * this is true. x(y).z gets JSOP_CALL, not JSOP_GETPROP.
 */
#define PROPAGATE_CALLNESS()                                                  \
    JS_BEGIN_MACRO                                                            \
        if (ss->opcodes[ss->top - 1] == JSOP_CALL ||                          \
            ss->opcodes[ss->top - 1] == JSOP_EVAL ||                          \
            ss->opcodes[ss->top - 1] == JSOP_FUNCALL ||                       \
            ss->opcodes[ss->top - 1] == JSOP_FUNAPPLY) {                      \
            saveop = JSOP_CALL;                                               \
        }                                                                     \
    JS_END_MACRO

    jsbytecode *lastlvalpc = NULL, *lastrvalpc = NULL;

    cx = ss->sprinter.context;
    JS_CHECK_RECURSION(cx, return NULL);

    jp = ss->printer;
    startpc = pc;
    endpc = (nb < 0) ? jp->script->code + jp->script->length : pc + nb;
    tail = -1;
    todo = -2;                  /* NB: different from Sprint() error return. */
    saveop = JSOP_NOP;
    sn = NULL;
    rval = NULL;
    bool forOf = false;
    foreach = false;
#if JS_HAS_XML_SUPPORT
    inXML = quoteAttr = false;
#endif

    while (nb < 0 || pc < endpc) {
        /*
         * Move saveop to lastop so prefixed bytecodes can take special action
         * while sharing maximal code.  Set op and saveop to the new bytecode,
         * use op in POP_STR to trigger automatic parenthesization, but push
         * saveop at the bottom of the loop if this op pushes.  Thus op may be
         * set to nop or otherwise mutated to suppress auto-parens.
         */
        lastop = saveop;
        op = (JSOp) *pc;
        cs = &js_CodeSpec[op];
        saveop = op;
        len = oplen = cs->length;
        nuses = StackUses(jp->script, pc);

        /*
         * Here it is possible that nuses > ss->top when the op has a hidden
         * source note. But when nb < 0 we assume that the caller knows that
         * Decompile would never meet such opcodes.
         */
        if (nb < 0) {
            LOCAL_ASSERT(ss->top >= nuses);
            unsigned ndefs = StackDefs(jp->script, pc);
            if ((unsigned) -(nb + 1) == ss->top - nuses + ndefs)
                return pc;
        }

        /*
         * Save source literal associated with JS now before the following
         * rewrite changes op. See bug 380197.
         */
        token = CodeToken[op];

        if (pc + oplen == jp->dvgfence) {
            /*
             * Rewrite non-get ops to their "get" format if the error is in
             * the bytecode at pc, or if at an inner opcode of a 'fat' outer
             * opcode at pc, so we don't decompile more than the error
             * expression.
             */
            uint32_t format = cs->format;
            bool matchPC = false;
            ScriptFrameIter iter(cx);
            if (!iter.done()) {
                jsbytecode *npc = iter.pc();
                if (pc == npc) {
                    matchPC = true;
                } else if (format & JOF_DECOMPOSE) {
                    if (unsigned(npc - pc) < GetDecomposeLength(pc, js_CodeSpec[*pc].length))
                        matchPC = true;
                }
            }
            if ((matchPC || (pc == startpc && nuses != 0)) &&
                format & (JOF_SET|JOF_DEL|JOF_INCDEC)) {
                uint32_t mode = JOF_MODE(format);
                if (mode == JOF_NAME) {
                    /*
                     * JOF_NAME does not imply JOF_ATOM, so we must check for
                     * the QARG and QVAR format types, and translate those to
                     * JSOP_GETARG or JSOP_GETLOCAL appropriately, instead of
                     * to JSOP_NAME.
                     */
                    uint32_t type = JOF_TYPE(format);
                    op = (type == JOF_QARG)
                         ? JSOP_GETARG
                         : (type == JOF_LOCAL)
                         ? JSOP_GETLOCAL
                         : (type == JOF_SCOPECOORD)
                         ? JSOP_GETALIASEDVAR
                         : JSOP_NAME;

                    JS_ASSERT(js_CodeSpec[op].nuses >= 0);
                    i = nuses - js_CodeSpec[op].nuses;
                    while (--i >= 0)
                        PopOff(ss, JSOP_NOP);
                } else {
                    /*
                     * We must replace the faulting pc's bytecode with a
                     * corresponding JSOP_GET* code.  For JSOP_SET{PROP,ELEM},
                     * we must use the "2nd" form of JSOP_GET{PROP,ELEM}, to
                     * throw away the assignment op's right-hand operand and
                     * decompile it as if it were a GET of its left-hand
                     * operand.
                     */
                    if (mode == JOF_PROP) {
                        op = (JSOp) ((format & JOF_SET)
                                     ? JSOP_GETPROP2
                                     : JSOP_GETPROP);
                    } else if (mode == JOF_ELEM) {
                        op = (JSOp) ((format & JOF_SET)
                                     ? JSOP_GETELEM2
                                     : JSOP_GETELEM);
                    } else {
                        /*
                         * Unknown mode (including mode 0) means that op is
                         * uncategorized for our purposes, so we must write
                         * per-op special case code here.
                         */
                        switch (op) {
                          case JSOP_ENUMELEM:
                          case JSOP_ENUMCONSTELEM:
                            op = JSOP_GETELEM;
                            break;
                          case JSOP_SETXMLNAME:
                            op = JSOp(JSOP_GETELEM2);
                            break;
                          default:
                            LOCAL_ASSERT(0);
                        }
                    }
                }
            }

            saveop = op;
            if (op >= JSOP_LIMIT) {
                if (op == JSOP_GETPROP2)
                    saveop = JSOP_GETPROP;
                else if (op == JSOP_GETELEM2)
                    saveop = JSOP_GETELEM;
            }

            jp->dvgfence = NULL;
        }

        jsbytecode *pushpc = pc;

        if (token) {
            switch (nuses) {
              case 2:
                sn = js_GetSrcNote(jp->script, pc);
                if (sn && SN_TYPE(sn) == SRC_ASSIGNOP) {
                    /*
                     * Avoid over-parenthesizing y in x op= y based on its
                     * expansion: x = x op y (replace y by z = w to see the
                     * problem).
                     */
                    op = (JSOp) pc[oplen];
                    rval = PopStr(ss, op, &lastrvalpc);
                    (void)PopStr(ss, op, &lastlvalpc);

                    /* Print only the right operand of the assignment-op. */
                    todo = ss->sprinter.put(rval);
                } else if (!inXML) {
                    rval = PopStrPrecDupe(ss, cs->prec + !!(cs->format & JOF_LEFTASSOC), &rvalpc);
                    lval = PopStrPrec(ss, cs->prec + !(cs->format & JOF_LEFTASSOC), &lvalpc);
                    todo = ss->sprinter.getOffset();
                    SprintOpcode(ss, lval, lvalpc, pc, todo);
                    Sprint(&ss->sprinter, " %s ", token);
                    SprintOpcode(ss, rval, rvalpc, pc, todo);
                } else {
                    /* In XML, just concatenate the two operands. */
                    LOCAL_ASSERT(op == JSOP_ADD);
                    rval = POP_STR();
                    lval = POP_STR();
                    todo = Sprint(&ss->sprinter, ss_format, lval, rval);
                }
                break;

              case 1:
                rval = PopStrDupe(ss, op, &rvalpc);
                todo = ss->sprinter.put(token);
                SprintOpcode(ss, rval, rvalpc, pc, todo);
                break;

              case 0:
                sn = js_GetSrcNote(jp->script, pc);
                if (sn && SN_TYPE(sn) == SRC_CONTINUE) {
                    /* Hoisted let decl (e.g. 'y' in 'let (x) { let y; }'). */
                    todo = ss->sprinter.put(SkipString);
                    break;
                }
                todo = ss->sprinter.put(token);
                break;

              default:
                todo = -2;
                break;
            }
        } else {
            switch (op) {
              case JSOP_NOP:
                /*
                 * Check for a do-while loop, a for-loop with an empty
                 * initializer part, a labeled statement, a function
                 * definition, or try/finally.
                 */
                sn = js_GetSrcNote(jp->script, pc);
                todo = -2;
                switch (sn ? SN_TYPE(sn) : SRC_NULL) {
                  case SRC_WHILE:
                    /* First instuction (NOP) contains offset to condition */
                    ++pc;
                    /* Second instruction (TRACE) contains offset to JSOP_IFNE */
                    sn = js_GetSrcNote(jp->script, pc);
                    tail = js_GetSrcNoteOffset(sn, 0);
                    LOCAL_ASSERT(pc[tail] == JSOP_IFNE);
                    js_printf(jp, "\tdo {\n");
                    jp->indent += 4;
                    DECOMPILE_CODE(pc, tail);
                    jp->indent -= 4;
                    js_printf(jp, "\t} while (");
                    rval = PopCondStr(ss, &rvalpc);
                    SprintOpcodePermanent(jp, rval, rvalpc);
                    js_printf(jp, ");\n");
                    pc += tail;
                    len = js_CodeSpec[*pc].length;
                    todo = -2;
                    break;

                  case SRC_FOR:
                    /* for loop with empty initializer. */
                    todo = SprintNormalFor(cx, jp, ss, "", "", NULL, &pc, &len);
                    break;

                  case SRC_ENDBRACE:
                    jp->indent -= 4;
                    js_printf(jp, "\t}\n");
                    break;

                  case SRC_FUNCDEF:
                    fun = jp->script->getFunction(js_GetSrcNoteOffset(sn, 0));
                  do_function:
                    js_puts(jp, "\n");
                    jp2 = js_NewPrinter(cx, "nested_function", fun,
                                        jp->indent, jp->pretty, jp->grouped,
                                        jp->strict);
                    if (!jp2)
                        return NULL;
                    ok = js_DecompileFunction(jp2);
                    if (ok && !jp2->sprinter.empty())
                        js_puts(jp, jp2->sprinter.string());
                    js_DestroyPrinter(jp2);
                    if (!ok)
                        return NULL;
                    js_puts(jp, "\n\n");
                    break;

                  case SRC_BRACE:
                    js_printf(jp, "\t{\n");
                    jp->indent += 4;
                    len = js_GetSrcNoteOffset(sn, 0);
                    DECOMPILE_CODE(pc + oplen, len - oplen);
                    jp->indent -= 4;
                    js_printf(jp, "\t}\n");
                    break;

                  default:;
                }
                break;

              case JSOP_LABEL:
                sn = js_GetSrcNote(jp->script, pc);
                todo = -2;
                switch (sn ? SN_TYPE(sn) : SRC_NULL) {
                  case SRC_LABEL:
                    GET_SOURCE_NOTE_ATOM(sn, atom);
                    jp->indent -= 4;
                    rval = QuoteString(&ss->sprinter, atom, 0);
                    if (!rval)
                        return NULL;
                    ss->sprinter.setOffset(rval);
                    js_printf(jp, "\t%s:\n", rval);
                    jp->indent += 4;
                    break;

                  case SRC_LABELBRACE:
                    GET_SOURCE_NOTE_ATOM(sn, atom);
                    rval = QuoteString(&ss->sprinter, atom, 0);
                    if (!rval)
                        return NULL;
                    ss->sprinter.setOffset(rval);
                    js_printf(jp, "\t%s: {\n", rval);
                    jp->indent += 4;
                    break;

                  default:
                    JS_NOT_REACHED("JSOP_LABEL without source note");
                    break;
                }
                break;

              case JSOP_BINDNAME:
              case JSOP_BINDGNAME:
                todo = Sprint(&ss->sprinter, "");
                break;

              case JSOP_TRY:
                js_printf(jp, "\ttry {\n");
                jp->indent += 4;
                todo = -2;
                break;

              case JSOP_FINALLY:
                jp->indent -= 4;
                js_printf(jp, "\t} finally {\n");
                jp->indent += 4;

                /*
                 * We push push the pair of exception/restsub cookies to
                 * simulate the effects [gosub] or control transfer during
                 * exception capturing on the stack.
                 */
                todo = Sprint(&ss->sprinter, exception_cookie);
                if (todo < 0 || !PushOff(ss, todo, op))
                    return NULL;
                todo = Sprint(&ss->sprinter, retsub_pc_cookie);
                break;

              case JSOP_RETSUB:
                rval = POP_STR();
                LOCAL_ASSERT(strcmp(rval, retsub_pc_cookie) == 0);
                lval = POP_STR();
                LOCAL_ASSERT(strcmp(lval, exception_cookie) == 0);
                todo = -2;
                break;

              case JSOP_GOSUB:
                /*
                 * JSOP_GOSUB has no effect on the decompiler's string stack
                 * because the next op in bytecode order finds the stack
                 * balanced by a JSOP_RETSUB executed elsewhere.
                 */
                todo = -2;
                break;

              case JSOP_POPN:
              {
                unsigned newtop, oldtop;

                /*
                 * The compiler models operand stack depth and fixes the stack
                 * pointer on entry to a catch clause based on its depth model.
                 * The decompiler must match the code generator's model, which
                 * is why JSOP_FINALLY pushes a cookie that JSOP_RETSUB pops.
                 */
                oldtop = ss->top;
                newtop = oldtop - GET_UINT16(pc);
                LOCAL_ASSERT(newtop <= oldtop);
                todo = -2;

                sn = js_GetSrcNote(jp->script, pc);
                if (sn && SN_TYPE(sn) == SRC_HIDDEN)
                    break;
#if JS_HAS_DESTRUCTURING
                if (sn && SN_TYPE(sn) == SRC_GROUPASSIGN) {
                    todo = Sprint(&ss->sprinter, "%s[] = [",
                                  VarPrefix(sn));
                    if (todo < 0)
                        return NULL;
                    for (unsigned i = newtop; i < oldtop; i++) {
                        rval = ss->sprinter.stringAt(ss->offsets[i]);
                        if (Sprint(&ss->sprinter, ss_format,
                                   (i == newtop) ? "" : ", ",
                                   (i == oldtop - 1 && *rval == '\0')
                                   ? ", " : rval) < 0) {
                            return NULL;
                        }
                    }
                    if (ss->sprinter.put("]", 1) < 0)
                        return NULL;

                    /*
                     * If this is an empty group assignment, we have no stack
                     * budget into which we can push our result string. Adjust
                     * ss->sprinter.offset so that our consumer can find the
                     * empty group assignment decompilation.
                     */
                    if (newtop == oldtop) {
                        ss->sprinter.setOffset(todo);
                    } else {
                        /*
                         * Kill newtop before the end_groupassignment: label by
                         * retracting/popping early.
                         */
                        LOCAL_ASSERT(newtop < oldtop);
                        ss->sprinter.setOffset(GetOff(ss, newtop));
                        ss->top = newtop;
                    }

                  end_groupassignment:
                    LOCAL_ASSERT(*pc == JSOP_POPN);

                    /*
                     * Thread directly to the next opcode if we can, to handle
                     * the special cases of a group assignment in the first or
                     * last part of a for(;;) loop head, or in a let block or
                     * expression head.
                     *
                     * NB: todo at this point indexes space in ss->sprinter
                     * that is liable to be overwritten.  The code below knows
                     * exactly how long rval lives, or else copies it down via
                     * Sprinter::put.
                     */
                    rval = ss->sprinter.stringAt(todo);
                    rvalpc = NULL;
                    todo = -2;
                    pc2 = pc + oplen;

                    if (*pc2 == JSOP_NOP) {
                        sn = js_GetSrcNote(jp->script, pc2);
                        if (sn) {
                            if (SN_TYPE(sn) == SRC_FOR) {
                                op = JSOP_NOP;
                                pc = pc2;
                                todo = SprintNormalFor(cx, jp, ss, "", rval, rvalpc, &pc, &len);
                                break;
                            }
                        } else {
                            /*
                             * An unnannotated NOP following a POPN must be the
                             * third part of for(;;) loop head. If the POPN's
                             * immediate operand is 0, then we may have no slot
                             * on the sprint-stack in which to push our result
                             * string. In this case the result can be recovered
                             * at ss->sprinter.base + ss->sprinter.offset.
                             */
                            if (GET_UINT16(pc) == 0)
                                break;
                            todo = ss->sprinter.put(rval);
                            saveop = JSOP_NOP;
                        }
                    }

                    /*
                     * If control flow reaches this point with todo still -2,
                     * just print rval as an expression statement.
                     */
                    if (todo == -2)
                        js_printf(jp, "\t%s;\n", rval);
                    break;
                }
#endif
                if (newtop < oldtop) {
                    ss->sprinter.setOffset(GetOff(ss, newtop));
                    ss->top = newtop;
                }
                break;
              }

              case JSOP_EXCEPTION:
                /* The catch decompiler handles this op itself. */
                LOCAL_ASSERT(JS_FALSE);
                break;

              case JSOP_POP:
                /*
                 * By default, do not automatically parenthesize when popping
                 * a stacked expression decompilation.  We auto-parenthesize
                 * only when JSOP_POP is annotated with SRC_PCDELTA, meaning
                 * comma operator.
                 */
                op = JSOP_POPV;
                /* FALL THROUGH */

              case JSOP_POPV:
                sn = js_GetSrcNote(jp->script, pc);
                switch (sn ? SN_TYPE(sn) : SRC_NULL) {
                  case SRC_FOR:
                    /* Force parens around 'in' expression at 'for' front. */
                    if (ss->opcodes[ss->top-1] == JSOP_IN)
                        op = JSOP_LSH;
                    rval = PopStr(ss, op, &rvalpc);
                    todo = SprintNormalFor(cx, jp, ss, "", rval, rvalpc, &pc, &len);
                    break;

                  case SRC_PCDELTA:
                    /* Comma operator: use JSOP_POP for correct precedence. */
                    op = JSOP_POP;

                    /* Pop and save to avoid blowing stack depth budget. */
                    lval = PopStrDupe(ss, op, &lvalpc);

                    /*
                     * The offset tells distance to the end of the right-hand
                     * operand of the comma operator.
                     */
                    pushpc = pc;
                    done = pc + len;
                    pc += js_GetSrcNoteOffset(sn, 0);
                    len = 0;

                    if (!Decompile(ss, done, pc - done))
                        return NULL;

                    /* Pop Decompile result and print comma expression. */
                    rval = PopStrDupe(ss, op, &rvalpc);
                    todo = ss->sprinter.getOffset();
                    SprintOpcode(ss, lval, lvalpc, pushpc, todo);
                    ss->sprinter.put(", ");
                    SprintOpcode(ss, rval, rvalpc, pushpc, todo);
                    break;

                  case SRC_HIDDEN:
                    /* Hide this pop, it's from a goto in a with or for/in. */
                    todo = -2;
                    break;

                  case SRC_CONTINUE:
                    /* Pop the stack, don't print: end of a for-let-in. */
                    (void) PopOff(ss, op);
                    todo = -2;
                    break;

                  default:
                  {
                    /* Turn off parens around a yield statement. */
                    if (ss->opcodes[ss->top-1] == JSOP_YIELD)
                        op = JSOP_NOP;

                    jsbytecode *rvalpc;
                    rval = PopStr(ss, op, &rvalpc);

                    /*
                     * Don't emit decompiler-pushed strings that are not
                     * handled by other opcodes. They are pushed onto the
                     * stack to help model the interpreter stack and should
                     * not appear in the decompiler's output.
                     */
                    if (*rval != '\0' && (rval[0] != '/' || rval[1] != '*')) {
                        bool parens =
                            *rval == '{' ||
                            (strncmp(rval, js_function_str, 8) == 0 &&
                             rval[8] == ' ');
                        js_printf(jp, parens ? "\t(" : "\t");
                        SprintOpcodePermanent(jp, rval, rvalpc);
                        js_printf(jp, parens ? ");\n" : ";\n");
                    } else {
                        LOCAL_ASSERT(*rval == '\0' ||
                                     strcmp(rval, exception_cookie) == 0);
                    }
                    todo = -2;
                    break;
                  }
                }
                sn = NULL;
                break;

              case JSOP_PICK:
              {
                unsigned i = pc[1];
                LOCAL_ASSERT(ss->top > i + 1);
                unsigned bottom = ss->top - (i + 1);

                ptrdiff_t pickedOffset = ss->offsets[bottom];
                memmove(ss->offsets + bottom, ss->offsets + bottom + 1,
                        i * sizeof(ss->offsets[0]));
                ss->offsets[ss->top - 1] = pickedOffset;

                jsbytecode pickedOpcode = ss->opcodes[bottom];
                memmove(ss->opcodes + bottom, ss->opcodes + bottom + 1,
                        i * sizeof(ss->opcodes[0]));
                ss->opcodes[ss->top - 1] = pickedOpcode;

                todo = -2;
                break;
              }

              case JSOP_ENTERWITH:
                LOCAL_ASSERT(!js_GetSrcNote(jp->script, pc));
                rval = PopStr(ss, op, &rvalpc);
                js_printf(jp, "\twith (");
                SprintOpcodePermanent(jp, rval, rvalpc);
                js_printf(jp, ") {\n");
                jp->indent += 4;
                todo = Sprint(&ss->sprinter, with_cookie);
                break;

              case JSOP_LEAVEWITH:
                sn = js_GetSrcNote(jp->script, pc);
                todo = -2;
                if (sn && SN_TYPE(sn) == SRC_HIDDEN)
                    break;
                rval = POP_STR();
                LOCAL_ASSERT(strcmp(rval, with_cookie) == 0);
                jp->indent -= 4;
                js_printf(jp, "\t}\n");
                break;

              case JSOP_ENTERBLOCK:
              {
                obj = jp->script->getObject(GET_UINT32_INDEX(pc));
                AtomVector atoms(cx);
                StaticBlockObject &blockObj = obj->asStaticBlock();

                if (!GetBlockNames(cx, blockObj, &atoms) || !PushBlockNames(cx, ss, atoms))
                    return NULL;

                sn = js_GetSrcNote(jp->script, pc);
                switch (sn ? SN_TYPE(sn) : SRC_NULL) {
#if JS_HAS_BLOCK_SCOPE
                  case SRC_BRACE:
                    js_printf(jp, "\t{\n");
                    jp->indent += 4;
                    len = js_GetSrcNoteOffset(sn, 0);
                    if (!Decompile(ss, pc + oplen, len - oplen))
                        return NULL;
                    jp->indent -= 4;
                    js_printf(jp, "\t}\n");
                    break;
#endif

                  case SRC_CATCH:
                    jp->indent -= 4;
                    js_printf(jp, "\t} catch (");

                    pc2 = pc;
                    pc += oplen;
                    LOCAL_ASSERT(*pc == JSOP_EXCEPTION);
                    pc += JSOP_EXCEPTION_LENGTH;
                    todo = Sprint(&ss->sprinter, exception_cookie);
                    if (todo < 0 || !PushOff(ss, todo, JSOP_EXCEPTION))
                        return NULL;

                    if (*pc == JSOP_DUP) {
                        sn2 = js_GetSrcNote(jp->script, pc);
                        if (!sn2 || SN_TYPE(sn2) != SRC_DESTRUCT) {
                            /*
                             * This is a dup to save the exception for later.
                             * It is emitted only when the catch head contains
                             * an exception guard.
                             */
                            LOCAL_ASSERT(js_GetSrcNoteOffset(sn, 0) != 0);
                            pc += JSOP_DUP_LENGTH;
                            todo = Sprint(&ss->sprinter, exception_cookie);
                            if (todo < 0 || !PushOff(ss, todo, JSOP_EXCEPTION))
                                return NULL;
                        }
                    }

#if JS_HAS_DESTRUCTURING
                    if (*pc == JSOP_DUP) {
                        pc = DecompileDestructuring(ss, pc, endpc);
                        if (!pc)
                            return NULL;
                        LOCAL_ASSERT(*pc == JSOP_POP);
                        pc += JSOP_POP_LENGTH;
                        lval = PopStr(ss, JSOP_NOP);
                        js_puts(jp, lval);
                    } else {
#endif
                        LOCAL_ASSERT(*pc == JSOP_SETLOCAL || *pc == JSOP_SETALIASEDVAR);
                        pc += js_CodeSpec[*pc].length;
                        LOCAL_ASSERT(*pc == JSOP_POP);
                        pc += JSOP_POP_LENGTH;
                        LOCAL_ASSERT(blockObj.slotCount() >= 1);
                        if (!QuoteString(&jp->sprinter, atoms[0], 0))
                            return NULL;
#if JS_HAS_DESTRUCTURING
                    }
#endif

                    /*
                     * Pop the exception_cookie (or its dup in the case of a
                     * guarded catch head) off the stack now.
                     */
                    rval = PopStr(ss, JSOP_NOP);
                    LOCAL_ASSERT(strcmp(rval, exception_cookie) == 0);

                    len = js_GetSrcNoteOffset(sn, 0);
                    if (len) {
                        len -= pc - pc2;
                        LOCAL_ASSERT(len > 0);
                        js_printf(jp, " if ");
                        if (!Decompile(ss, pc, len))
                            return NULL;
                        js_printf(jp, "%s", POP_STR());
                        pc += len;
                        LOCAL_ASSERT(*pc == JSOP_IFEQ);
                        pc += js_CodeSpec[*pc].length;
                    }

                    js_printf(jp, ") {\n");
                    jp->indent += 4;
                    len = 0;
                    break;
                  default:;
                }

                todo = -2;
              }
              break;

              case JSOP_LEAVEBLOCK:
              case JSOP_LEAVEBLOCKEXPR:
              {
                unsigned top, depth;

                sn = js_GetSrcNote(jp->script, pc);
                todo = -2;
                if (op == JSOP_LEAVEBLOCKEXPR) {
                    LOCAL_ASSERT(SN_TYPE(sn) == SRC_PCBASE);
                    rval = POP_STR();
                } else if (sn) {
                    LOCAL_ASSERT(op == JSOP_LEAVEBLOCK);
                    if (SN_TYPE(sn) == SRC_HIDDEN)
                        break;

                    /*
                     * This JSOP_LEAVEBLOCK must be for a catch block. If sn's
                     * offset does not equal the model stack depth, there must
                     * be a copy of the exception value on the stack due to a
                     * catch guard (see above, the JSOP_ENTERBLOCK + SRC_CATCH
                     * case code).
                     */
                    LOCAL_ASSERT(SN_TYPE(sn) == SRC_CATCH);
                    if ((unsigned)js_GetSrcNoteOffset(sn, 0) != ss->top) {
                        LOCAL_ASSERT((unsigned)js_GetSrcNoteOffset(sn, 0)
                                     == ss->top - 1);
                        rval = POP_STR();
                        LOCAL_ASSERT(strcmp(rval, exception_cookie) == 0);
                    }
                }
                top = ss->top;
                depth = GET_UINT16(pc);
                LOCAL_ASSERT(top >= depth);
                top -= depth;
                ss->top = top;
                ss->sprinter.setOffset(GetOff(ss, top));
                if (op == JSOP_LEAVEBLOCKEXPR)
                    todo = ss->sprinter.put(rval);
                break;
              }

              case JSOP_ENTERLET0:
              {
                obj = jp->script->getObject(GET_UINT32_INDEX(pc));
                StaticBlockObject &blockObj = obj->asStaticBlock();

                AtomVector atoms(cx);
                if (!GetBlockNames(cx, blockObj, &atoms))
                    return NULL;

                sn = js_GetSrcNote(jp->script, pc);
                LOCAL_ASSERT(SN_TYPE(sn) == SRC_DECL);
                ptrdiff_t letData = js_GetSrcNoteOffset(sn, 0);
                bool groupAssign = LetDataToGroupAssign(letData);
                unsigned letDepth = blockObj.stackDepth();
                LOCAL_ASSERT(letDepth == (unsigned)ss->top - blockObj.slotCount());
                LOCAL_ASSERT(atoms.length() == blockObj.slotCount());

                /*
                 * Build the list of decompiled rhs expressions. Do this before
                 * sprinting the let-head since GetStr can inject stuff on top
                 * of the stack (in case js_DecompileValueGenerator).
                 */
                Vector<const char *> rhsExprs(cx);
                if (!rhsExprs.resize(atoms.length()))
                    return NULL;
                for (size_t i = 0; i < rhsExprs.length(); ++i)
                    rhsExprs[i] = SprintDupeStr(ss, GetStr(ss, letDepth + i));

                /* Build the let head starting at headBegin. */
                ptrdiff_t headBegin = ss->sprinter.getOffset();

                /*
                 * For group assignment, prepend the '[lhs-vars] = [' here,
                 * append rhsExprs in the next loop and append ']' after.
                 */
                if (groupAssign) {
                    if (Sprint(&ss->sprinter, "[") < 0)
                        return NULL;
                    for (size_t i = 0; i < atoms.length(); ++i) {
                        if (i && Sprint(&ss->sprinter, ", ") < 0)
                            return NULL;
                        if (!QuoteString(&ss->sprinter, atoms[i], 0))
                            return NULL;
                    }
                    if (Sprint(&ss->sprinter, "] = [") < 0)
                        return NULL;
                }

                for (size_t i = 0; i < atoms.length(); ++i) {
                    const char *rhs = rhsExprs[i];
                    if (!strcmp(rhs, SkipString))
                        continue;

                    if (i && Sprint(&ss->sprinter, ", ") < 0)
                        return NULL;

                    if (groupAssign) {
                        if (ss->sprinter.put(rhs) < 0)
                            return NULL;
                    } else if (!strncmp(rhs, DestructuredString, DestructuredStringLength)) {
                        if (ss->sprinter.put(rhs + DestructuredStringLength) < 0)
                            return NULL;
                    } else {
                        JS_ASSERT(atoms[i] != cx->runtime->atomState.emptyAtom);
                        if (!QuoteString(&ss->sprinter, atoms[i], 0))
                            return NULL;
                        if (*rhs) {
                            uint8_t prec = js_CodeSpec[ss->opcodes[letDepth + i]].prec;
                            const char *fmt = prec && prec < js_CodeSpec[JSOP_SETLOCAL].prec
                                              ? " = (%s)"
                                              : " = %s";
                            if (Sprint(&ss->sprinter, fmt, rhs) < 0)
                                return NULL;
                        }
                    }
                }

                if (groupAssign && Sprint(&ss->sprinter, "]") < 0)
                    return NULL;

                /* Clone the let head chars before clobbering the stack. */
                DupBuffer head(cx);
                if (!Dup(ss->sprinter.stringAt(headBegin), &head))
                    return NULL;
                if (!AssignBlockNamesToPushedSlots(cx, ss, atoms))
                    return NULL;

                /* Detect 'for (let ...)' desugared into 'let (...) {for}'. */
                jsbytecode *nextpc = pc + JSOP_ENTERLET0_LENGTH;
                if (*nextpc == JSOP_NOP) {
                    jssrcnote *nextsn = js_GetSrcNote(jp->script, nextpc);
                    if (nextsn && SN_TYPE(nextsn) == SRC_FOR) {
                        pc = nextpc;
                        todo = SprintNormalFor(cx, jp, ss, "let ", head.begin(), pc, &pc, &len);
                        break;
                    }
                }

                /* Decompile the body and then complete the let block/expr. */
                len = LetDataToOffset(letData);
                pc = nextpc;
                saveop = (JSOp) pc[len];
                todo = SprintLetBody(cx, jp, ss, pc, len, head.begin());
                break;
              }

              /*
               * With 'for (let lhs in rhs)' and 'switch (c) { let-decl }',
               * placeholder slots have already been pushed (by JSOP_UNDEFINED).
               * In both the for-let-in and switch-hoisted-let cases:
               *  - there is a non-let slot on top of the stack (hence enterlet1)
               *  - there is no further special let-handling required:
               *    for-let-in will decompile the let head when it decompiles
               *    the loop body prologue; there is no let head to decompile
               *    with switch.
               * Hence, the only thing to do is update the let vars' slots with
               * their names, taking care to preserve the iter/condition value
               * on top of the stack.
               */
              case JSOP_ENTERLET1:
              {
                obj = jp->script->getObject(GET_UINT32_INDEX(pc));
                StaticBlockObject &blockObj = obj->asStaticBlock();

                AtomVector atoms(cx);
                if (!GetBlockNames(cx, blockObj, &atoms))
                    return NULL;

                LOCAL_ASSERT(js_GetSrcNote(jp->script, pc) == NULL);
                LOCAL_ASSERT(ss->top - 1 == blockObj.stackDepth() + blockObj.slotCount());
                jsbytecode *nextpc = pc + JSOP_ENTERLET1_LENGTH;
                if (*nextpc == JSOP_GOTO) {
                    LOCAL_ASSERT(SN_TYPE(js_GetSrcNote(jp->script, nextpc)) == SRC_FOR_IN);
                } else {
                    LOCAL_ASSERT(*nextpc == JSOP_CONDSWITCH ||
                                 *nextpc == JSOP_TABLESWITCH ||
                                 *nextpc == JSOP_LOOKUPSWITCH);
                }

                DupBuffer rhs(cx);
                if (!Dup(PopStr(ss, JSOP_NOP), &rhs))
                    return NULL;
                if (!AssignBlockNamesToPushedSlots(cx, ss, atoms))
                    return NULL;
                if (!PushStr(ss, rhs.begin(), op))
                    return NULL;
                todo = -2;
                break;
              }

              case JSOP_CALLALIASEDVAR:
              case JSOP_GETALIASEDVAR:
              case JSOP_CALLLOCAL:
              case JSOP_GETLOCAL:
                if (IsVarSlot(jp, pc, &atom, &i))
                    goto do_name;
                LOCAL_ASSERT((unsigned)i < ss->top);
                sn = js_GetSrcNote(jp->script, pc);

#if JS_HAS_DESTRUCTURING
                if (sn && SN_TYPE(sn) == SRC_GROUPASSIGN) {
                    /*
                     * Distinguish a js_DecompileValueGenerator call that
                     * targets op alone, from decompilation of a full group
                     * assignment sequence, triggered by SRC_GROUPASSIGN
                     * annotating the first JSOP_GETLOCAL in the sequence.
                     */
                    if (endpc - pc > JSOP_GETLOCAL_LENGTH || pc > startpc) {
                        pc = DecompileGroupAssignment(ss, pc, endpc, sn, &todo);
                        if (!pc)
                            return NULL;
                        LOCAL_ASSERT(*pc == JSOP_POPN);
                        len = oplen = JSOP_POPN_LENGTH;
                        goto end_groupassignment;
                    }

                    /* Null sn to prevent bogus VarPrefix'ing below. */
                    sn = NULL;
                }
#endif

                rval = GetLocal(ss, i);
                todo = Sprint(&ss->sprinter, ss_format, VarPrefix(sn), rval);
                break;

              case JSOP_SETALIASEDVAR:
              case JSOP_SETLOCAL:
                if (IsVarSlot(jp, pc, &atom, &i))
                    goto do_setname;
                lval = GetLocal(ss, i);
                rval = PopStrDupe(ss, op, &rvalpc);
                goto do_setlval;

              case JSOP_INCALIASEDVAR:
              case JSOP_DECALIASEDVAR:
              case JSOP_INCLOCAL:
              case JSOP_DECLOCAL:
                if (IsVarSlot(jp, pc, &atom, &i))
                    goto do_incatom;
                lval = GetLocal(ss, i);
                goto do_inclval;

              case JSOP_ALIASEDVARINC:
              case JSOP_ALIASEDVARDEC:
              case JSOP_LOCALINC:
              case JSOP_LOCALDEC:
                if (IsVarSlot(jp, pc, &atom, &i))
                    goto do_atominc;
                lval = GetLocal(ss, i);
                goto do_lvalinc;

              case JSOP_RETRVAL:
                todo = -2;
                break;

              case JSOP_RETURN:
                LOCAL_ASSERT(jp->fun);
                fun = jp->fun;
                if (fun->flags & JSFUN_EXPR_CLOSURE) {
                    /* Turn on parens around comma-expression here. */
                    op = JSOP_SETNAME;
                    rval = PopStr(ss, op, &rvalpc);
                    bool parens = (*rval == '{');
                    if (parens)
                        js_printf(jp, "(");
                    SprintOpcodePermanent(jp, rval, rvalpc);
                    js_printf(jp, parens ? ")%s" : "%s",
                              ((fun->flags & JSFUN_LAMBDA) || !fun->atom())
                              ? ""
                              : ";");
                    todo = -2;
                    break;
                }
                /* FALL THROUGH */

              case JSOP_SETRVAL:
                rval = PopStr(ss, op, &rvalpc);
                if (*rval != '\0') {
                    js_printf(jp, "\t%s ", js_return_str);
                    SprintOpcodePermanent(jp, rval, rvalpc);
                    js_printf(jp, ";\n");
                } else {
                    js_printf(jp, "\t%s;\n", js_return_str);
                }
                todo = -2;
                break;

#if JS_HAS_GENERATORS
              case JSOP_YIELD:
#if JS_HAS_GENERATOR_EXPRS
                if (!ss->inGenExp || !(sn = js_GetSrcNote(jp->script, pc)))
#endif
                {
                    /* Turn off most parens. */
                    op = JSOP_SETNAME;
                    rval = POP_STR();
                    todo = (*rval != '\0')
                           ? Sprint(&ss->sprinter,
                                    (strncmp(rval, js_yield_str, 5) == 0 &&
                                     (rval[5] == ' ' || rval[5] == '\0'))
                                    ? "%s (%s)"
                                    : "%s %s",
                                    js_yield_str, rval)
                           : ss->sprinter.put(js_yield_str);
                    break;
                }

#if JS_HAS_GENERATOR_EXPRS
                LOCAL_ASSERT(SN_TYPE(sn) == SRC_HIDDEN);
                /* FALL THROUGH */
#endif

              case JSOP_ARRAYPUSH:
              {
                /* Turn off most parens. */
                op = JSOP_SETNAME;

                /* Pop the expression being pushed or yielded. */
                rval = POP_STR();

                /*
                 * Skip the for loop head stacked by JSOP_GOTO:SRC_FOR_IN until
                 * we hit a block local slot (note empty destructuring patterns
                 * result in unit-count blocks).
                 */
                unsigned pos = ss->top;
                while (pos != 0) {
                    op = (JSOp) ss->opcodes[--pos];
                    if (op == JSOP_ENTERBLOCK)
                        break;
                }
                JS_ASSERT(op == JSOP_ENTERBLOCK);

                /*
                 * Here, forpos must index the space before the left-most |for|
                 * in the single string of accumulated |for| heads and optional
                 * final |if (condition)|.
                 */
                unsigned forpos = pos + 1;
                LOCAL_ASSERT(forpos < ss->top);

                /*
                 * Now move pos downward over the block's local slots. Even an
                 * empty destructuring pattern has one (dummy) local.
                 */
                while (ss->opcodes[pos] == JSOP_ENTERBLOCK) {
                    if (pos == 0)
                        break;
                    --pos;
                }

#if JS_HAS_GENERATOR_EXPRS
                if (saveop == JSOP_YIELD) {
                    /*
                     * Generator expression: decompile just rval followed by
                     * the string starting at forpos. Leave the result string
                     * in ss->offsets[0] so it can be recovered by our caller
                     * (the JSOP_ANONFUNOBJ with SRC_GENEXP case). Bump the
                     * top of stack to balance yield, which is an expression
                     * (so has neutral stack balance).
                     */
                    LOCAL_ASSERT(pos == 0);
                    xval = ss->sprinter.stringAt(ss->offsets[forpos]);
                    ss->sprinter.setOffset(PAREN_SLOP);
                    todo = Sprint(&ss->sprinter, ss_format, rval, xval);
                    if (todo < 0)
                        return NULL;
                    ss->offsets[0] = todo;
                    ++ss->top;
                    return pc;
                }
#endif /* JS_HAS_GENERATOR_EXPRS */

                /*
                 * Array comprehension: retract the sprinter to the beginning
                 * of the array initialiser and decompile "[<rval> for ...]".
                 */
                JS_ASSERT(jp->script->nfixed + pos == GET_UINT16(pc));
                LOCAL_ASSERT(ss->opcodes[pos] == JSOP_NEWINIT);

                ptrdiff_t start = ss->offsets[pos];
                LOCAL_ASSERT(ss->sprinter[start] == '[' ||
                             ss->sprinter[start] == '#');
                LOCAL_ASSERT(forpos < ss->top);
                xval = ss->sprinter.stringAt(ss->offsets[forpos]);
                lval = ss->sprinter.stringAt(start);
                ss->sprinter.setOffset(lval);

                todo = Sprint(&ss->sprinter, sss_format, lval, rval, xval);
                if (todo < 0)
                    return NULL;
                ss->offsets[pos] = todo;
                todo = -2;
                break;
              }
#endif /* JS_HAS_GENERATORS */

              case JSOP_THROWING:
                todo = -2;
                break;

              case JSOP_THROW:
                sn = js_GetSrcNote(jp->script, pc);
                todo = -2;
                if (sn && SN_TYPE(sn) == SRC_HIDDEN)
                    break;
                rval = PopStr(ss, op, &rvalpc);
                js_printf(jp, "\t%s ", js_throw_str);
                SprintOpcodePermanent(jp, rval, rvalpc);
                js_printf(jp, ";\n");
                break;

              case JSOP_ITER:
                forOf = (GET_UINT8(pc) == JSITER_FOR_OF);
                foreach = (GET_UINT8(pc) & (JSITER_FOREACH | JSITER_KEYVALUE)) ==
                          JSITER_FOREACH;
                todo = -2;
                break;

              case JSOP_MOREITER:
                JS_NOT_REACHED("JSOP_MOREITER");
                break;

              case JSOP_ENDITER:
                sn = js_GetSrcNote(jp->script, pc);
                todo = -2;
                if (sn && SN_TYPE(sn) == SRC_HIDDEN)
                    break;
                (void) PopOff(ss, op);
                break;

              case JSOP_GOTO:
                sn = js_GetSrcNote(jp->script, pc);
                switch (sn ? SN_TYPE(sn) : SRC_NULL) {
                  case SRC_FOR_IN:
                    /*
                     * The bytecode around pc looks like this:
                     *     <<RHS>>
                     *     iter
                     * pc: goto C               [src_for_in(B, D)]
                     *  A: loophead
                     *     iternext
                     *     <<LHS = result_of_iternext>>
                     *  B: pop                  [maybe a src_decl_var/let]
                     *     <<S>>
                     *  C: moreiter
                     *     ifne A
                     *     enditer
                     *  D: ...
                     *
                     * In an array comprehension or generator expression, we
                     * construct the for-head and store it in the slot pushed
                     * by JSOP_ITER, then recurse to decompile S. The
                     * culminating JSOP_ARRAYPUSH or JSOP_YIELD instruction
                     * (which S must contain, by construction) glues all the
                     * clauses together.
                     *
                     * Otherwise this is a for-in statement. We eagerly output
                     * the for-head and recurse to decompile the controlled
                     * statement S.
                     *
                     * We never decompile the obligatory JSOP_POP,
                     * JSOP_MOREITER or JSOP_IFNE, though we do quick asserts
                     * to check that they are there.
                     */
                    LOCAL_ASSERT(pc[-JSOP_ITER_LENGTH] == JSOP_ITER);
                    LOCAL_ASSERT(pc[js_CodeSpec[op].length] == JSOP_LOOPHEAD);
                    LOCAL_ASSERT(pc[js_CodeSpec[op].length + JSOP_LOOPHEAD_LENGTH] == JSOP_ITERNEXT);
                    cond = GET_JUMP_OFFSET(pc);
                    next = js_GetSrcNoteOffset(sn, 0);
                    tail = js_GetSrcNoteOffset(sn, 1);
                    LOCAL_ASSERT(pc[next] == JSOP_POP);
                    LOCAL_ASSERT(pc[cond] == JSOP_LOOPENTRY);
                    cond += JSOP_LOOPENTRY_LENGTH;
                    LOCAL_ASSERT(pc[cond] == JSOP_MOREITER);
                    DECOMPILE_CODE(pc + oplen, next - oplen);
                    lval = POP_STR();

                    /*
                     * This string "<next>" comes from jsopcode.tbl. It stands
                     * for the result pushed by JSOP_ITERNEXT.
                     */
                    LOCAL_ASSERT(strcmp(lval + strlen(lval) - 9, " = <next>") == 0);
                    const_cast<char *>(lval)[strlen(lval) - 9] = '\0';
                    LOCAL_ASSERT(ss->top >= 1);

                    if (ss->inArrayInit || ss->inGenExp) {
                        rval = POP_STR();
                        if (ss->top >= 1 && ss->opcodes[ss->top - 1] == JSOP_FORLOCAL) {
                            ss->sprinter.setOffset(ss->offsets[ss->top] - PAREN_SLOP);
                            if (Sprint(&ss->sprinter, " %s (%s %s %s)",
                                       foreach ? js_for_each_str : js_for_str,
                                       lval,
                                       forOf ? "of" : "in",
                                       rval) < 0) {
                                return NULL;
                            }

                            /*
                             * Do not AddParenSlop here, as we will push the
                             * top-most offset again, which will add paren slop
                             * for us. We must push to balance the stack budget
                             * when nesting for heads in a comprehension.
                             */
                            todo = ss->offsets[ss->top - 1];
                        } else {
                            todo = Sprint(&ss->sprinter, " %s (%s %s %s)",
                                          foreach ? js_for_each_str : js_for_str,
                                          lval,
                                          forOf ? "of" : "in",
                                          rval);
                        }
                        if (todo < 0 || !PushOff(ss, todo, JSOP_FORLOCAL))
                            return NULL;
                        DECOMPILE_CODE(pc + next + JSOP_POP_LENGTH, cond - next - JSOP_POP_LENGTH);
                    } else {
                        /*
                         * As above, rval or an extension of it must remain
                         * stacked during loop body decompilation.
                         */
                        rval = GetStr(ss, ss->top - 1);
                        xval = VarPrefix(js_GetSrcNote(jp->script, pc + next));
                        js_printf(jp, "\t%s (%s%s %s %s) {\n",
                                  foreach ? js_for_each_str : js_for_str,
                                  xval,
                                  lval,
                                  forOf ? "of" : "in",
                                  rval);
                        jp->indent += 4;
                        DECOMPILE_CODE(pc + next + JSOP_POP_LENGTH, cond - next - JSOP_POP_LENGTH);
                        jp->indent -= 4;
                        js_printf(jp, "\t}\n");
                    }

                    pc += tail;
                    LOCAL_ASSERT(*pc == JSOP_IFNE);
                    len = js_CodeSpec[*pc].length;
                    break;

                  case SRC_WHILE:
                    cond = GET_JUMP_OFFSET(pc);
                    tail = js_GetSrcNoteOffset(sn, 0);
                    DECOMPILE_CODE(pc + cond, tail - cond);
                    js_printf(jp, "\twhile (");
                    rval = PopCondStr(ss, &rvalpc);
                    SprintOpcodePermanent(jp, rval, rvalpc);
                    js_printf(jp, ") {\n");
                    jp->indent += 4;
                    DECOMPILE_CODE(pc + oplen, cond - oplen);
                    jp->indent -= 4;
                    js_printf(jp, "\t}\n");
                    pc += tail;
                    LOCAL_ASSERT(*pc == JSOP_IFNE);
                    len = js_CodeSpec[*pc].length;
                    todo = -2;
                    break;

                  case SRC_CONT2LABEL:
                    GET_SOURCE_NOTE_ATOM(sn, atom);
                    rval = QuoteString(&ss->sprinter, atom, 0);
                    if (!rval)
                        return NULL;
                    ss->sprinter.setOffset(rval);
                    js_printf(jp, "\tcontinue %s;\n", rval);
                    break;

                  case SRC_CONTINUE:
                    js_printf(jp, "\tcontinue;\n");
                    break;

                  case SRC_BREAK2LABEL:
                    GET_SOURCE_NOTE_ATOM(sn, atom);
                    rval = QuoteString(&ss->sprinter, atom, 0);
                    if (!rval)
                        return NULL;
                    ss->sprinter.setOffset(rval);
                    js_printf(jp, "\tbreak %s;\n", rval);
                    break;

                  case SRC_HIDDEN:
                    break;

                  default:
                    js_printf(jp, "\tbreak;\n");
                    break;
                }
                todo = -2;
                break;

              case JSOP_IFEQ:
              {
                JSBool elseif = JS_FALSE;

              if_again:
                len = GET_JUMP_OFFSET(pc);
                sn = js_GetSrcNote(jp->script, pc);

                switch (sn ? SN_TYPE(sn) : SRC_NULL) {
                  case SRC_IF:
                  case SRC_IF_ELSE:
                    rval = PopCondStr(ss, &rvalpc);
                    if (ss->inArrayInit || ss->inGenExp) {
                        LOCAL_ASSERT(SN_TYPE(sn) == SRC_IF);
                        ss->sprinter.setOffset(ss->sprinter.getOffset() - PAREN_SLOP);
                        if (Sprint(&ss->sprinter, " if (%s)", rval) < 0)
                            return NULL;
                        AddParenSlop(ss);
                    } else {
                        js_printf(jp, elseif ? " if (" : "\tif (");
                        SprintOpcodePermanent(jp, rval, rvalpc);
                        js_printf(jp, ") {\n");
                        jp->indent += 4;
                    }

                    if (SN_TYPE(sn) == SRC_IF) {
                        DECOMPILE_CODE(pc + oplen, len - oplen);
                    } else {
                        LOCAL_ASSERT(!ss->inArrayInit && !ss->inGenExp);
                        tail = js_GetSrcNoteOffset(sn, 0);
                        DECOMPILE_CODE(pc + oplen, tail - oplen);
                        jp->indent -= 4;
                        pc += tail;
                        LOCAL_ASSERT(*pc == JSOP_GOTO);
                        oplen = js_CodeSpec[*pc].length;
                        len = GET_JUMP_OFFSET(pc);
                        js_printf(jp, "\t} else");

                        /*
                         * If the second offset for sn is non-zero, it tells
                         * the distance from the goto around the else, to the
                         * ifeq for the if inside the else that forms an "if
                         * else if" chain.  Thus cond spans the condition of
                         * the second if, so we simply decompile it and start
                         * over at label if_again.
                         */
                        cond = js_GetSrcNoteOffset(sn, 1);
                        if (cond != 0) {
                            cond -= tail;
                            DECOMPILE_CODE(pc + oplen, cond - oplen);
                            pc += cond;
                            oplen = js_CodeSpec[*pc].length;
                            elseif = JS_TRUE;
                            goto if_again;
                        }

                        js_printf(jp, " {\n");
                        jp->indent += 4;
                        DECOMPILE_CODE(pc + oplen, len - oplen);
                    }

                    if (!ss->inArrayInit && !ss->inGenExp) {
                        jp->indent -= 4;
                        js_printf(jp, "\t}\n");
                    }
                    todo = -2;
                    break;

                  case SRC_COND:
                    xval = PopStrDupe(ss, op, &xvalpc);
                    len = js_GetSrcNoteOffset(sn, 0);
                    DECOMPILE_CODE(pc + oplen, len - oplen);
                    lval = PopStrDupe(ss, op, &lvalpc);
                    pushpc = pc;
                    pc += len;
                    LOCAL_ASSERT(*pc == JSOP_GOTO);
                    oplen = js_CodeSpec[*pc].length;
                    len = GET_JUMP_OFFSET(pc);
                    DECOMPILE_CODE(pc + oplen, len - oplen);
                    rval = PopStrDupe(ss, op, &rvalpc);
                    todo = ss->sprinter.getOffset();
                    SprintOpcode(ss, xval, xvalpc, pushpc, todo);
                    ss->sprinter.put(" ? ");
                    SprintOpcode(ss, lval, lvalpc, pushpc, todo);
                    ss->sprinter.put(" : ");
                    SprintOpcode(ss, rval, rvalpc, pushpc, todo);
                    break;

                  default:
                    break;
                }
                break;
              }

              case JSOP_IFNE:
                LOCAL_ASSERT(0);
                break;

              case JSOP_OR:
                xval = "||";

              do_logical_connective:
                /* Top of stack is the first clause in a disjunction (||). */
                lval = PopStrDupe(ss, op, &lvalpc);
                done = pc + GET_JUMP_OFFSET(pc);
                pushpc = pc;
                pc += len;
                JS_ASSERT(*pc == JSOP_POP);
                pc += JSOP_POP_LENGTH;
                len = done - pc;
                if (!Decompile(ss, pc, len))
                    return NULL;
                rval = PopStrDupe(ss, op, &rvalpc);
                if (!rval)
                    return NULL;
                todo = ss->sprinter.getOffset();
                SprintOpcode(ss, lval, lvalpc, pushpc, todo);
                if (jp->pretty &&
                    jp->indent + 4 + strlen(lval) + 4 + strlen(rval) > 75) {
                    Sprint(&ss->sprinter, " %s\n", xval);
                    Sprint(&ss->sprinter, "%*s", jp->indent + 4, "");
                } else {
                    Sprint(&ss->sprinter, " %s ", xval);
                }
                SprintOpcode(ss, rval, rvalpc, pushpc, todo);
                break;

              case JSOP_AND:
                xval = "&&";
                goto do_logical_connective;

              case JSOP_ENUMELEM:
              case JSOP_ENUMCONSTELEM:
                /*
                 * The stack has the object under the (top) index expression.
                 * The "rval" property id is underneath those two on the stack.
                 * The for loop body net and gross lengths can now be adjusted
                 * to account for the length of the indexing expression that
                 * came after JSOP_FORELEM and before JSOP_ENUMELEM.
                 */
                atom = NULL;
                op = JSOP_NOP;          /* turn off parens around xval */
                xval = POP_STR();
                op = JSOP_GETELEM;      /* lval must have high precedence */
                lval = POP_STR();
                op = saveop;
                rval = POP_STR();
                LOCAL_ASSERT(strcmp(rval, forelem_cookie) == 0);
                if (*xval == '\0') {
                    todo = ss->sprinter.put(lval);
                } else {
                    todo = Sprint(&ss->sprinter,
                                  (JOF_OPMODE(lastop) == JOF_XMLNAME)
                                  ? dot_format
                                  : index_format,
                                  lval, xval);
                }
                break;

              case JSOP_GETTER:
              case JSOP_SETTER:
                todo = -2;
                break;

              case JSOP_DUP2:
                rval = GetStr(ss, ss->top-2);
                todo = ss->sprinter.put(rval);
                if (todo < 0 || !PushOff(ss, todo,
                                         (JSOp) ss->opcodes[ss->top-2])) {
                    return NULL;
                }
                /* FALL THROUGH */

              case JSOP_DUP:
#if JS_HAS_DESTRUCTURING
                sn = js_GetSrcNote(jp->script, pc);
                if (sn) {
                    if (SN_TYPE(sn) == SRC_DESTRUCT) {
                        pc = DecompileDestructuring(ss, pc, endpc);
                        if (!pc)
                            return NULL;

                        /* Left-hand side never needs parens. */
                        JS_ASSERT(js_CodeSpec[JSOP_POP].prec <= 3);
                        lval = PopStr(ss, JSOP_POP);

                        /* Make sure comma-expression on rhs gets parens. */
                        JS_ASSERT(js_CodeSpec[JSOP_SETNAME].prec > js_CodeSpec[JSOP_POP].prec);
                        rval = PopStr(ss, JSOP_SETNAME);

                        if (strcmp(rval, forelem_cookie) == 0) {
                            todo = Sprint(&ss->sprinter, ss_format,
                                          VarPrefix(sn), lval);

                            /* Skip POP so the SRC_FOR_IN code can pop for itself. */
                            if (*pc == JSOP_POP)
                                len = JSOP_POP_LENGTH;
                        } else {
                            todo = Sprint(&ss->sprinter, "%s%s = %s",
                                          VarPrefix(sn), lval, rval);
                        }

                        op = saveop = JSOP_ENUMELEM;
                        len = 0;
                    } else {
                        LOCAL_ASSERT(SN_TYPE(sn) == SRC_DESTRUCTLET);

                        ptrdiff_t offsetToLet = js_GetSrcNoteOffset(sn, 0);
                        LOCAL_ASSERT(*(pc + offsetToLet) == JSOP_ENTERLET0);

                        obj = jp->script->getObject(GET_UINT32_INDEX(pc + offsetToLet));
                        StaticBlockObject &blockObj = obj->asStaticBlock();

                        uint32_t blockDepth = blockObj.stackDepth();
                        LOCAL_ASSERT(blockDepth < ss->top);
                        LOCAL_ASSERT(ss->top <= blockDepth + blockObj.slotCount());

                        AtomVector atoms(cx);
                        if (!GetBlockNames(cx, blockObj, &atoms))
                            return NULL;

                        /*
                         * Skip any initializers preceding this one. E.g., in
                         *   let (w=1, x=2, [y,z] = a) { ... }
                         * skip 'w' and 'x' for the JSOP_DUP of '[y,z] = a'.
                         */
                        AtomRange letNames = atoms.all();
                        uint32_t curDepth = ss->top - 1 /* initializer */;
                        for (uint32_t i = blockDepth; i < curDepth; ++i)
                            letNames.popFront();

                        /*
                         * Pop and copy the rhs before it gets clobbered.
                         * Use JSOP_SETLOCAL's precedence since this is =.
                         */
                        DupBuffer rhs(cx);
                        if (!Dup(PopStr(ss, JSOP_SETLOCAL), &rhs))
                            return NULL;

                        /* Destructure, tracking how many vars were bound. */
                        size_t remainBefore = letNames.remain();
                        pc = DecompileDestructuring(ss, pc, endpc, &letNames);
                        if (!pc)
                            return NULL;
                        size_t remainAfter = letNames.remain();

                        /*
                         * Merge the lhs and rhs and prefix with a cookie to
                         * tell enterlet0 not to prepend "name = ".
                         */
                        const char *lhs = PopStr(ss, JSOP_NOP);
                        ptrdiff_t off = Sprint(&ss->sprinter, "%s%s = %s",
                                               DestructuredString, lhs, rhs.begin());
                        if (off < 0 || !PushOff(ss, off, JSOP_NOP))
                            return NULL;

                        /*
                         * Only one slot has been pushed (holding the entire
                         * decompiled destructuring expression). However, the
                         * abstract depth needs one slot per bound var, so push
                         * empty strings for the remainder. We don't have to
                         * worry about empty destructuring because the parser
                         * ensures that there is always at least one pushed
                         * slot for each destructuring lhs.
                         */
                        LOCAL_ASSERT(remainBefore >= remainAfter);
                        LOCAL_ASSERT(remainBefore > remainAfter || remainAfter > 0);
                        for (size_t i = remainBefore - 1; i > remainAfter; --i) {
                            if (!PushStr(ss, SkipString, JSOP_NOP))
                                return NULL;
                        }

                        LOCAL_ASSERT(*pc == JSOP_POP);
                        pc += JSOP_POP_LENGTH;

                        /* Eat up the JSOP_UNDEFINED following empty destructuring. */
                        if (remainBefore == remainAfter) {
                            LOCAL_ASSERT(*pc == JSOP_UNDEFINED);
                            pc += JSOP_UNDEFINED_LENGTH;
                        }

                        len = 0;
                        todo = -2;
                    }
                    break;
                }
#endif

                rval = GetStr(ss, ss->top-1);
                saveop = (JSOp) ss->opcodes[ss->top-1];
                todo = ss->sprinter.put(rval);
                break;

              case JSOP_SWAP:
                Swap(ss->offsets[ss->top-1], ss->offsets[ss->top-2]);
                Swap(ss->opcodes[ss->top-1], ss->opcodes[ss->top-2]);
                Swap(ss->bytecodes[ss->top-1], ss->bytecodes[ss->top-2]);
                todo = -2;
                break;

              case JSOP_SETARG:
                atom = GetArgOrVarAtom(jp, GET_ARGNO(pc));
                LOCAL_ASSERT(atom);
                goto do_setname;

              case JSOP_SETCONST:
              case JSOP_SETNAME:
              case JSOP_SETGNAME:
                LOAD_ATOM(0);

              do_setname:
                lval = QuoteString(&ss->sprinter, atom, 0);
                if (!lval)
                    return NULL;
                rval = PopStrDupe(ss, op, &rvalpc);
                if (op == JSOP_SETNAME || op == JSOP_SETGNAME)
                    (void) PopOff(ss, op);

              do_setlval:
                sn = js_GetSrcNote(jp->script, pc - 1);
                todo = ss->sprinter.getOffset();
                if (sn && SN_TYPE(sn) == SRC_ASSIGNOP) {
                    const char *token =
                        GetTokenForAssignment(jp, sn, lastop, pc, rvalpc,
                                              &lastlvalpc, &lastrvalpc);
                    Sprint(&ss->sprinter, "%s %s= ", lval, token);
                    SprintOpcode(ss, rval, rvalpc, pc, todo);
                } else {
                    sn = js_GetSrcNote(jp->script, pc);
                    const char *prefix = VarPrefix(sn);
                    Sprint(&ss->sprinter, "%s%s = ", prefix, lval);
                    SprintOpcode(ss, rval, rvalpc, pc, todo);
                }
                break;

              case JSOP_NEW:
              case JSOP_CALL:
              case JSOP_EVAL:
              case JSOP_FUNCALL:
              case JSOP_FUNAPPLY:
              {
                argc = GET_ARGC(pc);
                const char **argv = cx->pod_malloc<const char*>(argc + 1);
                if (!argv)
                    return NULL;
                jsbytecode **argbytecodes = cx->pod_malloc<jsbytecode*>(argc + 1);
                if (!argbytecodes) {
                    js_free(argv);
                    return NULL;
                }

                op = JSOP_SETNAME;
                for (i = argc; i > 0; i--)
                    argv[i] = PopStrDupe(ss, op, &argbytecodes[i]);

                /* Skip the JSOP_PUSHOBJ-created empty string. */
                LOCAL_ASSERT(ss->top >= 2);
                (void) PopOff(ss, op);

                /*
                 * Special case: new (x(y)(z)) must be parenthesized like so.
                 * Same for new (x(y).z) -- contrast with new x(y).z.
                 * See PROPAGATE_CALLNESS.
                 */
                op = (JSOp) ss->opcodes[ss->top - 1];
                argv[0] = PopStrDupe(ss,
                                     (saveop == JSOP_NEW &&
                                      (op == JSOP_CALL ||
                                       op == JSOP_EVAL ||
                                       op == JSOP_FUNCALL ||
                                       op == JSOP_FUNAPPLY ||
                                       op == JSOP_CALLPROP ||
                                       op == JSOP_CALLELEM))
                                     ? JSOP_NAME
                                     : saveop,
                                     &lvalpc);
                op = saveop;

                lval = "(", rval = ")";
                todo = ss->sprinter.getOffset();
                if (op == JSOP_NEW) {
                    if (argc == 0)
                        lval = rval = "";
                    Sprint(&ss->sprinter, "%s ", js_new_str);
                }
                SprintOpcode(ss, argv[0], lvalpc, pc, todo);
                ss->sprinter.put(lval);

                for (i = 1; i <= argc; i++) {
                    SprintOpcode(ss, argv[i], argbytecodes[i], pc, todo);
                    if (i < argc)
                        ss->sprinter.put(", ");
                }
                ss->sprinter.put(rval);

                js_free(argv);
                js_free(argbytecodes);

                break;
              }

              case JSOP_SETCALL:
                todo = Sprint(&ss->sprinter, "");
                break;

              case JSOP_DELNAME:
                LOAD_ATOM(0);
                lval = QuoteString(&ss->sprinter, atom, 0);
                if (!lval)
                    return NULL;
                ss->sprinter.setOffset(lval);
              do_delete_lval:
                todo = Sprint(&ss->sprinter, "%s %s", js_delete_str, lval);
                break;

              case JSOP_DELPROP:
                GET_ATOM_QUOTE_AND_FMT("%s %s[%s]", "%s %s.%s", rval);
                op = JSOP_GETPROP;
                lval = POP_STR();
                todo = Sprint(&ss->sprinter, fmt, js_delete_str, lval, rval);
                break;

              case JSOP_DELELEM:
                op = JSOP_NOP;          /* turn off parens */
                xval = POP_STR();
                op = JSOP_GETPROP;
                lval = POP_STR();
                if (*xval == '\0')
                    goto do_delete_lval;
                todo = Sprint(&ss->sprinter,
                              (JOF_OPMODE(lastop) == JOF_XMLNAME)
                              ? "%s %s.%s"
                              : "%s %s[%s]",
                              js_delete_str, lval, xval);
                break;

#if JS_HAS_XML_SUPPORT
              case JSOP_DELDESC:
                xval = POP_STR();
                op = JSOP_GETPROP;
                lval = POP_STR();
                todo = Sprint(&ss->sprinter, "%s %s..%s",
                              js_delete_str, lval, xval);
                break;
#endif

              case JSOP_TYPEOFEXPR:
              case JSOP_TYPEOF:
              case JSOP_VOID:
              {
                const char *prefix = (op == JSOP_VOID) ? js_void_str : js_typeof_str;
                rval = PopStrDupe(ss, op, &rvalpc);
                todo = ss->sprinter.getOffset();
                Sprint(&ss->sprinter, "%s ", prefix);
                SprintOpcode(ss, rval, rvalpc, pc, todo);
                break;
              }

              case JSOP_INCARG:
              case JSOP_DECARG:
                atom = GetArgOrVarAtom(jp, GET_ARGNO(pc));
                LOCAL_ASSERT(atom);
                goto do_incatom;

              case JSOP_INCNAME:
              case JSOP_DECNAME:
              case JSOP_INCGNAME:
              case JSOP_DECGNAME:
                LOAD_ATOM(0);
              do_incatom:
                lval = QuoteString(&ss->sprinter, atom, 0);
                if (!lval)
                    return NULL;
                ss->sprinter.setOffset(lval);
              do_inclval:
                todo = Sprint(&ss->sprinter, ss_format,
                              js_incop_strs[!(cs->format & JOF_INC)], lval);
                if (js_CodeSpec[*pc].format & JOF_DECOMPOSE)
                    len += GetDecomposeLength(pc, js_CodeSpec[*pc].length);
                break;

              case JSOP_INCPROP:
              case JSOP_DECPROP:
                GET_ATOM_QUOTE_AND_FMT(preindex_format, predot_format, rval);

                /*
                 * Force precedence below the numeric literal opcodes, so that
                 * 42..foo or 10000..toString(16), e.g., decompile with parens
                 * around the left-hand side of dot.
                 */
                op = JSOP_GETPROP;
                lval = POP_STR();
                todo = Sprint(&ss->sprinter, fmt,
                              js_incop_strs[!(cs->format & JOF_INC)],
                              lval, rval);
                len += GetDecomposeLength(pc, JSOP_INCPROP_LENGTH);
                break;

              case JSOP_INCELEM:
              case JSOP_DECELEM:
                op = JSOP_NOP;          /* turn off parens */
                xval = POP_STR();
                op = JSOP_GETELEM;
                lval = POP_STR();
                if (*xval != '\0') {
                    todo = Sprint(&ss->sprinter,
                                  (JOF_OPMODE(lastop) == JOF_XMLNAME)
                                  ? predot_format
                                  : preindex_format,
                                  js_incop_strs[!(cs->format & JOF_INC)],
                                  lval, xval);
                } else {
                    todo = Sprint(&ss->sprinter, ss_format,
                                  js_incop_strs[!(cs->format & JOF_INC)], lval);
                }
                len += GetDecomposeLength(pc, JSOP_INCELEM_LENGTH);
                break;

              case JSOP_ARGINC:
              case JSOP_ARGDEC:
                atom = GetArgOrVarAtom(jp, GET_ARGNO(pc));
                LOCAL_ASSERT(atom);
                goto do_atominc;

              case JSOP_NAMEINC:
              case JSOP_NAMEDEC:
              case JSOP_GNAMEINC:
              case JSOP_GNAMEDEC:
                LOAD_ATOM(0);
              do_atominc:
                lval = QuoteString(&ss->sprinter, atom, 0);
                if (!lval)
                    return NULL;
                ss->sprinter.setOffset(lval);
              do_lvalinc:
                todo = Sprint(&ss->sprinter, ss_format,
                              lval, js_incop_strs[!(cs->format & JOF_INC)]);
                if (js_CodeSpec[*pc].format & JOF_DECOMPOSE)
                    len += GetDecomposeLength(pc, js_CodeSpec[*pc].length);
                break;

              case JSOP_PROPINC:
              case JSOP_PROPDEC:
                GET_ATOM_QUOTE_AND_FMT(postindex_format, postdot_format, rval);

                /*
                 * Force precedence below the numeric literal opcodes, so that
                 * 42..foo or 10000..toString(16), e.g., decompile with parens
                 * around the left-hand side of dot.
                 */
                op = JSOP_GETPROP;
                lval = POP_STR();
                todo = Sprint(&ss->sprinter, fmt, lval, rval,
                              js_incop_strs[!(cs->format & JOF_INC)]);
                len += GetDecomposeLength(pc, JSOP_PROPINC_LENGTH);
                break;

              case JSOP_ELEMINC:
              case JSOP_ELEMDEC:
                op = JSOP_NOP;          /* turn off parens */
                xval = POP_STR();
                op = JSOP_GETELEM;
                lval = POP_STR();
                if (*xval != '\0') {
                    todo = Sprint(&ss->sprinter,
                                  (JOF_OPMODE(lastop) == JOF_XMLNAME)
                                  ? postdot_format
                                  : postindex_format,
                                  lval, xval,
                                  js_incop_strs[!(cs->format & JOF_INC)]);
                } else {
                    todo = Sprint(&ss->sprinter, ss_format,
                                  lval, js_incop_strs[!(cs->format & JOF_INC)]);
                }
                len += GetDecomposeLength(pc, JSOP_ELEMINC_LENGTH);
                break;

              case JSOP_GETPROP2:
                op = JSOP_GETPROP;
                (void) PopOff(ss, lastop);
                /* FALL THROUGH */

              case JSOP_CALLPROP:
              case JSOP_GETPROP:
              case JSOP_GETXPROP:
              case JSOP_LENGTH:
                LOAD_ATOM(0);

                GET_QUOTE_AND_FMT("[%s]", ".%s", rval);
                PROPAGATE_CALLNESS();
                lval = PopStr(ss, op, &lvalpc);
                todo = ss->sprinter.getOffset();
                SprintOpcode(ss, lval, lvalpc, pc, todo);
                Sprint(&ss->sprinter, fmt, rval);
                break;

              case JSOP_SETPROP:
              {
                LOAD_ATOM(0);
                GET_QUOTE_AND_FMT("[%s] %s= ", ".%s %s= ", xval);
                rval = PopStrDupe(ss, op, &rvalpc);

                /*
                 * Force precedence below the numeric literal opcodes, so that
                 * 42..foo or 10000..toString(16), e.g., decompile with parens
                 * around the left-hand side of dot.
                 */
                op = JSOP_GETPROP;
                lval = PopStr(ss, op, &lvalpc);
                sn = js_GetSrcNote(jp->script, pc - 1);
                const char *token =
                    GetTokenForAssignment(jp, sn, lastop, pc, rvalpc,
                                          &lastlvalpc, &lastrvalpc);
                todo = ss->sprinter.getOffset();
                SprintOpcode(ss, lval, lvalpc, pc, todo);
                Sprint(&ss->sprinter, fmt, xval, token);
                SprintOpcode(ss, rval, rvalpc, pc, todo);
                break;
              }

              case JSOP_GETELEM2:
                (void) PopOff(ss, lastop);
                /* FALL THROUGH */
              case JSOP_CALLELEM:
              case JSOP_GETELEM:
                op = JSOP_NOP;          /* turn off parens */
                xval = PopStrDupe(ss, op, &xvalpc);
                op = saveop;
                PROPAGATE_CALLNESS();
                lval = PopStr(ss, op, &lvalpc);
                todo = ss->sprinter.getOffset();
                SprintOpcode(ss, lval, lvalpc, pc, todo);
                if (*xval != '\0') {
                    bool xml = (JOF_OPMODE(lastop) == JOF_XMLNAME);
                    ss->sprinter.put(xml ? "." : "[");
                    SprintOpcode(ss, xval, xvalpc, pc, todo);
                    ss->sprinter.put(xml ? "" : "]");
                }
                break;

              case JSOP_SETELEM:
              {
                rval = PopStrDupe(ss, op, &rvalpc);
                op = JSOP_NOP;          /* turn off parens */
                xval = PopStrDupe(ss, op, &xvalpc);
                cs = &js_CodeSpec[ss->opcodes[ss->top]];
                op = JSOP_GETELEM;      /* lval must have high precedence */
                lval = PopStr(ss, op, &lvalpc);
                op = saveop;
                if (*xval == '\0')
                    goto do_setlval;
                sn = js_GetSrcNote(jp->script, pc - 1);
                bool xml = (JOF_MODE(cs->format) == JOF_XMLNAME);
                const char *token =
                    GetTokenForAssignment(jp, sn, lastop, pc, rvalpc,
                                          &lastlvalpc, &lastrvalpc);
                todo = ss->sprinter.getOffset();
                SprintOpcode(ss, lval, lvalpc, pc, todo);
                ss->sprinter.put(xml ? "." : "[");
                SprintOpcode(ss, xval, xvalpc, pc, todo);
                ss->sprinter.put(xml ? "" : "]");
                Sprint(&ss->sprinter, " %s= ", token);
                SprintOpcode(ss, rval, rvalpc, pc, todo);
                break;
              }

              case JSOP_CALLARG:
              case JSOP_GETARG:
                i = GET_ARGNO(pc);
                atom = GetArgOrVarAtom(jp, i);
#if JS_HAS_DESTRUCTURING
                if (!atom) {
                    todo = Sprint(&ss->sprinter, "%s[%d]", js_arguments_str, i);
                    break;
                }
#else
                LOCAL_ASSERT(atom);
#endif
                goto do_name;

              case JSOP_CALLNAME:
              case JSOP_NAME:
              case JSOP_GETGNAME:
              case JSOP_CALLGNAME:
                LOAD_ATOM(0);
              do_name:
                lval = "";
#if JS_HAS_XML_SUPPORT
              do_qname:
#endif
                sn = js_GetSrcNote(jp->script, pc);
                rval = QuoteString(&ss->sprinter, atom, inXML ? DONT_ESCAPE : 0);
                if (!rval)
                    return NULL;
                ss->sprinter.setOffset(rval);
                todo = Sprint(&ss->sprinter, sss_format,
                              VarPrefix(sn), lval, rval);
                break;

              case JSOP_UINT16:
                i = (int) GET_UINT16(pc);
                goto do_sprint_int;

              case JSOP_UINT24:
                i = (int) GET_UINT24(pc);
                goto do_sprint_int;

              case JSOP_INT8:
                i = GET_INT8(pc);
                goto do_sprint_int;

              case JSOP_INT32:
                i = GET_INT32(pc);
              do_sprint_int:
                todo = Sprint(&ss->sprinter, "%d", i);
                break;

              case JSOP_DOUBLE:
              {
                val = jp->script->getConst(GET_UINT32_INDEX(pc));
                todo = SprintDoubleValue(&ss->sprinter, val, &saveop);
                break;
              }

              case JSOP_STRING:
                LOAD_ATOM(0);
                rval = QuoteString(&ss->sprinter, atom, inXML ? DONT_ESCAPE : '"');
                if (!rval)
                    return NULL;
                todo = ss->sprinter.getOffsetOf(rval);
                break;

              case JSOP_LAMBDA:
#if JS_HAS_GENERATOR_EXPRS
                sn = js_GetSrcNote(jp->script, pc);
                if (sn && SN_TYPE(sn) == SRC_GENEXP) {
                    BindingVector *outerLocalNames;
                    JSScript *inner, *outer;
                    Vector<DecompiledOpcode> *decompiledOpcodes;
                    SprintStack ss2(cx);
                    JSFunction *outerfun;

                    fun = jp->script->getFunction(GET_UINT32_INDEX(pc));

                    /*
                     * All allocation when decompiling is LIFO, using malloc or,
                     * more commonly, arena-allocating from cx->tempLifoAlloc
                     * Therefore after InitSprintStack succeeds, we must release
                     * to mark before returning.
                     */
                    LifoAllocScope las(&cx->tempLifoAlloc());
                    outerLocalNames = jp->localNames;
                    if (!SetPrinterLocalNames(cx, fun->script(), jp))
                        return NULL;

                    inner = fun->script();
                    if (!InitSprintStack(cx, &ss2, jp, StackDepth(inner))) {
                        js_delete(jp->localNames);
                        jp->localNames = outerLocalNames;
                        return NULL;
                    }
                    ss2.inGenExp = JS_TRUE;

                    /*
                     * Recursively decompile this generator function as an
                     * un-parenthesized generator expression. The ss->inGenExp
                     * special case of JSOP_YIELD shares array comprehension
                     * decompilation code that leaves the result as the single
                     * string pushed on ss2.
                     */
                    outer = jp->script;
                    outerfun = jp->fun;
                    decompiledOpcodes = jp->decompiledOpcodes;
                    LOCAL_ASSERT(UnsignedPtrDiff(pc, outer->code) <= outer->length);
                    jp->script = inner;
                    jp->fun = fun;
                    jp->decompiledOpcodes = NULL;

                    /*
                     * Decompile only the main bytecode, to avoid tripping over
                     * new prolog ops that have stack effects.
                     */
                    ok = Decompile(&ss2, inner->main(), inner->length - inner->mainOffset)
                         != NULL;
                    jp->script = outer;
                    jp->fun = outerfun;
                    js_delete(jp->localNames);
                    jp->localNames = outerLocalNames;
                    jp->decompiledOpcodes = decompiledOpcodes;
                    if (!ok)
                        return NULL;

                    /*
                     * Advance over this op and its global |this| push, and
                     * arrange to advance over the call to this lambda.
                     */
                    pc += len;
                    LOCAL_ASSERT(*pc == JSOP_UNDEFINED);
                    pc += JSOP_UNDEFINED_LENGTH;
                    LOCAL_ASSERT(*pc == JSOP_NOTEARG);
                    pc += JSOP_NOTEARG_LENGTH;
                    LOCAL_ASSERT(*pc == JSOP_CALL);
                    LOCAL_ASSERT(GET_ARGC(pc) == 0);
                    len = JSOP_CALL_LENGTH;

                    /*
                     * Arrange to parenthesize this genexp unless:
                     *
                     *  1. It is the complete expression consumed by a control
                     *     flow bytecode such as JSOP_TABLESWITCH whose syntax
                     *     always parenthesizes the controlling expression.
                     *  2. It is the sole argument to a function call.
                     *
                     * But if this genexp runs up against endpc, parenthesize
                     * regardless.  (This can happen if we are called from
                     * DecompileExpression or recursively from case
                     * JSOP_{NOP,AND,OR}.)
                     *
                     * There's no special case for |if (genexp)| because the
                     * compiler optimizes that to |if (true)|.
                     */
                    pc2 = pc + len;
                    op = JSOp(*pc2);
                    if (op == JSOP_LOOPHEAD || op == JSOP_NOP || op == JSOP_NOTEARG)
                        pc2 += JSOP_NOP_LENGTH;
                    LOCAL_ASSERT(pc2 < endpc ||
                                 endpc < outer->code + outer->length);
                    LOCAL_ASSERT(ss2.top == 1);
                    ss2.opcodes[0] = JSOP_POP;
                    if (pc2 == endpc) {
                        op = JSOP_SETNAME;
                    } else {
                        op = (JSOp) *pc2;
                        op = ((js_CodeSpec[op].format & JOF_PARENHEAD) ||
                              ((js_CodeSpec[op].format & JOF_INVOKE) && GET_ARGC(pc2) == 1))
                             ? JSOP_POP
                             : JSOP_SETNAME;

                        /*
                         * Stack this result as if it's a name and not an
                         * anonymous function, so it doesn't get decompiled as
                         * a generator function in a getter or setter context.
                         * The precedence level is the same for JSOP_NAME and
                         * JSOP_LAMBDA.
                         */
                        LOCAL_ASSERT(js_CodeSpec[JSOP_NAME].prec ==
                                     js_CodeSpec[saveop].prec);
                        saveop = JSOP_NAME;
                    }

                    /*
                     * Alas, we have to malloc a copy of the result left on the
                     * top of ss2 because both ss and ss2 arena-allocate from
                     * cx's tempLifoAlloc
                     */
                    rval = JS_strdup(cx, PopStr(&ss2, op));
                    las.releaseEarly();
                    if (!rval)
                        return NULL;
                    todo = ss->sprinter.put(rval);
                    js_free((void *)rval);
                    break;
                }
#endif /* JS_HAS_GENERATOR_EXPRS */
                else if (sn && SN_TYPE(sn) == SRC_CONTINUE) {
                    /*
                     * Local function definitions have a lambda;setlocal;pop
                     * triple (annotated with SRC_CONTINUE) in the function
                     * prologue and a nop (annotated with SRC_FUNCDEF) at the
                     * actual position where the function definition should
                     * syntactically appear.
                     */
                    jsbytecode *nextpc = pc + JSOP_LAMBDA_LENGTH;
                    LOCAL_ASSERT(*nextpc == JSOP_SETLOCAL || *nextpc == JSOP_SETALIASEDVAR || *nextpc == JSOP_SETARG);
                    nextpc += js_CodeSpec[*nextpc].length;
                    LOCAL_ASSERT(*nextpc == JSOP_POP);
                    nextpc += JSOP_POP_LENGTH;
                    len = nextpc - pc;
                    todo = -2;
                    break;
                }

                /* Otherwise, this is a lambda expression. */
                fun = jp->script->getFunction(GET_UINT32_INDEX(pc));
                {
                    /*
                     * Always parenthesize expression closures. We can't force
                     * saveop to a low-precedence op to arrange for auto-magic
                     * parenthesization without confusing getter/setter code
                     * that checks for JSOP_LAMBDA.
                     */
                    bool grouped = !(fun->flags & JSFUN_EXPR_CLOSURE);
                    bool strict = jp->script->strictModeCode;
                    str = js_DecompileToString(cx, "lambda", fun, 0,
                                               false, grouped, strict,
                                               js_DecompileFunction);
                    if (!str)
                        return NULL;
                }
              sprint_string:
                todo = ss->sprinter.putString(str);
                break;

              case JSOP_CALLEE:
                JS_ASSERT(jp->fun && jp->fun->atom());
                todo = ss->sprinter.putString(jp->fun->atom());
                break;

              case JSOP_OBJECT:
                obj = jp->script->getObject(GET_UINT32_INDEX(pc));
                str = js_ValueToSource(cx, ObjectValue(*obj));
                if (!str)
                    return NULL;
                goto sprint_string;

              case JSOP_REGEXP:
                obj = jp->script->getRegExp(GET_UINT32_INDEX(pc));
                str = obj->asRegExp().toString(cx);
                if (!str)
                    return NULL;
                goto sprint_string;

              case JSOP_TABLESWITCH:
              {
                ptrdiff_t off, off2;
                int32_t j, n, low, high;
                TableEntry *table, *tmp;

                if (defaultsSwitch) {
                    defaultsSwitch = false;
                    len = GET_JUMP_OFFSET(pc);
                    if (jp->fun->hasRest()) {
                        // Jump over rest parameter things.
                        if (pc[len] == JSOP_SETARG || pc[len] == JSOP_SETALIASEDVAR)
                            len += GetBytecodeLength(pc + len);
                        LOCAL_ASSERT(pc[len] == JSOP_POP);
                        len += GetBytecodeLength(pc + len);
                    }
                    todo = -2;
                    break;
                }

                sn = js_GetSrcNote(jp->script, pc);
                LOCAL_ASSERT(sn && SN_TYPE(sn) == SRC_SWITCH);
                len = js_GetSrcNoteOffset(sn, 0);
                off = GET_JUMP_OFFSET(pc);
                pc2 = pc + JUMP_OFFSET_LEN;
                low = GET_JUMP_OFFSET(pc2);
                pc2 += JUMP_OFFSET_LEN;
                high = GET_JUMP_OFFSET(pc2);
                pc2 += JUMP_OFFSET_LEN;

                n = high - low + 1;
                if (n == 0) {
                    table = NULL;
                    j = 0;
                    ok = true;
                } else {
                    table = cx->pod_malloc<TableEntry>(n);
                    if (!table)
                        return NULL;
                    for (i = j = 0; i < n; i++) {
                        table[j].label = NULL;
                        off2 = GET_JUMP_OFFSET(pc2);
                        if (off2) {
                            sn = js_GetSrcNote(jp->script, pc2);
                            if (sn) {
                                LOCAL_ASSERT(SN_TYPE(sn) == SRC_LABEL);
                                GET_SOURCE_NOTE_ATOM(sn, table[j].label);
                            }
                            table[j].key = INT_TO_JSVAL(low + i);
                            table[j].offset = off2;
                            table[j].order = j;
                            j++;
                        }
                        pc2 += JUMP_OFFSET_LEN;
                    }
                    tmp = cx->pod_malloc<TableEntry>(j);
                    if (tmp) {
                        MergeSort(table, size_t(j), tmp, CompareTableEntries);
                        js_free(tmp);
                        ok = true;
                    } else {
                        ok = false;
                    }
                }

                if (ok)
                    ok = DecompileSwitch(ss, table, (unsigned)j, pc, len, off, false);
                js_free(table);
                if (!ok)
                    return NULL;
                todo = -2;
                break;
              }

              case JSOP_LOOKUPSWITCH:
              {
                ptrdiff_t off, off2;
                jsatomid npairs, k;
                TableEntry *table;

                sn = js_GetSrcNote(jp->script, pc);
                LOCAL_ASSERT(sn && SN_TYPE(sn) == SRC_SWITCH);
                len = js_GetSrcNoteOffset(sn, 0);
                off = GET_JUMP_OFFSET(pc);
                pc2 = pc + JUMP_OFFSET_LEN;
                npairs = GET_UINT16(pc2);
                pc2 += UINT16_LEN;

                table = cx->pod_malloc<TableEntry>(npairs);
                if (!table)
                    return NULL;
                for (k = 0; k < npairs; k++) {
                    sn = js_GetSrcNote(jp->script, pc2);
                    if (sn) {
                        LOCAL_ASSERT(SN_TYPE(sn) == SRC_LABEL);
                        GET_SOURCE_NOTE_ATOM(sn, table[k].label);
                    } else {
                        table[k].label = NULL;
                    }
                    uint32_t constIndex = GET_UINT32_INDEX(pc2);
                    pc2 += UINT32_INDEX_LEN;
                    off2 = GET_JUMP_OFFSET(pc2);
                    pc2 += JUMP_OFFSET_LEN;
                    table[k].key = jp->script->getConst(constIndex);
                    table[k].offset = off2;
                }

                ok = DecompileSwitch(ss, table, (unsigned)npairs, pc, len, off,
                                     JS_FALSE);
                js_free(table);
                if (!ok)
                    return NULL;
                todo = -2;
                break;
              }

              case JSOP_CONDSWITCH:
              {
                ptrdiff_t off, off2, caseOff;
                int ncases;
                TableEntry *table;

                sn = js_GetSrcNote(jp->script, pc);
                LOCAL_ASSERT(sn && SN_TYPE(sn) == SRC_SWITCH);
                len = js_GetSrcNoteOffset(sn, 0);
                off = js_GetSrcNoteOffset(sn, 1);

                /*
                 * Count the cases using offsets from switch to first case,
                 * and case to case, stored in srcnote immediates.
                 */
                pc2 = pc;
                off2 = off;
                for (ncases = 0; off2 != 0; ncases++) {
                    pc2 += off2;
                    LOCAL_ASSERT(*pc2 == JSOP_CASE || *pc2 == JSOP_DEFAULT);
                    if (*pc2 == JSOP_DEFAULT) {
                        /* End of cases, but count default as a case. */
                        off2 = 0;
                    } else {
                        sn = js_GetSrcNote(jp->script, pc2);
                        LOCAL_ASSERT(sn && SN_TYPE(sn) == SRC_PCDELTA);
                        off2 = js_GetSrcNoteOffset(sn, 0);
                    }
                }

                /*
                 * Allocate table and rescan the cases using their srcnotes,
                 * stashing each case's delta from switch top in table[i].key,
                 * and the distance to its statements in table[i].offset.
                 */
                table = cx->pod_malloc<TableEntry>(ncases);
                if (!table)
                    return NULL;
                pc2 = pc;
                off2 = off;
                for (i = 0; i < ncases; i++) {
                    pc2 += off2;
                    LOCAL_ASSERT(*pc2 == JSOP_CASE || *pc2 == JSOP_DEFAULT);
                    caseOff = pc2 - pc;
                    table[i].key = INT_TO_JSVAL((int32_t) caseOff);
                    table[i].offset = caseOff + GET_JUMP_OFFSET(pc2);
                    if (*pc2 == JSOP_CASE) {
                        sn = js_GetSrcNote(jp->script, pc2);
                        LOCAL_ASSERT(sn && SN_TYPE(sn) == SRC_PCDELTA);
                        off2 = js_GetSrcNoteOffset(sn, 0);
                    }
                }

                /*
                 * Find offset of default code by fetching the default offset
                 * from the end of table.  JSOP_CONDSWITCH always has a default
                 * case at the end.
                 */
                off = JSVAL_TO_INT(table[ncases-1].key);
                pc2 = pc + off;
                off += GET_JUMP_OFFSET(pc2);

                ok = DecompileSwitch(ss, table, (unsigned)ncases, pc, len, off,
                                     JS_TRUE);
                js_free(table);
                if (!ok)
                    return NULL;
                todo = -2;
                break;
              }

              case JSOP_CASE:
              {
                lval = PopStr(ss, op, &lvalpc);
                if (!lval)
                    return NULL;
                js_printf(jp, "\tcase ");
                SprintOpcodePermanent(jp, lval, lvalpc);
                js_printf(jp, ":\n");
                todo = -2;
                break;
              }

              case JSOP_DEFFUN:
                fun = jp->script->getFunction(GET_UINT32_INDEX(pc));
                todo = -2;
                goto do_function;

              case JSOP_HOLE:
                todo = ss->sprinter.put("", 0);
                break;

              case JSOP_NEWINIT:
              {
                i = GET_UINT8(pc);
                LOCAL_ASSERT(i == JSProto_Array || i == JSProto_Object);

                todo = ss->sprinter.getOffset();
                if (i == JSProto_Array) {
                    ++ss->inArrayInit;
                    if (ss->sprinter.put("[") < 0)
                        return NULL;
                } else {
                    if (ss->sprinter.put("{") < 0)
                        return NULL;
                }
                break;
              }

              case JSOP_NEWARRAY:
              {
                todo = ss->sprinter.getOffset();
                ++ss->inArrayInit;
                if (ss->sprinter.put("[") < 0)
                    return NULL;
                break;
              }

              case JSOP_NEWOBJECT:
              {
                todo = ss->sprinter.getOffset();
                if (ss->sprinter.put("{") < 0)
                    return NULL;
                break;
              }

              case JSOP_ENDINIT:
              {
                JSBool inArray;

                op = JSOP_NOP;           /* turn off parens */
                rval = PopStr(ss, op, &rvalpc);
                sn = js_GetSrcNote(jp->script, pc);

                /* Skip any #n= prefix to find the opening bracket. */
                for (xval = rval; *xval != '[' && *xval != '{' && *xval; xval++)
                    continue;
                inArray = (*xval == '[');
                if (inArray)
                    --ss->inArrayInit;
                todo = ss->sprinter.getOffset();
                SprintOpcode(ss, rval, rvalpc, pc, todo);
                Sprint(&ss->sprinter, "%s%c",
                       (sn && SN_TYPE(sn) == SRC_CONTINUE) ? ", " : "",
                       inArray ? ']' : '}');
                break;
              }

              {
                JSBool isFirst;
                const char *maybeComma;
                const char *maybeSpread;

              case JSOP_INITELEM:
              case JSOP_INITELEM_INC:
              case JSOP_SPREAD:
                JS_ASSERT(ss->top >= 3);
                isFirst = IsInitializerOp(ss->opcodes[ss->top - 3]);

                /* Turn off most parens. */
                rval = PopStr(ss, JSOP_SETNAME, &rvalpc);

                /* Turn off all parens for xval and lval, which we control. */
                xval = PopStr(ss, JSOP_NOP, &xvalpc);
                lval = PopStr(ss, JSOP_NOP, &lvalpc);
                sn = js_GetSrcNote(jp->script, pc);

                if (sn && SN_TYPE(sn) == SRC_INITPROP) {
                    atom = NULL;
                    goto do_initprop;
                }
                maybeComma = isFirst ? "" : ", ";
                maybeSpread = op == JSOP_SPREAD ? "..." : "";
                todo = Sprint(&ss->sprinter, "%s%s%s", lval, maybeComma, maybeSpread);
                SprintOpcode(ss, rval, rvalpc, pc, todo);
                if (op != JSOP_INITELEM && todo != -1) {
                    if (!UpdateDecompiledText(ss, pushpc, todo))
                        return NULL;
                    if (!PushOff(ss, todo, saveop, pushpc))
                        return NULL;
                    if (!PushStr(ss, "", JSOP_NOP))
                        return NULL;
                    todo = -2;
                }
                break;

              case JSOP_INITPROP:
                LOAD_ATOM(0);
                xval = QuoteString(&ss->sprinter, atom, jschar(IsIdentifier(atom) ? 0 : '\''));
                if (!xval)
                    return NULL;
                isFirst = IsInitializerOp(ss->opcodes[ss->top - 2]);
                rval = PopStrDupe(ss, op, &rvalpc);
                lval = PopStr(ss, op, &lvalpc);
                /* fall through */

              do_initprop:
                todo = ss->sprinter.getOffset();
                SprintOpcode(ss, lval, lvalpc, pc, todo);
                maybeComma = isFirst ? "" : ", ";
                if (lastop == JSOP_GETTER || lastop == JSOP_SETTER) {
                    const char *end = rval + strlen(rval);

                    if (*rval == '(')
                        ++rval, --end;
                    LOCAL_ASSERT(strncmp(rval, js_function_str, 8) == 0);
                    LOCAL_ASSERT(rval[8] == ' ');
                    rval += 8 + 1;
                    LOCAL_ASSERT(*end ? *end == ')' : end[-1] == '}');
                    Sprint(&ss->sprinter, "%s%s %s%s%.*s",
                           maybeComma,
                           (lastop == JSOP_GETTER)
                           ? js_get_str : js_set_str,
                           xval,
                           (rval[0] != '(') ? " " : "",
                           end - rval, rval);
                } else {
                    Sprint(&ss->sprinter, "%s%s: ", maybeComma, xval);
                    SprintOpcode(ss, rval, rvalpc, pc, todo);
                }
                break;
              }

              case JSOP_DEBUGGER:
                js_printf(jp, "\tdebugger;\n");
                todo = -2;
                break;

#if JS_HAS_XML_SUPPORT
              case JSOP_STARTXML:
              case JSOP_STARTXMLEXPR:
                inXML = op == JSOP_STARTXML;
                todo = -2;
                break;

              case JSOP_DEFXMLNS:
                rval = POP_STR();
                js_printf(jp, "\t%s %s %s = %s;\n",
                          js_default_str, js_xml_str, js_namespace_str, rval);
                todo = -2;
                break;

              case JSOP_ANYNAME:
                if (pc[JSOP_ANYNAME_LENGTH] == JSOP_TOATTRNAME) {
                    len += JSOP_TOATTRNAME_LENGTH;
                    todo = ss->sprinter.put("@*", 2);
                } else {
                    todo = ss->sprinter.put("*", 1);
                }
                break;
#endif

              case JSOP_QNAMEPART:
                LOAD_ATOM(0);
#if JS_HAS_XML_SUPPORT
                if (pc[JSOP_QNAMEPART_LENGTH] == JSOP_TOATTRNAME) {
                    saveop = JSOP_TOATTRNAME;
                    len += JSOP_TOATTRNAME_LENGTH;
                    lval = "@";
                    goto do_qname;
                }
#endif
                goto do_name;

#if JS_HAS_XML_SUPPORT
              case JSOP_QNAMECONST:
                LOAD_ATOM(0);
                rval = QuoteString(&ss->sprinter, atom, 0);
                if (!rval)
                    return NULL;
                ss->sprinter.setOffset(rval);
                lval = POP_STR();
                todo = Sprint(&ss->sprinter, "%s::%s", lval, rval);
                break;

              case JSOP_QNAME:
                rval = POP_STR();
                lval = POP_STR();
                todo = Sprint(&ss->sprinter, "%s::[%s]", lval, rval);
                break;

              case JSOP_TOATTRNAME:
                op = JSOP_NOP;           /* turn off parens */
                rval = POP_STR();
                todo = Sprint(&ss->sprinter, "@[%s]", rval);
                break;

              case JSOP_TOATTRVAL:
                todo = -2;
                break;

              case JSOP_ADDATTRNAME:
                rval = POP_STR();
                lval = POP_STR();
                todo = Sprint(&ss->sprinter, "%s %s", lval, rval);
                /* This gets reset by all XML tag expressions. */
                quoteAttr = JS_TRUE;
                break;

              case JSOP_ADDATTRVAL:
                rval = POP_STR();
                lval = POP_STR();
                if (quoteAttr)
                    todo = Sprint(&ss->sprinter, "%s=\"%s\"", lval, rval);
                else
                    todo = Sprint(&ss->sprinter, "%s=%s", lval, rval);
                break;

              case JSOP_BINDXMLNAME:
                /* Leave the name stacked and push a dummy string. */
                todo = Sprint(&ss->sprinter, "");
                break;

              case JSOP_SETXMLNAME:
                /* Pop the r.h.s., the dummy string, and the name. */
                rval = PopStrDupe(ss, op, &rvalpc);
                (void) PopOff(ss, op);
                lval = POP_STR();
                goto do_setlval;

              case JSOP_XMLELTEXPR:
              case JSOP_XMLTAGEXPR:
                todo = Sprint(&ss->sprinter, "{%s}", POP_STR());
                inXML = JS_TRUE;
                /* If we're an attribute value, we shouldn't quote this. */
                quoteAttr = JS_FALSE;
                break;

              case JSOP_TOXMLLIST:
                op = JSOP_NOP;           /* turn off parens */
                todo = Sprint(&ss->sprinter, "<>%s</>", POP_STR());
                inXML = JS_FALSE;
                break;

              case JSOP_TOXML:
              case JSOP_CALLXMLNAME:
              case JSOP_XMLNAME:
              case JSOP_FILTER:
                /* These ops indicate the end of XML expressions. */
                inXML = JS_FALSE;
                todo = -2;
                break;

              case JSOP_ENDFILTER:
                rval = POP_STR();
                PROPAGATE_CALLNESS();
                lval = POP_STR();
                todo = Sprint(&ss->sprinter, "%s.(%s)", lval, rval);
                break;

              case JSOP_DESCENDANTS:
                rval = POP_STR();
                PROPAGATE_CALLNESS();
                lval = POP_STR();
                todo = Sprint(&ss->sprinter, "%s..%s", lval, rval);
                break;

              case JSOP_XMLCDATA:
                LOAD_ATOM(0);
                todo = ss->sprinter.put("<![CDATA[", 9);
                if (!QuoteString(&ss->sprinter, atom, DONT_ESCAPE))
                    return NULL;
                ss->sprinter.put("]]>", 3);
                break;

              case JSOP_XMLCOMMENT:
                LOAD_ATOM(0);
                todo = ss->sprinter.put("<!--", 4);
                if (!QuoteString(&ss->sprinter, atom, DONT_ESCAPE))
                    return NULL;
                ss->sprinter.put("-->", 3);
                break;

              case JSOP_XMLPI:
                LOAD_ATOM(0);
                rval = JS_strdup(cx, POP_STR());
                if (!rval)
                    return NULL;
                todo = ss->sprinter.put("<?", 2);
                ok = QuoteString(&ss->sprinter, atom, 0) &&
                     (*rval == '\0' ||
                      (ss->sprinter.put(" ", 1) >= 0 &&
                       ss->sprinter.put(rval)));
                js_free((char *)rval);
                if (!ok)
                    return NULL;
                ss->sprinter.put("?>", 2);
                break;

              case JSOP_GETFUNNS:
                todo = ss->sprinter.put(js_function_str, 8);
                break;
#endif /* JS_HAS_XML_SUPPORT */

              case JSOP_ACTUALSFILLED:
                JS_ASSERT(!defaultsSwitch);
                defaultsSwitch = true;
                todo = -2;
                break;

              case JSOP_REST:
                // Ignore bytecode related to handling rest.
                pc += GetBytecodeLength(pc);
                if (*pc == JSOP_UNDEFINED)
                    pc += GetBytecodeLength(pc);
                if (*pc == JSOP_SETALIASEDVAR || *pc == JSOP_SETARG) {
                    pc += GetBytecodeLength(pc);
                    LOCAL_ASSERT(*pc == JSOP_POP);
                    len = GetBytecodeLength(pc);
                } else {
                    len = 0;
                }
                todo = -2;
                break;

              default:
                todo = -2;
                break;
            }
        }

        if (cx->isExceptionPending()) {
            /* OOMs while printing to a string do not immediately return. */
            return NULL;
        }

        if (todo < 0) {
            /* -2 means "don't push", -1 means reported error. */
            JS_ASSERT(todo == -2);
            if (todo == -1)
                return NULL;
        } else {
            if (!UpdateDecompiledText(ss, pushpc, todo))
                return NULL;
            if (!PushOff(ss, todo, saveop, pushpc))
                return NULL;
            if (js_CodeSpec[*pc].format & JOF_DECOMPOSE)
                CopyDecompiledTextForDecomposedOp(jp, pc);
        }

        if (op == JSOP_CALLXMLNAME) {
            todo = Sprint(&ss->sprinter, "");
            if (todo < 0 || !PushOff(ss, todo, saveop))
                return NULL;
        }

        pc += len;
    }

/*
 * Undefine local macros.
 */
#undef inXML
#undef DECOMPILE_CODE
#undef TOP_STR
#undef POP_STR
#undef POP_STR_PREC
#undef LOCAL_ASSERT
#undef GET_QUOTE_AND_FMT
#undef GET_ATOM_QUOTE_AND_FMT

    return pc;
}

static JSBool
DecompileCode(JSPrinter *jp, JSScript *script, jsbytecode *pc, unsigned len,
              unsigned pcdepth, unsigned initialStackDepth = 0)
{
    JSContext *cx = jp->sprinter.context;

    unsigned depth = StackDepth(script);
    JS_ASSERT(pcdepth <= depth);

    /* Initialize a sprinter for use with the offset stack. */
    LifoAllocScope las(&cx->tempLifoAlloc());
    SprintStack ss(cx);
    if (!InitSprintStack(cx, &ss, jp, depth))
        return false;

    /*
     * If we are called from js_DecompileValueGenerator with a portion of
     * script's bytecode that starts with a non-zero model stack depth given
     * by pcdepth, attempt to initialize the missing string offsets in ss to
     * |spindex| negative indexes from fp->sp for the activation fp in which
     * the error arose.
     *
     * See js_DecompileValueGenerator for how its |spindex| parameter is used,
     * and see also GetOff, which makes use of the ss.offsets[i] < -1 that are
     * potentially stored below.
     */
    ss.top = pcdepth;
    if (pcdepth != 0) {
        for (unsigned i = 0; i < pcdepth; i++) {
            ss.offsets[i] = -2 - (ptrdiff_t)i;
            ss.opcodes[i] = *jp->pcstack[i];
        }
    }

    for (unsigned i = 0; i < initialStackDepth; i++) {
        if (!PushStr(&ss, "", JSOP_NOP))
            return false;
    }

    /* Call recursive subroutine to do the hard work. */
    JSScript *oldscript = jp->script;
    BindingVector *oldLocalNames = jp->localNames;
    if (!SetPrinterLocalNames(cx, script, jp))
        return false;
    jp->script = script;

    /* Call recursive subroutine to do the hard work. */
    bool ok = Decompile(&ss, pc, len) != NULL;

    jp->script = oldscript;
    js_delete(jp->localNames);
    jp->localNames = oldLocalNames;

    /* If the given code didn't empty the stack, do it now. */
    if (ok && ss.top - initialStackDepth) {
        const char *last;
        do {
            last = ss.sprinter.stringAt(PopOff(&ss, JSOP_POP));
        } while (ss.top - initialStackDepth > pcdepth);
        js_printf(jp, "%s", last);
    }

    return ok;
}

/*
 * Decompile a function body, expression closure expression, or complete
 * script. Start at |pc|; go to the end of |script|. Include a directive
 * prologue, if appropriate.
 */
static JSBool
DecompileBody(JSPrinter *jp, JSScript *script, jsbytecode *pc)
{
    /* Print a strict mode code directive, if needed. */
    if (script->strictModeCode && !jp->strict) {
        if (jp->fun && (jp->fun->flags & JSFUN_EXPR_CLOSURE)) {
            /*
             * We have no syntax for strict function expressions;
             * at least give a hint.
             */
            js_printf(jp, "\t/* use strict */ \n");
        } else {
            js_printf(jp, "\t\"use strict\";\n");
        }
        jp->strict = true;
    }

    jsbytecode *end = script->code + script->length;
    return DecompileCode(jp, script, pc, end - pc, 0);
}

JSBool
js_DecompileScript(JSPrinter *jp, JSScript *script)
{
    return DecompileBody(jp, script, script->code);
}

JSString *
js_DecompileToString(JSContext *cx, const char *name, JSFunction *fun,
                     unsigned indent, JSBool pretty, JSBool grouped, JSBool strict,
                     JSDecompilerPtr decompiler)
{
    JSPrinter *jp;
    JSString *str;

    jp = js_NewPrinter(cx, name, fun, indent, pretty, grouped, strict);
    if (!jp)
        return NULL;
    if (decompiler(jp))
        str = js_GetPrinterOutput(jp);
    else
        str = NULL;
    js_DestroyPrinter(jp);
    return str;
}

static const char native_code_str[] = "\t[native code]\n";

JSBool
js_DecompileFunctionBody(JSPrinter *jp)
{
    JSScript *script;

    JS_ASSERT(jp->fun);
    JS_ASSERT(!jp->script);
    if (jp->fun->isNative() || jp->fun->isSelfHostedBuiltin()) {
        js_printf(jp, native_code_str);
        return JS_TRUE;
    }

    script = jp->fun->script();
    return DecompileBody(jp, script, script->code);
}

JSBool
js_DecompileFunction(JSPrinter *jp)
{
    JSContext *cx = jp->sprinter.context;

    RootedFunction fun(cx, jp->fun);
    JS_ASSERT(fun);
    JS_ASSERT(!jp->script);

    /*
     * If pretty, conform to ECMA-262 Edition 3, 15.3.4.2, by decompiling a
     * FunctionDeclaration.  Otherwise, check the JSFUN_LAMBDA flag and force
     * an expression by parenthesizing.
     */
    if (jp->pretty) {
        js_printf(jp, "\t");
    } else {
        if (!jp->grouped && (fun->flags & JSFUN_LAMBDA))
            js_puts(jp, "(");
    }

    js_printf(jp, "%s ", js_function_str);
    if (fun->atom() && !QuoteString(&jp->sprinter, fun->atom(), 0))
        return JS_FALSE;
    js_puts(jp, "(");

    if (fun->isNative() || fun->isSelfHostedBuiltin()) {
        js_printf(jp, ") {\n");
        jp->indent += 4;
        js_printf(jp, native_code_str);
        jp->indent -= 4;
        js_printf(jp, "\t}");
    } else {
        JSScript *script = fun->script();
#if JS_HAS_DESTRUCTURING
        SprintStack ss(cx);
#endif

        /* Print the parameters. */
        jsbytecode *pc = script->main();
        jsbytecode *endpc = pc + script->length;
        JSBool ok = JS_TRUE;

#if JS_HAS_DESTRUCTURING
        ss.printer = NULL;
        jp->script = script;
#endif
        
        jsbytecode *deftable = NULL;
        jsbytecode *defbegin = NULL;
        int32_t deflen = 0;
        uint16_t defstart = 0;
        unsigned nformal = fun->nargs - fun->hasRest();

        if (fun->hasDefaults()) {
            jsbytecode *defpc;
            for (defpc = pc; defpc < endpc; defpc += GetBytecodeLength(defpc)) {
                if (*defpc == JSOP_ACTUALSFILLED)
                    break;
            }
            LOCAL_ASSERT_RV(defpc < endpc, JS_FALSE);
            defpc += GetBytecodeLength(defpc);
            LOCAL_ASSERT_RV(*defpc == JSOP_TABLESWITCH, JS_FALSE);
            defbegin = defpc;
            deflen = GET_JUMP_OFFSET(defpc);
            defpc += JUMP_OFFSET_LEN;
            defstart = GET_JUMP_OFFSET(defpc);
            defpc += JUMP_OFFSET_LEN;
            defpc += JUMP_OFFSET_LEN; // Skip high
            deftable = defpc;
        }

        for (unsigned i = 0; i < fun->nargs; i++) {
            if (i > 0)
                js_puts(jp, ", ");

            bool isRest = fun->hasRest() && i == unsigned(fun->nargs) - 1;
            if (isRest)
                js_puts(jp, "...");
            JSAtom *param = GetArgOrVarAtom(jp, i);

#if JS_HAS_DESTRUCTURING
#define LOCAL_ASSERT(expr)      LOCAL_ASSERT_RV(expr, JS_FALSE)

            if (!param) {
                ptrdiff_t todo;
                const char *lval;

                LOCAL_ASSERT(*pc == JSOP_GETARG || *pc == JSOP_GETALIASEDVAR);
                pc += js_CodeSpec[*pc].length;
                LOCAL_ASSERT(*pc == JSOP_DUP);
                if (!ss.printer) {
                    ok = InitSprintStack(cx, &ss, jp, StackDepth(script));
                    if (!ok)
                        break;
                }
                pc = DecompileDestructuring(&ss, pc, endpc);
                if (!pc) {
                    ok = JS_FALSE;
                    break;
                }
                LOCAL_ASSERT(*pc == JSOP_POP);
                pc += JSOP_POP_LENGTH;
                lval = PopStr(&ss, JSOP_NOP);
                todo = jp->sprinter.put(lval);
                if (todo < 0) {
                    ok = JS_FALSE;
                    break;
                }
                continue;
            }

#endif
#undef LOCAL_ASSERT

            if (fun->hasDefaults() && deflen && i >= defstart && !isRest) {
#define TABLE_OFF(off) GET_JUMP_OFFSET(&deftable[(off)*JUMP_OFFSET_LEN])
                jsbytecode *casestart = defbegin + TABLE_OFF(i - defstart);
                jsbytecode *caseend = defbegin + ((i < nformal - 1) ? TABLE_OFF(i - defstart + 1) : deflen);
#undef TABLE_OFF
                unsigned exprlength = caseend - casestart - js_CodeSpec[JSOP_POP].length;
                if (!DecompileCode(jp, script, casestart, exprlength, 0, fun->hasRest()))
                    return JS_FALSE;
            } else if (!QuoteString(&jp->sprinter, param, 0)) {
                ok = JS_FALSE;
                break;
            }
        }

#if JS_HAS_DESTRUCTURING
        jp->script = NULL;
#endif
        if (!ok)
            return JS_FALSE;
        js_printf(jp, ") ");
        if (!(fun->flags & JSFUN_EXPR_CLOSURE)) {
            js_printf(jp, "{\n");
            jp->indent += 4;
        }

        ok = DecompileBody(jp, script, pc);
        if (!ok)
            return JS_FALSE;

        if (!(fun->flags & JSFUN_EXPR_CLOSURE)) {
            jp->indent -= 4;
            js_printf(jp, "\t}");
        }
    }

    if (!jp->pretty && !jp->grouped && (fun->flags & JSFUN_LAMBDA))
        js_puts(jp, ")");

    return JS_TRUE;
}

static JSObject *
GetBlockChainAtPC(JSContext *cx, JSScript *script, jsbytecode *pc)
{
    jsbytecode *start = script->main();

    JS_ASSERT(pc >= start && pc < script->code + script->length);

    JSObject *blockChain = NULL;
    for (jsbytecode *p = start; p < pc; p += GetBytecodeLength(p)) {
        JSOp op = JSOp(*p);

        switch (op) {
          case JSOP_ENTERBLOCK:
          case JSOP_ENTERLET0:
          case JSOP_ENTERLET1: {
            JSObject *child = script->getObject(p);
            JS_ASSERT_IF(blockChain, child->asBlock().stackDepth() >= blockChain->asBlock().stackDepth());
            blockChain = child;
            break;
          }
          case JSOP_LEAVEBLOCK:
          case JSOP_LEAVEBLOCKEXPR:
          case JSOP_LEAVEFORLETIN: {
            // Some LEAVEBLOCK instructions are due to early exits via
            // return/break/etc. from block-scoped loops and functions.  We
            // should ignore these instructions, since they don't really signal
            // the end of the block.
            jssrcnote *sn = js_GetSrcNote(script, p);
            if (!(sn && SN_TYPE(sn) == SRC_HIDDEN)) {
                JS_ASSERT(blockChain);
                blockChain = blockChain->asStaticBlock().enclosingBlock();
                JS_ASSERT_IF(blockChain, blockChain->isBlock());
            }
            break;
          }
          default:
            break;
        }
    }

    return blockChain;
}

class PCStack
{
    jsbytecode **stack;
    int depth_;

  public:
    PCStack() : stack(NULL), depth_(0) {}
    ~PCStack();
    bool init(JSContext *cx, JSScript *script, jsbytecode *pc);
    int depth() const { return depth_; }
    jsbytecode *operator[](int i) const;
};

PCStack::~PCStack()
{
    js_free(stack);
}

bool
PCStack::init(JSContext *cx, JSScript *script, jsbytecode *pc)
{
    stack = cx->pod_malloc<jsbytecode*>(StackDepth(script));
    if (!stack)
        return false;
    depth_ = ReconstructPCStack(cx, script, pc, stack);
    JS_ASSERT(depth_ >= 0);
    return true;
}

/* Indexes the pcstack. */
jsbytecode *
PCStack::operator[](int i) const
{
    if (i < 0) {
        i += depth_;
        JS_ASSERT(i >= 0);
    }
    JS_ASSERT(i < depth_);
    return stack[i];
}

/*
 * The expression decompiler is invoked by error handling code to produce a
 * string representation of the erroring expression. As it's only a debugging
 * tool, it only supports basic expressions. For anything complicated, it simply
 * puts "(intermediate value)" into the error result.
 *
 * Here's the basic algorithm:
 *
 * 1. Find the stack location of the value whose expression we wish to
 * decompile. The error handler can explicitly pass this as an
 * argument. Otherwise, we search backwards down the stack for the offending
 * value.
 *
 * 2. Call ReconstructPCStack with the current frame's pc. This creates a stack
 * of pcs parallel to the interpreter stack; given an interpreter stack
 * location, the corresponding pc stack location contains the opcode that pushed
 * the value in the interpreter. Now, with the result of step 1, we have the
 * opcode responsible for pushing the value we want to decompile.
 *
 * 3. Pass the opcode to decompilePC. decompilePC is the main decompiler
 * routine, responsible for a string representation of the expression that
 * generated a certain stack location. decompilePC looks at one opcode and
 * returns the JS source equivalent of that opcode.
 *
 * 4. Expressions can, of course, contain subexpressions. For example, the
 * literals "4" and "5" are subexpressions of the addition operator in "4 +
 * 5". If we need to decompile a subexpression, we call decompilePC (step 2)
 * recursively on the operands' pcs. The result is a depth-first traversal of
 * the expression tree.
 *
 */
struct ExpressionDecompiler
{
    JSContext *cx;
    StackFrame *fp;
    RootedScript script;
    RootedFunction fun;
    BindingVector *localNames;
    Sprinter sprinter;

    ExpressionDecompiler(JSContext *cx, JSScript *script, JSFunction *fun)
        : cx(cx),
          script(cx, script),
          fun(cx, fun),
          localNames(NULL),
          sprinter(cx)
    {}
    ~ExpressionDecompiler();
    bool init();
    bool decompilePC(jsbytecode *pc);
    JSAtom *getVar(unsigned slot);
    JSAtom *getArg(unsigned slot);
    JSAtom *findLetVar(jsbytecode *pc, unsigned depth);
    JSAtom *loadAtom(jsbytecode *pc);
    bool quote(JSString *s, uint32_t quote);
    bool write(const char *s);
    bool write(JSString *s);
    bool getOutput(char **out);
};

bool
ExpressionDecompiler::decompilePC(jsbytecode *pc)
{
    JS_ASSERT(script->code <= pc && pc < script->code + script->length);

    PCStack pcstack;
    if (!pcstack.init(cx, script, pc))
        return false;

    JSOp op = (JSOp)*pc;

    // None of these stack-writing ops generates novel values.
    JS_ASSERT(op != JSOP_CASE && op != JSOP_DUP && op != JSOP_DUP2);

    if (const char *token = CodeToken[op]) {
        // Handle simple cases of binary and unary operators.
        switch (js_CodeSpec[op].nuses) {
          case 2: {
            jssrcnote *sn = js_GetSrcNote(script, pc);
            if (!sn || SN_TYPE(sn) != SRC_ASSIGNOP)
                return write("(") &&
                       decompilePC(pcstack[-2]) &&
                       write(" ") &&
                       write(token) &&
                       write(" ") &&
                       decompilePC(pcstack[-1]) &&
                       write(")");
            break;
          }
          case 1:
            return write(token) &&
                   write("(") &&
                   decompilePC(pcstack[-1]) &&
                   write(")");
          default:
            break;
        }
    }

    switch (op) {
      case JSOP_GETGNAME:
      case JSOP_CALLGNAME:
      case JSOP_NAME:
      case JSOP_CALLNAME:
        return write(loadAtom(pc));
      case JSOP_GETARG:
      case JSOP_CALLARG: {
        unsigned slot = GET_ARGNO(pc);
        JSAtom *atom = getArg(slot);
        return write(atom);
      }
      case JSOP_GETLOCAL:
      case JSOP_CALLLOCAL: {
        unsigned i = GET_SLOTNO(pc);
        JSAtom *atom;
        if (i >= script->nfixed) {
            i -= script->nfixed;
            JS_ASSERT(i < unsigned(pcstack.depth()));
            atom = findLetVar(pc, i);
            if (!atom)
                return decompilePC(pcstack[i]); // Destructing temporary
        } else {
            atom = getVar(i);
        }
        JS_ASSERT(atom);
        return write(atom);
      }
      case JSOP_CALLALIASEDVAR:
      case JSOP_GETALIASEDVAR: {
        JSAtom *atom = ScopeCoordinateName(cx->runtime, script, pc);
        JS_ASSERT(atom);
        return write(atom);
      }
      case JSOP_LENGTH:
      case JSOP_GETPROP:
      case JSOP_CALLPROP: {
        JSAtom *prop = (op == JSOP_LENGTH) ? cx->runtime->atomState.lengthAtom : loadAtom(pc);
        if (!decompilePC(pcstack[-1]))
            return false;
        if (IsIdentifier(prop))
            return write(".") &&
                   quote(prop, '\0');
        else
            return write("[") &&
                   quote(prop, '\'') &&
                   write("]");
        return true;
      }
      case JSOP_GETELEM:
      case JSOP_CALLELEM:
        return decompilePC(pcstack[-2]) &&
               write("[") &&
               decompilePC(pcstack[-1]) &&
               write("]");
      case JSOP_NULL:
        return write(js_null_str);
      case JSOP_TRUE:
        return write(js_true_str);
      case JSOP_FALSE:
        return write(js_false_str);
      case JSOP_ZERO:
      case JSOP_ONE:
      case JSOP_INT8:
      case JSOP_UINT16:
      case JSOP_UINT24:
      case JSOP_INT32: {
        int32_t i;
        switch (op) {
          case JSOP_ZERO:
            i = 0;
            break;
          case JSOP_ONE:
            i = 1;
            break;
          case JSOP_INT8:
            i = GET_INT8(pc);
            break;
          case JSOP_UINT16:
            i = GET_UINT16(pc);
            break;
          case JSOP_UINT24:
            i = GET_UINT24(pc);
            break;
          case JSOP_INT32:
            i = GET_INT32(pc);
            break;
          default:
            JS_NOT_REACHED("wat?");
        }
        return sprinter.printf("%d", i) >= 0;
      }
      case JSOP_STRING:
        return quote(loadAtom(pc), '"');
      case JSOP_UNDEFINED:
        return write(js_undefined_str);
      case JSOP_THIS:
        // |this| could convert to a very long object initialiser, so cite it by
        // its keyword name.
        return write(js_this_str);
      case JSOP_CALL:
      case JSOP_FUNCALL:
        return decompilePC(pcstack[-int32_t(GET_ARGC(pc) + 2)]) &&
               write("(...)");
      default:
        break;
    }
    return write("(intermediate value)");
}

ExpressionDecompiler::~ExpressionDecompiler()
{
    js_delete<BindingVector>(localNames);
}

bool
ExpressionDecompiler::init()
{
    if (!sprinter.init())
        return false;

    localNames = cx->new_<BindingVector>(cx);
    if (!localNames)
        return false;
    if (!FillBindingVector(script->bindings, localNames))
        return false;

    return true;
}

bool
ExpressionDecompiler::write(const char *s)
{
    return sprinter.put(s) >= 0;
}

bool
ExpressionDecompiler::write(JSString *s)
{
    return sprinter.putString(s) >= 0;
}

bool
ExpressionDecompiler::quote(JSString *s, uint32_t quote)
{
    return QuoteString(&sprinter, s, quote) >= 0;
}

JSAtom *
ExpressionDecompiler::loadAtom(jsbytecode *pc)
{
    return script->getAtom(GET_UINT32_INDEX(pc));
}

JSAtom *
ExpressionDecompiler::findLetVar(jsbytecode *pc, unsigned depth)
{
    if (script->hasObjects()) {
        JSObject *chain = GetBlockChainAtPC(cx, script, pc);
        if (!chain)
            return NULL;
        JS_ASSERT(chain->isBlock());
        do {
            BlockObject &block = chain->asBlock();
            uint32_t blockDepth = block.stackDepth();
            uint32_t blockCount = block.slotCount();
            if (uint32_t(depth - blockDepth) < uint32_t(blockCount)) {
                for (Shape::Range r(block.lastProperty()); !r.empty(); r.popFront()) {
                    const Shape &shape = r.front();
                    if (shape.shortid() == int(depth - blockDepth))
                        return JSID_TO_ATOM(shape.propid());
                }
            }
            chain = chain->getParent();
        } while (chain && chain->isBlock());
    }
    return NULL;
}

JSAtom *
ExpressionDecompiler::getArg(unsigned slot)
{
    JS_ASSERT(fun);
    JS_ASSERT(slot < script->bindings.count());
    return (*localNames)[slot].name();
}

JSAtom *
ExpressionDecompiler::getVar(unsigned slot)
{
    JS_ASSERT(fun);
    slot += fun->nargs;
    JS_ASSERT(slot < script->bindings.count());
    return (*localNames)[slot].name();
}

bool
ExpressionDecompiler::getOutput(char **res)
{
    ptrdiff_t len = sprinter.stringEnd() - sprinter.stringAt(0);
    *res = cx->pod_malloc<char>(len + 1);
    if (!*res)
        return false;
    js_memcpy(*res, sprinter.stringAt(0), len);
    (*res)[len] = 0;
    return true;
}

static bool
FindStartPC(JSContext *cx, ScriptFrameIter &iter, int spindex, int skipStackHits, Value v,
            jsbytecode **valuepc)
{
    jsbytecode *current = *valuepc;

    if (spindex == JSDVG_IGNORE_STACK)
        return true;

    *valuepc = NULL;

<<<<<<< HEAD
    PCStack pcstack(cx);
    if (!pcstack.init(cx, iter.script(), current))
=======
    PCStack pcstack;
    if (!pcstack.init(cx, script, current))
>>>>>>> a84b8c80
        return false;

    if (spindex == JSDVG_SEARCH_STACK) {
        size_t index = iter.numFrameSlots();
        Value s;

        // We search from fp->sp to base to find the most recently calculated
        // value matching v under assumption that it is it that caused
        // exception.
        int stackHits = 0;
        do {
            if (!index)
                return true;
            s = iter.frameSlotValue(--index);
        } while (s != v || stackHits++ != skipStackHits);
        if (index < size_t(pcstack.depth()))
            *valuepc = pcstack[index];
    } else {
        *valuepc = pcstack[spindex];
    }
    return true;
}

static bool
DecompileExpressionFromStack(JSContext *cx, int spindex, int skipStackHits, Value v, char **res)
{
    JS_ASSERT(spindex < 0 ||
              spindex == JSDVG_IGNORE_STACK ||
              spindex == JSDVG_SEARCH_STACK);

    *res = NULL;

    ScriptFrameIter frameIter(cx);

    if (frameIter.done())
        return true;

    JSScript *script = frameIter.script();
    jsbytecode *valuepc = frameIter.pc();
    JSFunction *fun = frameIter.isFunctionFrame()
                      ? frameIter.callee()
                      : NULL;

    JS_ASSERT(script->code <= valuepc && valuepc < script->code + script->length);

    // Give up if in prologue.
    if (valuepc < script->main())
        return true;

    if (!FindStartPC(cx, frameIter, spindex, skipStackHits, v, &valuepc))
        return false;
    if (!valuepc)
        return true;

    ExpressionDecompiler ed(cx, script, fun);
    if (!ed.init())
        return false;
    if (!ed.decompilePC(valuepc))
        return false;

    return ed.getOutput(res);
}

char *
js::DecompileValueGenerator(JSContext *cx, int spindex, HandleValue v,
                            HandleString fallbackArg, int skipStackHits)
{
    RootedString fallback(cx, fallbackArg);
    {
        char *result;
        if (!DecompileExpressionFromStack(cx, spindex, skipStackHits, v, &result))
            return NULL;
        if (result) {
            if (strcmp(result, "(intermediate value)"))
                return result;
            js_free(result);
        }
    }
    if (!fallback) {
        if (v.isUndefined())
            return JS_strdup(cx, js_undefined_str); // Prevent users from seeing "(void 0)"
        fallback = js_ValueToSource(cx, v);
        if (!fallback)
            return NULL;
    }
    size_t length = fallback->length();
    const jschar *chars = fallback->getChars(cx);
    if (!chars)
        return NULL;
    return DeflateString(cx, chars, length);
}

static char *
DecompileExpression(JSContext *cx, JSScript *script, JSFunction *fun,
                    jsbytecode *pc)
{
    JS_ASSERT(script->code <= pc && pc < script->code + script->length);

    JSOp op = (JSOp) *pc;

    /* None of these stack-writing ops generates novel values. */
    JS_ASSERT(op != JSOP_CASE && op != JSOP_DUP && op != JSOP_DUP2);

    /*
     * |this| could convert to a very long object initialiser, so cite it by
     * its keyword name instead.
     */
    if (op == JSOP_THIS)
        return JS_strdup(cx, js_this_str);

    /*
     * JSOP_BINDNAME is special: it generates a value, the base object of a
     * reference.  But if it is the generating op for a diagnostic produced by
     * js_DecompileValueGenerator, the name being bound is irrelevant.  Just
     * fall back to the base object.
     */
    if (op == JSOP_BINDNAME)
        return FAILED_EXPRESSION_DECOMPILER;

    /* NAME ops are self-contained, others require left or right context. */
    const JSCodeSpec *cs = &js_CodeSpec[op];
    jsbytecode *begin = pc;
    jsbytecode *end = pc + cs->length;
    switch (JOF_MODE(cs->format)) {
      case JOF_PROP:
      case JOF_ELEM:
      case JOF_XMLNAME:
      case 0: {
        jssrcnote *sn = js_GetSrcNote(script, pc);
        if (!sn)
            return FAILED_EXPRESSION_DECOMPILER;
        switch (SN_TYPE(sn)) {
          case SRC_PCBASE:
            begin -= js_GetSrcNoteOffset(sn, 0);
            break;
          case SRC_PCDELTA:
            end = begin + js_GetSrcNoteOffset(sn, 0);
            begin += cs->length;
            break;
          default:
            return FAILED_EXPRESSION_DECOMPILER;
        }
        break;
      }
      default:;
    }

    /*
     * Include the trailing SWAP when decompiling CALLPROP or CALLELEM ops,
     * so that the result is the entire access rather than the lvalue.
     */
    if (op == JSOP_CALLPROP || op == JSOP_CALLELEM) {
        JS_ASSERT(*end == JSOP_SWAP);
        end += JSOP_SWAP_LENGTH;
    }

    ptrdiff_t len = end - begin;
    if (len <= 0)
        return FAILED_EXPRESSION_DECOMPILER;

    struct Guard {
        jsbytecode **pcstack;
        JSPrinter *printer;
        Guard() : pcstack(), printer(NULL) {}
        ~Guard() {
            if (printer)
                js_DestroyPrinter(printer);
            js_free(pcstack);
        }
    } g;

    g.pcstack = js_pod_malloc<jsbytecode*>(StackDepth(script));
    if (!g.pcstack)
        return NULL;

    int pcdepth = ReconstructPCStack(cx, script, begin, g.pcstack);
    if (pcdepth < 0)
         return FAILED_EXPRESSION_DECOMPILER;

    g.printer = js_NewPrinter(cx, "js_DecompileValueGenerator", fun, 0, false, false, false);
    if (!g.printer)
        return NULL;

    g.printer->dvgfence = end;
    g.printer->pcstack = g.pcstack;
    if (!DecompileCode(g.printer, script, begin, (unsigned) len, (unsigned) pcdepth))
        return NULL;

    return JS_strdup(cx, g.printer->sprinter.string());
}

unsigned
js_ReconstructStackDepth(JSContext *cx, JSScript *script, jsbytecode *pc)
{
    return ReconstructPCStack(cx, script, pc, NULL);
}

#define LOCAL_ASSERT(expr)      LOCAL_ASSERT_RV(expr, -1);

static int
SimulateOp(JSContext *cx, JSScript *script, JSOp op, const JSCodeSpec *cs,
           jsbytecode *pc, jsbytecode **pcstack, unsigned &pcdepth)
{
    unsigned nuses = StackUses(script, pc);
    unsigned ndefs = StackDefs(script, pc);
    LOCAL_ASSERT(pcdepth >= nuses);
    pcdepth -= nuses;
    LOCAL_ASSERT(pcdepth + ndefs <= StackDepth(script));

    /*
     * Fill the slots that the opcode defines withs its pc unless it just
     * reshuffles the stack. In the latter case we want to preserve the
     * opcode that generated the original value.
     */
    switch (op) {
      default:
        if (pcstack) {
            for (unsigned i = 0; i != ndefs; ++i)
                pcstack[pcdepth + i] = pc;
        }
        break;

      case JSOP_CASE:
        /* Keep the switch value. */
        JS_ASSERT(ndefs == 1);
        break;

      case JSOP_DUP:
        JS_ASSERT(ndefs == 2);
        if (pcstack)
            pcstack[pcdepth + 1] = pcstack[pcdepth];
        break;

      case JSOP_DUP2:
        JS_ASSERT(ndefs == 4);
        if (pcstack) {
            pcstack[pcdepth + 2] = pcstack[pcdepth];
            pcstack[pcdepth + 3] = pcstack[pcdepth + 1];
        }
        break;

      case JSOP_SWAP:
        JS_ASSERT(ndefs == 2);
        if (pcstack) {
            jsbytecode *tmp = pcstack[pcdepth + 1];
            pcstack[pcdepth + 1] = pcstack[pcdepth];
            pcstack[pcdepth] = tmp;
        }
        break;
    }
    pcdepth += ndefs;
    return pcdepth;
}

static int
ReconstructPCStack(JSContext *cx, JSScript *script, jsbytecode *target,
                   jsbytecode **pcstack)
{
    /*
     * Walk forward from script->main and compute the stack depth and stack of
     * operand-generating opcode PCs in pcstack.
     *
     * FIXME: Code to compute oplen copied from js_Disassemble1 and reduced.
     * FIXME: Optimize to use last empty-stack sequence point.
     */

    LOCAL_ASSERT(script->code <= target && target < script->code + script->length);
    jsbytecode *pc = script->code;
    unsigned pcdepth = 0;
    unsigned hpcdepth = unsigned(-1);
    ptrdiff_t oplen;
    for (; pc < target; pc += oplen) {
        JS_ASSERT_IF(script->hasAnalysis() && script->analysis()->maybeCode(pc),
                     script->analysis()->getCode(pc).stackDepth ==
                     ((hpcdepth == unsigned(-1)) ? pcdepth : hpcdepth));
        JSOp op = JSOp(*pc);
        const JSCodeSpec *cs = &js_CodeSpec[op];
        oplen = GetBytecodeLength(pc);

        if (cs->format & JOF_DECOMPOSE)
            continue;

        if (op == JSOP_GOTO) {
            ptrdiff_t jmpoff = GET_JUMP_OFFSET(pc);
            if (0 < jmpoff && pc + jmpoff <= target) {
                pc += jmpoff;
                oplen = 0;
                if (hpcdepth != unsigned(-1)) {
                    pcdepth = hpcdepth;
                    hpcdepth = unsigned(-1);
                }
                continue;
            }
        }

        /*
         * A (C ? T : E) expression requires skipping either T (if target is in
         * E) or both T and E (if target is after the whole expression) before
         * adjusting pcdepth based on the JSOP_IFEQ at pc that tests condition
         * C. We know that the stack depth can't change from what it was with
         * C on top of stack.
         */
        jssrcnote *sn = js_GetSrcNote(script, pc);
        if (sn && SN_TYPE(sn) == SRC_COND) {
            ptrdiff_t jmpoff = js_GetSrcNoteOffset(sn, 0);
            if (pc + jmpoff < target) {
                pc += jmpoff;
                op = JSOp(*pc);
                JS_ASSERT(op == JSOP_GOTO);
                cs = &js_CodeSpec[op];
                oplen = cs->length;
                JS_ASSERT(oplen > 0);
                ptrdiff_t jmplen = GET_JUMP_OFFSET(pc);
                if (pc + jmplen < target) {
                    oplen = (unsigned) jmplen;
                    continue;
                }

                /*
                 * Ok, target lies in E. Manually pop C off the model stack,
                 * since we have moved beyond the IFEQ now.
                 */
                LOCAL_ASSERT(pcdepth != 0);
                --pcdepth;
            }
        }

        /*
         * SRC_HIDDEN instructions annotate early-exit paths and do not affect
         * the stack depth when not taken. However, when pc points into an
         * early-exit path, hidden instructions need to be taken into account.
         */
        if (sn && SN_TYPE(sn) == SRC_HIDDEN) {
            if (hpcdepth == unsigned(-1))
                hpcdepth = pcdepth;
            if (SimulateOp(cx, script, op, cs, pc, pcstack, hpcdepth) < 0)
                return -1;
        } else {
            hpcdepth = unsigned(-1);
            if (SimulateOp(cx, script, op, cs, pc, pcstack, pcdepth) < 0)
                return -1;
        }

    }
    LOCAL_ASSERT(pc == target);
    if (hpcdepth != unsigned(-1))
        return hpcdepth;
    return pcdepth;
}

#undef LOCAL_ASSERT
#undef LOCAL_ASSERT_RV

namespace js {

bool
CallResultEscapes(jsbytecode *pc)
{
    /*
     * If we see any of these sequences, the result is unused:
     * - call / pop
     *
     * If we see any of these sequences, the result is only tested for nullness:
     * - call / ifeq
     * - call / not / ifeq
     */

    if (*pc != JSOP_CALL)
        return true;

    pc += JSOP_CALL_LENGTH;

    if (*pc == JSOP_POP)
        return false;

    if (*pc == JSOP_NOT)
        pc += JSOP_NOT_LENGTH;

    return (*pc != JSOP_IFEQ);
}

extern bool
IsValidBytecodeOffset(JSContext *cx, JSScript *script, size_t offset)
{
    // This could be faster (by following jump instructions if the target is <= offset).
    for (BytecodeRange r(script); !r.empty(); r.popFront()) {
        size_t here = r.frontOffset();
        if (here >= offset)
            return here == offset;
    }
    return false;
}

JS_FRIEND_API(size_t)
GetPCCountScriptCount(JSContext *cx)
{
    JSRuntime *rt = cx->runtime;

    if (!rt->scriptAndCountsVector)
        return 0;

    return rt->scriptAndCountsVector->length();
}

enum MaybeComma {NO_COMMA, COMMA};

static void
AppendJSONProperty(StringBuffer &buf, const char *name, MaybeComma comma = COMMA)
{
    if (comma)
        buf.append(',');

    buf.append('\"');
    buf.appendInflated(name, strlen(name));
    buf.appendInflated("\":", 2);
}

static void
AppendArrayJSONProperties(JSContext *cx, StringBuffer &buf,
                          double *values, const char **names, unsigned count, MaybeComma &comma)
{
    for (unsigned i = 0; i < count; i++) {
        if (values[i]) {
            AppendJSONProperty(buf, names[i], comma);
            comma = COMMA;
            NumberValueToStringBuffer(cx, DoubleValue(values[i]), buf);
        }
    }
}

JS_FRIEND_API(JSString *)
GetPCCountScriptSummary(JSContext *cx, size_t index)
{
    JSRuntime *rt = cx->runtime;

    if (!rt->scriptAndCountsVector || index >= rt->scriptAndCountsVector->length()) {
        JS_ReportErrorNumber(cx, js_GetErrorMessage, NULL, JSMSG_BUFFER_TOO_SMALL);
        return NULL;
    }

    ScriptAndCounts sac = (*rt->scriptAndCountsVector)[index];
    JSScript *script = sac.script;

    /*
     * OOM on buffer appends here will not be caught immediately, but since
     * StringBuffer uses a ContextAllocPolicy will trigger an exception on the
     * context if they occur, which we'll catch before returning.
     */
    StringBuffer buf(cx);

    buf.append('{');

    AppendJSONProperty(buf, "file", NO_COMMA);
    JSString *str = JS_NewStringCopyZ(cx, script->filename);
    if (!str || !(str = JS_ValueToSource(cx, StringValue(str))))
        return NULL;
    buf.append(str);

    AppendJSONProperty(buf, "line");
    NumberValueToStringBuffer(cx, Int32Value(script->lineno), buf);

    if (script->function()) {
        JSAtom *atom = script->function()->displayAtom();
        if (atom) {
            AppendJSONProperty(buf, "name");
            if (!(str = JS_ValueToSource(cx, StringValue(atom))))
                return NULL;
            buf.append(str);
        }
    }

    double baseTotals[PCCounts::BASE_LIMIT] = {0.0};
    double accessTotals[PCCounts::ACCESS_LIMIT - PCCounts::BASE_LIMIT] = {0.0};
    double elementTotals[PCCounts::ELEM_LIMIT - PCCounts::ACCESS_LIMIT] = {0.0};
    double propertyTotals[PCCounts::PROP_LIMIT - PCCounts::ACCESS_LIMIT] = {0.0};
    double arithTotals[PCCounts::ARITH_LIMIT - PCCounts::BASE_LIMIT] = {0.0};

    for (unsigned i = 0; i < script->length; i++) {
        PCCounts &counts = sac.getPCCounts(script->code + i);
        if (!counts)
            continue;

        JSOp op = (JSOp)script->code[i];
        unsigned numCounts = PCCounts::numCounts(op);

        for (unsigned j = 0; j < numCounts; j++) {
            double value = counts.get(j);
            if (j < PCCounts::BASE_LIMIT) {
                baseTotals[j] += value;
            } else if (PCCounts::accessOp(op)) {
                if (j < PCCounts::ACCESS_LIMIT)
                    accessTotals[j - PCCounts::BASE_LIMIT] += value;
                else if (PCCounts::elementOp(op))
                    elementTotals[j - PCCounts::ACCESS_LIMIT] += value;
                else if (PCCounts::propertyOp(op))
                    propertyTotals[j - PCCounts::ACCESS_LIMIT] += value;
                else
                    JS_NOT_REACHED("Bad opcode");
            } else if (PCCounts::arithOp(op)) {
                arithTotals[j - PCCounts::BASE_LIMIT] += value;
            } else {
                JS_NOT_REACHED("Bad opcode");
            }
        }
    }

    AppendJSONProperty(buf, "totals");
    buf.append('{');

    MaybeComma comma = NO_COMMA;

    AppendArrayJSONProperties(cx, buf, baseTotals, countBaseNames,
                              JS_ARRAY_LENGTH(baseTotals), comma);
    AppendArrayJSONProperties(cx, buf, accessTotals, countAccessNames,
                              JS_ARRAY_LENGTH(accessTotals), comma);
    AppendArrayJSONProperties(cx, buf, elementTotals, countElementNames,
                              JS_ARRAY_LENGTH(elementTotals), comma);
    AppendArrayJSONProperties(cx, buf, propertyTotals, countPropertyNames,
                              JS_ARRAY_LENGTH(propertyTotals), comma);
    AppendArrayJSONProperties(cx, buf, arithTotals, countArithNames,
                              JS_ARRAY_LENGTH(arithTotals), comma);

    buf.append('}');
    buf.append('}');

    if (cx->isExceptionPending())
        return NULL;

    return buf.finishString();
}

struct AutoDestroyPrinter
{
    JSPrinter *jp;
    AutoDestroyPrinter(JSPrinter *jp) : jp(jp) {}
    ~AutoDestroyPrinter() { js_DestroyPrinter(jp); }
};

static bool
GetPCCountJSON(JSContext *cx, const ScriptAndCounts &sac, StringBuffer &buf)
{
    JSScript *script = sac.script;

    buf.append('{');
    AppendJSONProperty(buf, "text", NO_COMMA);

    Vector<DecompiledOpcode> decompiledOpcodes(cx);
    if (!decompiledOpcodes.reserve(script->length))
        return false;

    for (unsigned i = 0; i < script->length; i++)
        decompiledOpcodes.infallibleAppend(DecompiledOpcode());

    JSFunction *fun = script->function();
    JSPrinter *jp = js_NewPrinter(cx, "", fun, 4, true, false, false);
    if (!jp)
        return false;
    AutoDestroyPrinter destroy(jp);

    jp->decompiledOpcodes = &decompiledOpcodes;

    if (fun) {
        if (!js_DecompileFunction(jp))
            return false;
    } else {
        if (!js_DecompileScript(jp, script))
            return false;
    }
    JSString *str = js_GetPrinterOutput(jp);
    if (!str || !(str = JS_ValueToSource(cx, StringValue(str))))
        return false;

    buf.append(str);

    AppendJSONProperty(buf, "opcodes");
    buf.append('[');
    bool comma = false;

    SrcNoteLineScanner scanner(script->notes(), script->lineno);

    for (jsbytecode *pc = script->code;
         pc < script->code + script->length;
         pc += GetBytecodeLength(pc))
    {
        size_t offset = pc - script->code;

        JSOp op = (JSOp) *pc;

        if (comma)
            buf.append(',');
        comma = true;

        buf.append('{');

        AppendJSONProperty(buf, "id", NO_COMMA);
        NumberValueToStringBuffer(cx, Int32Value(pc - script->code), buf);

        scanner.advanceTo(offset);

        AppendJSONProperty(buf, "line");
        NumberValueToStringBuffer(cx, Int32Value(scanner.getLine()), buf);

        {
            const char *name = js_CodeName[op];
            AppendJSONProperty(buf, "name");
            buf.append('\"');
            buf.appendInflated(name, strlen(name));
            buf.append('\"');
        }

        DecompiledOpcode *search = &decompiledOpcodes[offset];
        size_t textBias = 0;
        while (search->parent) {
            textBias += search->parentOffset;
            if (search->parenthesized)
                textBias++;
            search = &decompiledOpcodes[search->parent - script->code];
        }

        int32_t printedOffset = search->parentOffset;
        if (printedOffset != -1) {
            printedOffset += textBias;
            if (search->parenthesized)
                printedOffset++;
            AppendJSONProperty(buf, "textOffset");
            NumberValueToStringBuffer(cx, Int32Value(printedOffset), buf);
        }

        const char *text = decompiledOpcodes[offset].text;
        if (text && *text != 0) {
            AppendJSONProperty(buf, "text");
            JSString *str = JS_NewStringCopyZ(cx, text);
            if (!str || !(str = JS_ValueToSource(cx, StringValue(str))))
                return false;
            buf.append(str);
        }

        PCCounts &counts = sac.getPCCounts(pc);
        unsigned numCounts = PCCounts::numCounts(op);

        AppendJSONProperty(buf, "counts");
        buf.append('{');

        MaybeComma comma = NO_COMMA;
        for (unsigned i = 0; i < numCounts; i++) {
            double value = counts.get(i);
            if (value > 0) {
                AppendJSONProperty(buf, PCCounts::countName(op, i), comma);
                comma = COMMA;
                NumberValueToStringBuffer(cx, DoubleValue(value), buf);
            }
        }

        buf.append('}');
        buf.append('}');
    }

    buf.append(']');
    buf.append('}');

    return !cx->isExceptionPending();
}

JS_FRIEND_API(JSString *)
GetPCCountScriptContents(JSContext *cx, size_t index)
{
    JSRuntime *rt = cx->runtime;

    if (!rt->scriptAndCountsVector || index >= rt->scriptAndCountsVector->length()) {
        JS_ReportErrorNumber(cx, js_GetErrorMessage, NULL, JSMSG_BUFFER_TOO_SMALL);
        return NULL;
    }

    const ScriptAndCounts &sac = (*rt->scriptAndCountsVector)[index];
    JSScript *script = sac.script;

    StringBuffer buf(cx);

    if (!script->function() && !script->compileAndGo)
        return buf.finishString();

    {
        AutoCompartment ac(cx, &script->global());
        if (!GetPCCountJSON(cx, sac, buf))
            return NULL;
    }

    return buf.finishString();
}

} // namespace js<|MERGE_RESOLUTION|>--- conflicted
+++ resolved
@@ -6147,13 +6147,8 @@
 
     *valuepc = NULL;
 
-<<<<<<< HEAD
-    PCStack pcstack(cx);
+    PCStack pcstack;
     if (!pcstack.init(cx, iter.script(), current))
-=======
-    PCStack pcstack;
-    if (!pcstack.init(cx, script, current))
->>>>>>> a84b8c80
         return false;
 
     if (spindex == JSDVG_SEARCH_STACK) {
