--- conflicted
+++ resolved
@@ -66,12 +66,9 @@
 		test_bug596580.xul \
 		test_bug654370.xul \
 		test_bug658560.xul \
-<<<<<<< HEAD
                 test_precisegc.xul \
-=======
 		test_APIExposer.xul \
 		test_bug664689.xul \
->>>>>>> a39ec835
 		$(NULL)
 
 # Disabled until this test gets updated to test the new proxy based
