/* -*- Mode: C; tab-width: 4; indent-tabs-mode: nil; c-basic-offset: 4 -*-
 * vim: set ts=4 sw=4 et tw=79 ft=cpp:
 *
 * ***** BEGIN LICENSE BLOCK *****
 * Version: MPL 1.1/GPL 2.0/LGPL 2.1
 *
 * The contents of this file are subject to the Mozilla Public License Version
 * 1.1 (the "License"); you may not use this file except in compliance with
 * the License. You may obtain a copy of the License at
 * http://www.mozilla.org/MPL/
 *
 * Software distributed under the License is distributed on an "AS IS" basis,
 * WITHOUT WARRANTY OF ANY KIND, either express or implied. See the License
 * for the specific language governing rights and limitations under the
 * License.
 *
 * The Original Code is SpiderMonkey JavaScript engine.
 *
 * The Initial Developer of the Original Code is
 * Mozilla Corporation.
 * Portions created by the Initial Developer are Copyright (C) 2009
 * the Initial Developer. All Rights Reserved.
 *
 * Contributor(s):
 *   Luke Wagner <luke@mozilla.com>
 *
 * Alternatively, the contents of this file may be used under the terms of
 * either the GNU General Public License Version 2 or later (the "GPL"), or
 * the GNU Lesser General Public License Version 2.1 or later (the "LGPL"),
 * in which case the provisions of the GPL or the LGPL are applicable instead
 * of those above. If you wish to allow use of your version of this file only
 * under the terms of either the GPL or the LGPL, and not to allow others to
 * use your version of this file under the terms of the MPL, indicate your
 * decision by deleting the provisions above and replace them with the notice
 * and other provisions required by the GPL or the LGPL. If you do not delete
 * the provisions above, a recipient may use your version of this file under
 * the terms of any one of the MPL, the GPL or the LGPL.
 *
 * ***** END LICENSE BLOCK ***** */

#ifndef Stack_inl_h__
#define Stack_inl_h__

#include "jscntxt.h"
#include "jscompartment.h"

#include "Stack.h"

#include "ArgumentsObject-inl.h"
#include "methodjit/MethodJIT.h"

namespace js {

/*****************************************************************************/

/* See VM stack layout comment in Stack.h. */
class StackSegment
{
    /* The context to which this segment belongs. */
    ContextStack        *stack_;

    /* Link for JSContext segment stack mentioned in big comment above. */
    StackSegment        *previousInContext_;

    /* Link for StackSpace segment stack mentioned in StackSpace comment. */
    StackSegment        *previousInMemory_;

    /* The first frame executed in this segment. null iff cx is null */
    StackFrame          *initialFrame_;

    /* If this segment is suspended, |cx->regs| when it was suspended. */
    FrameRegs           *suspendedRegs_;

    /* The varobj on entry to initialFrame. */
    JSObject            *initialVarObj_;

    /* Whether this segment was suspended by JS_SaveFrameChain. */
    bool                saved_;

    /* Align at 8 bytes on all platforms. */
#if JS_BITS_PER_WORD == 32
    void                *padding;
#endif

    /*
     * To make isActive a single null-ness check, this non-null constant is
     * assigned to suspendedRegs when empty.
     */
#define NON_NULL_SUSPENDED_REGS ((FrameRegs *)0x1)

  public:
    StackSegment()
      : stack_(NULL), previousInContext_(NULL), previousInMemory_(NULL),
        initialFrame_(NULL), suspendedRegs_(NON_NULL_SUSPENDED_REGS),
        initialVarObj_(NULL), saved_(false)
    {
        JS_ASSERT(empty());
    }

    /* Safe casts guaranteed by the contiguous-stack layout. */

    Value *valueRangeBegin() const {
        return (Value *)(this + 1);
    }

    /*
     * The set of fields provided by a segment depend on its state. In addition
     * to the "active" and "suspended" states described in Stack.h, segments
     * have a third state: empty. An empty segment contains no frames and is
     * pushed for the purpose of preparing the args to Invoke. Invoke args
     * requires special handling because anything can happen between pushing
     * Invoke args and calling Invoke. Since an empty segment contains no
     * frames, it cannot become the "current segment" of a ContextStack (for
     * various arcane and hopefully temporary reasons). Thus, an empty segment
     * is pushed onto the StackSpace but only pushed onto a ContextStack when it
     * gets its first frame pushed from js::Invoke.
     *
     * Finally, (to support JS_SaveFrameChain/JS_RestoreFrameChain) a suspended
     * segment may or may not be "saved". Normally, when the active segment is
     * popped, the previous segment (which is necessarily suspended) becomes
     * active. If the previous segment was saved, however, then it stays
     * suspended until it is made active by a call to JS_RestoreFrameChain. This
     * is why a context may have a current segment, but not an active segment.
     * Hopefully, this feature will be removed.
     */

    bool empty() const {
        JS_ASSERT(!!stack_ == !!initialFrame_);
        JS_ASSERT_IF(!stack_, suspendedRegs_ == NON_NULL_SUSPENDED_REGS && !saved_);
        return !stack_;
    }

    bool isActive() const {
        JS_ASSERT_IF(!suspendedRegs_, stack_ && !saved_);
        JS_ASSERT_IF(!stack_, suspendedRegs_ == NON_NULL_SUSPENDED_REGS);
        return !suspendedRegs_;
    }

    bool isSuspended() const {
        JS_ASSERT_IF(!stack_ || !suspendedRegs_, !saved_);
        JS_ASSERT_IF(!stack_, suspendedRegs_ == NON_NULL_SUSPENDED_REGS);
        return stack_ && suspendedRegs_;
    }

    /* Substate of suspended, queryable in any state. */

    bool isSaved() const {
        JS_ASSERT_IF(saved_, isSuspended());
        return saved_;
    }

    /* Transitioning between empty <--> isActive */

    void joinContext(ContextStack &stack, StackFrame &frame) {
        JS_ASSERT(empty());
        stack_ = &stack;
        initialFrame_ = &frame;
        suspendedRegs_ = NULL;
        JS_ASSERT(isActive());
    }

    void leaveContext() {
        JS_ASSERT(isActive());
        stack_ = NULL;
        initialFrame_ = NULL;
        suspendedRegs_ = NON_NULL_SUSPENDED_REGS;
        JS_ASSERT(empty());
    }

    ContextStack &stack() const {
        JS_ASSERT(!empty());
        return *stack_;
    }

    ContextStack *maybeStack() const {
        return stack_;
    }

#undef NON_NULL_SUSPENDED_REGS

    /* Transitioning between isActive <--> isSuspended */

    void suspend(FrameRegs &regs) {
        JS_ASSERT(isActive());
        JS_ASSERT(contains(regs.fp()));
        suspendedRegs_ = &regs;
        JS_ASSERT(isSuspended());
    }

    void resume() {
        JS_ASSERT(isSuspended());
        suspendedRegs_ = NULL;
        JS_ASSERT(isActive());
    }

    /* When isSuspended, transitioning isSaved <--> !isSaved */

    void save(FrameRegs &regs) {
        JS_ASSERT(!isSuspended());
        suspend(regs);
        saved_ = true;
        JS_ASSERT(isSaved());
    }

    void restore() {
        JS_ASSERT(isSaved());
        saved_ = false;
        resume();
        JS_ASSERT(!isSuspended());
    }

    /* Data available when !empty */

    StackFrame *initialFrame() const {
        JS_ASSERT(!empty());
        return initialFrame_;
    }

    FrameRegs &currentRegs() const {
        JS_ASSERT(!empty());
        return isActive() ? stack_->regs() : suspendedRegs();
    }

    StackFrame *currentFrame() const {
        return currentRegs().fp();
    }

    StackFrame *currentFrameOrNull() const {
        return empty() ? NULL : currentFrame();
    }

    /* Data available when isSuspended. */

    FrameRegs &suspendedRegs() const {
        JS_ASSERT(isSuspended());
        return *suspendedRegs_;
    }

    StackFrame *suspendedFrame() const {
        return suspendedRegs_->fp();
    }

    /* JSContext / js::StackSpace bookkeeping. */

    void setPreviousInContext(StackSegment *seg) {
        previousInContext_ = seg;
    }

    StackSegment *previousInContext() const  {
        return previousInContext_;
    }

    void setPreviousInMemory(StackSegment *seg) {
        previousInMemory_ = seg;
    }

    StackSegment *previousInMemory() const  {
        return previousInMemory_;
    }

    void setInitialVarObj(JSObject *obj) {
        JS_ASSERT(!empty());
        initialVarObj_ = obj;
    }

    bool hasInitialVarObj() {
        JS_ASSERT(!empty());
        return initialVarObj_ != NULL;
    }

    JSObject &initialVarObj() const {
        JS_ASSERT(!empty() && initialVarObj_);
        return *initialVarObj_;
    }

    bool contains(const StackFrame *fp) const;

    StackFrame *computeNextFrame(StackFrame *fp) const;
};

static const size_t VALUES_PER_STACK_SEGMENT = sizeof(StackSegment) / sizeof(Value);
JS_STATIC_ASSERT(sizeof(StackSegment) % sizeof(Value) == 0);

/*****************************************************************************/

inline void
StackFrame::initPrev(JSContext *cx)
{
    JS_ASSERT(flags_ & HAS_PREVPC);
    if (FrameRegs *regs = cx->maybeRegs()) {
        prev_ = regs->fp();
        prevpc_ = regs->pc;
        prevInline_ = regs->inlined();
        JS_ASSERT_IF(!prev_->isDummyFrame() && !prev_->hasImacropc(),
                     uint32(prevpc_ - prev_->script()->code) < prev_->script()->length);
    } else {
        prev_ = NULL;
#ifdef DEBUG
        prevpc_ = (jsbytecode *)0xbadc;
        prevInline_ = (JSInlinedSite *)0xbadc;
#endif
    }
}

inline void
StackFrame::resetGeneratorPrev(JSContext *cx)
{
    flags_ |= HAS_PREVPC;
    initPrev(cx);
}

inline void
StackFrame::initInlineFrame(JSFunction *fun, StackFrame *prevfp, jsbytecode *prevpc)
{
    flags_ = StackFrame::FUNCTION;
    exec.fun = fun;
    resetInlinePrev(prevfp, prevpc);
}

inline void
StackFrame::resetInlinePrev(StackFrame *prevfp, jsbytecode *prevpc)
{
    JS_ASSERT_IF(flags_ & StackFrame::HAS_PREVPC, prevInline_);
    flags_ |= StackFrame::HAS_PREVPC;
    prev_ = prevfp;
    prevpc_ = prevpc;
    prevInline_ = NULL;
}

inline void
StackFrame::initCallFrame(JSContext *cx, JSObject &callee, JSFunction *fun,
                          uint32 nactual, uint32 flagsArg)
{
    JS_ASSERT((flagsArg & ~(CONSTRUCTING |
                            OVERFLOW_ARGS |
                            UNDERFLOW_ARGS)) == 0);
    JS_ASSERT(fun == callee.getFunctionPrivate());

    /* Initialize stack frame members. */
    flags_ = FUNCTION | HAS_PREVPC | HAS_SCOPECHAIN | flagsArg;
    exec.fun = fun;
    args.nactual = nactual;  /* only need to write if over/under-flow */
    scopeChain_ = callee.getParent();
    ncode_ = NULL;
    initPrev(cx);
    JS_ASSERT(!hasImacropc());
    JS_ASSERT(!hasHookData());
    JS_ASSERT(annotation() == NULL);
    JS_ASSERT(!hasCallObj());
}

inline void
StackFrame::resetInvokeCallFrame()
{
    /* Undo changes to frame made during execution; see initCallFrame */

    putActivationObjects();

    JS_ASSERT(!(flags_ & ~(FUNCTION |
                           OVERFLOW_ARGS |
                           UNDERFLOW_ARGS |
                           OVERRIDE_ARGS |
                           HAS_PREVPC |
                           HAS_RVAL |
                           HAS_SCOPECHAIN |
                           HAS_ANNOTATION |
                           HAS_HOOK_DATA |
                           HAS_CALL_OBJ |
                           HAS_ARGS_OBJ |
                           FINISHED_IN_INTERP)));

    /*
     * Since the stack frame is usually popped after PutActivationObjects,
     * these bits aren't cleared. The activation objects must have actually
     * been put, though.
     */
    JS_ASSERT_IF(flags_ & HAS_CALL_OBJ, callObj().getPrivate() == NULL);
    JS_ASSERT_IF(flags_ & HAS_ARGS_OBJ, argsObj().getPrivate() == NULL);

    flags_ &= FUNCTION |
              OVERFLOW_ARGS |
              HAS_PREVPC |
              UNDERFLOW_ARGS;

    JS_ASSERT(exec.fun == callee().getFunctionPrivate());
    scopeChain_ = callee().getParent();
}

inline void
StackFrame::initCallFrameCallerHalf(JSContext *cx, uint32 flagsArg,
                                    void *ncode)
{
    JS_ASSERT((flagsArg & ~(CONSTRUCTING |
                            FUNCTION |
                            OVERFLOW_ARGS |
                            UNDERFLOW_ARGS)) == 0);

    flags_ = FUNCTION | flagsArg;
    prev_ = cx->fp();
    ncode_ = ncode;
}

/*
 * The "early prologue" refers to the members that are stored for the benefit
 * of slow paths before initializing the rest of the members.
 */
inline void
StackFrame::initCallFrameEarlyPrologue(JSFunction *fun, uint32 nactual)
{
    exec.fun = fun;
    if (flags_ & (OVERFLOW_ARGS | UNDERFLOW_ARGS))
        args.nactual = nactual;
}

/*
 * The "late prologue" refers to the members that are stored after having
 * checked for stack overflow and formal/actual arg mismatch.
 */
inline void
StackFrame::initCallFrameLatePrologue()
{
    SetValueRangeToUndefined(slots(), script()->nfixed);
}

inline void
StackFrame::initEvalFrame(JSContext *cx, JSScript *script, StackFrame *prev, uint32 flagsArg)
{
    JS_ASSERT(flagsArg & EVAL);
    JS_ASSERT((flagsArg & ~(EVAL | DEBUGGER)) == 0);
    JS_ASSERT(prev->isScriptFrame());

    /* Copy (callee, thisv). */
    Value *dstvp = (Value *)this - 2;
    Value *srcvp = prev->hasArgs()
                   ? prev->formalArgs() - 2
                   : (Value *)prev - 2;
    dstvp[0] = srcvp[0];
    dstvp[1] = srcvp[1];
    JS_ASSERT_IF(prev->isFunctionFrame(),
                 dstvp[0].toObject().isFunction());

    /* Initialize stack frame members. */
    flags_ = flagsArg | HAS_PREVPC | HAS_SCOPECHAIN |
             (prev->flags_ & (FUNCTION | GLOBAL));
    if (isFunctionFrame()) {
        exec = prev->exec;
        args.script = script;
    } else {
        exec.script = script;
    }

    scopeChain_ = &prev->scopeChain();
    prev_ = prev;
<<<<<<< HEAD
    prevpc_ = prev->pc(cx, NULL, &prevInline_);
=======
    prevpc_ = prev->pcQuadratic(cx);
>>>>>>> fd209390
    JS_ASSERT(!hasImacropc());
    JS_ASSERT(!hasHookData());
    setAnnotation(prev->annotation());
}

inline void
StackFrame::initGlobalFrame(JSScript *script, JSObject &chain, StackFrame *prev, uint32 flagsArg)
{
    JS_ASSERT((flagsArg & ~(EVAL | DEBUGGER)) == 0);

    /* Initialize (callee, thisv). */
    Value *vp = (Value *)this - 2;
    vp[0].setUndefined();
    vp[1].setUndefined();  /* Set after frame pushed using thisObject */

    /* Initialize stack frame members. */
    flags_ = flagsArg | GLOBAL | HAS_PREVPC | HAS_SCOPECHAIN;
    exec.script = script;
    args.script = (JSScript *)0xbad;
    scopeChain_ = &chain;
    prev_ = prev;
    JS_ASSERT(!hasImacropc());
    JS_ASSERT(!hasHookData());
    JS_ASSERT(annotation() == NULL);
}

inline void
StackFrame::initDummyFrame(JSContext *cx, JSObject &chain)
{
    PodZero(this);
    flags_ = DUMMY | HAS_PREVPC | HAS_SCOPECHAIN;
    initPrev(cx);
    chain.isGlobal();
    setScopeChainNoCallObj(chain);
}

inline void
StackFrame::stealFrameAndSlots(Value *vp, StackFrame *otherfp,
                               Value *othervp, Value *othersp)
{
    JS_ASSERT(vp == (Value *)this - (otherfp->formalArgsEnd() - othervp));
    JS_ASSERT(othervp == otherfp->actualArgs() - 2);
    JS_ASSERT(othersp >= otherfp->slots());
    JS_ASSERT(othersp <= otherfp->base() + otherfp->numSlots());

    PodCopy(vp, othervp, othersp - othervp);
    JS_ASSERT(vp == this->actualArgs() - 2);

    /*
     * Repoint Call, Arguments, Block and With objects to the new live frame.
     * Call and Arguments are done directly because we have pointers to them.
     * Block and With objects are done indirectly through 'liveFrame'. See
     * js_LiveFrameToFloating comment in jsiter.h.
     */
    if (hasCallObj()) {
        JSObject &obj = callObj();
        obj.setPrivate(this);
        otherfp->flags_ &= ~HAS_CALL_OBJ;
        if (js_IsNamedLambda(fun())) {
            JSObject *env = obj.getParent();
            JS_ASSERT(env->getClass() == &js_DeclEnvClass);
            env->setPrivate(this);
        }
    }
    if (hasArgsObj()) {
        ArgumentsObject &argsobj = argsObj();
        if (argsobj.isNormalArguments())
            argsobj.setPrivate(this);
        else
            JS_ASSERT(!argsobj.getPrivate());
        otherfp->flags_ &= ~HAS_ARGS_OBJ;
    }
}

inline Value &
StackFrame::canonicalActualArg(uintN i) const
{
    if (i < numFormalArgs())
        return formalArg(i);
    JS_ASSERT(i < numActualArgs());
    return actualArgs()[i];
}

template <class Op>
inline bool
StackFrame::forEachCanonicalActualArg(Op op, uintN start /* = 0 */, uintN count /* = uintN(-1) */)
{
    uintN nformal = fun()->nargs;
    JS_ASSERT(start <= nformal);

    Value *formals = formalArgsEnd() - nformal;
    uintN nactual = numActualArgs();
    if (count == uintN(-1))
        count = nactual - start;

    uintN end = start + count;
    JS_ASSERT(end >= start);
    JS_ASSERT(end <= nactual);

    if (end <= nformal) {
        Value *p = formals + start;
        for (; start < end; ++p, ++start) {
            if (!op(start, p))
                return false;
        }
    } else {
        for (Value *p = formals + start; start < nformal; ++p, ++start) {
            if (!op(start, p))
                return false;
        }
        JS_ASSERT(start >= nformal);
        Value *actuals = formals - (nactual + 2) + start;
        for (Value *p = actuals; start < end; ++p, ++start) {
            if (!op(start, p))
                return false;
        }
    }
    return true;
}

template <class Op>
inline bool
StackFrame::forEachFormalArg(Op op)
{
    Value *formals = formalArgsEnd() - fun()->nargs;
    Value *formalsEnd = formalArgsEnd();
    uintN i = 0;
    for (Value *p = formals; p != formalsEnd; ++p, ++i) {
        if (!op(i, p))
            return false;
    }
    return true;
}

struct CopyTo
{
    Value *dst;
    CopyTo(Value *dst) : dst(dst) {}
    bool operator()(uintN, Value *src) {
        *dst++ = *src;
        return true;
    }
};

JS_ALWAYS_INLINE void
StackFrame::clearMissingArgs()
{
    if (flags_ & UNDERFLOW_ARGS)
        SetValueRangeToUndefined(formalArgs() + numActualArgs(), formalArgsEnd());
}

inline uintN
StackFrame::numActualArgs() const
{
    JS_ASSERT(hasArgs());
    if (JS_UNLIKELY(flags_ & (OVERFLOW_ARGS | UNDERFLOW_ARGS)))
        return hasArgsObj() ? argsObj().initialLength() : args.nactual;
    return numFormalArgs();
}

inline void
StackFrame::ensureCoherentArgCount()
{
    if (!hasArgsObj())
        args.nactual = numActualArgs();
}

inline Value *
StackFrame::actualArgs() const
{
    JS_ASSERT(hasArgs());
    Value *argv = formalArgs();
    if (JS_UNLIKELY(flags_ & OVERFLOW_ARGS)) {
        uintN nactual = hasArgsObj() ? argsObj().initialLength() : args.nactual;
        return argv - (2 + nactual);
    }
    return argv;
}

inline Value *
StackFrame::actualArgsEnd() const
{
    JS_ASSERT(hasArgs());
    if (JS_UNLIKELY(flags_ & OVERFLOW_ARGS))
        return formalArgs() - 2;
    return formalArgs() + numActualArgs();
}

inline void
StackFrame::setArgsObj(ArgumentsObject &obj)
{
    JS_ASSERT_IF(hasArgsObj(), &obj == args.obj);
    JS_ASSERT_IF(!hasArgsObj(), numActualArgs() == obj.initialLength());
    args.obj = &obj;
    flags_ |= HAS_ARGS_OBJ;
}

inline void
StackFrame::setScopeChainNoCallObj(JSObject &obj)
{
#ifdef DEBUG
    JS_ASSERT(&obj != NULL);
    if (&obj != sInvalidScopeChain) {
        if (hasCallObj()) {
            JSObject *pobj = &obj;
            while (pobj && pobj->getPrivate() != this)
                pobj = pobj->getParent();
            JS_ASSERT(pobj);
        } else {
            for (JSObject *pobj = &obj; pobj; pobj = pobj->getParent())
                JS_ASSERT_IF(pobj->isCall(), pobj->getPrivate() != this);
        }
    }
#endif
    scopeChain_ = &obj;
    flags_ |= HAS_SCOPECHAIN;
}

inline void
StackFrame::setScopeChainWithOwnCallObj(JSObject &obj)
{
    JS_ASSERT(&obj != NULL);
    JS_ASSERT(!hasCallObj() && obj.isCall() && obj.getPrivate() == this);
    scopeChain_ = &obj;
    flags_ |= HAS_SCOPECHAIN | HAS_CALL_OBJ;
}

inline JSObject &
StackFrame::callObj() const
{
    JS_ASSERT_IF(isNonEvalFunctionFrame() || isStrictEvalFrame(), hasCallObj());

    JSObject *pobj = &scopeChain();
    while (JS_UNLIKELY(pobj->getClass() != &js_CallClass)) {
        JS_ASSERT(IsCacheableNonGlobalScope(pobj) || pobj->isWith());
        pobj = pobj->getParent();
    }
    return *pobj;
}

inline void
StackFrame::putActivationObjects()
{
    if (flags_ & (HAS_ARGS_OBJ | HAS_CALL_OBJ)) {
        /* NB: there is an ordering dependency here. */
        if (hasCallObj())
            js_PutCallObject(this);
        else if (hasArgsObj())
            js_PutArgsObject(this);
    }
}

inline void
StackFrame::markActivationObjectsAsPut()
{
    if (flags_ & (HAS_ARGS_OBJ | HAS_CALL_OBJ)) {
        if (hasArgsObj() && !argsObj().getPrivate()) {
            args.nactual = args.obj->initialLength();
            flags_ &= ~HAS_ARGS_OBJ;
        }
        if (hasCallObj() && !callObj().getPrivate()) {
            /*
             * For function frames, the call object may or may not have have an
             * enclosing DeclEnv object, so we use the callee's parent, since
             * it was the initial scope chain. For global (strict) eval frames,
             * there is no calle, but the call object's parent is the initial
             * scope chain.
             */
            scopeChain_ = isFunctionFrame()
                          ? callee().getParent()
                          : scopeChain_->getParent();
            flags_ &= ~HAS_CALL_OBJ;
        }
    }
}

/*****************************************************************************/

JS_ALWAYS_INLINE void
StackSpace::pushOverride(Value *top, StackOverride *prev)
{
    *prev = override_;

    override_.top = top;
#ifdef DEBUG
    override_.seg = seg_;
    override_.frame = seg_->currentFrameOrNull();
    override_.inlined = override_.frame ? seg_->currentRegs().inlined() : NULL;
#endif

    JS_ASSERT(prev->top < override_.top);
}

JS_ALWAYS_INLINE void
StackSpace::popOverride(const StackOverride &prev)
{
    JS_ASSERT(prev.top < override_.top);

    JS_ASSERT_IF(seg_->empty(), override_.frame == NULL);
    JS_ASSERT_IF(!seg_->empty(), override_.frame == seg_->currentFrame() || override_.inlined);
    JS_ASSERT(override_.seg == seg_);

    override_ = prev;
}

JS_ALWAYS_INLINE Value *
StackSpace::activeFirstUnused() const
{
    JS_ASSERT(seg_->isActive());

    Value *max = Max(seg_->stack().regs().sp, override_.top);
    JS_ASSERT(max == firstUnused());
    return max;
}

#ifdef JS_TRACER
JS_ALWAYS_INLINE bool
StackSpace::ensureEnoughSpaceToEnterTrace()
{
    ptrdiff_t needed = TraceNativeStorage::MAX_NATIVE_STACK_SLOTS +
                       TraceNativeStorage::MAX_CALL_STACK_ENTRIES * VALUES_PER_STACK_FRAME;
#ifdef XP_WIN
    return ensureSpace(NULL, firstUnused(), needed);
#else
    return end_ - firstUnused() > needed;
#endif
}
#endif

STATIC_POSTCONDITION(!return || ubound(from) >= nvals)
JS_ALWAYS_INLINE bool
StackSpace::ensureSpace(JSContext *maybecx, Value *from, ptrdiff_t nvals) const
{
    JS_ASSERT(from >= firstUnused());
#ifdef XP_WIN
    JS_ASSERT(from <= commitEnd_);
    if (commitEnd_ - from < nvals)
        return bumpCommit(maybecx, from, nvals);
    return true;
#else
    if (end_ - from < nvals) {
        js_ReportOverRecursed(maybecx);
        return false;
    }
    return true;
#endif
}

inline Value *
StackSpace::getStackLimit(JSContext *cx)
{
<<<<<<< HEAD
    FrameRegs &regs = cx->regs();
    uintN minSpace = regs.fp()->numSlots() + STACK_JIT_EXTRA;
    Value *sp = regs.sp;
    Value *required = sp + minSpace;
    Value *desired = sp + STACK_QUOTA;
=======
    Value *limit;
>>>>>>> fd209390
#ifdef XP_WIN
    limit = commitEnd_;
#else
    limit = end_;
#endif

    /* See getStackLimit comment in Stack.h. */
    FrameRegs &regs = cx->regs();
    uintN minSpace = regs.fp()->numSlots() + VALUES_PER_STACK_FRAME;
    if (regs.sp + minSpace > limit) {
        js_ReportOverRecursed(cx);
        return NULL;
    }

    return limit;
}

/*****************************************************************************/

JS_ALWAYS_INLINE bool
ContextStack::isCurrentAndActive() const
{
    assertSegmentsInSync();
    return seg_ && seg_->isActive() && seg_ == space().currentSegment();
}

namespace detail {

struct OOMCheck
{
    JS_ALWAYS_INLINE bool
    operator()(JSContext *cx, StackSpace &space, Value *from, uintN nvals)
    {
        return space.ensureSpace(cx, from, nvals);
    }
};

struct LimitCheck
{
    Value **limit;
    void *topncode;

<<<<<<< HEAD
    LimitCheck(StackFrame *base, Value **limit, void *topncode)
        : base(base), limit(limit), topncode(topncode)
    {}
=======
    LimitCheck(Value **limit) : limit(limit) {}
>>>>>>> fd209390

    JS_ALWAYS_INLINE bool
    operator()(JSContext *cx, StackSpace &space, Value *from, uintN nvals)
    {
        JS_ASSERT(from < *limit);
        if (*limit - from >= ptrdiff_t(nvals))
            return true;
<<<<<<< HEAD

        if (topncode) {
            /*
             * The current regs.pc may not be intact, set it in case bumping
             * the limit fails. See FixupArity.
             */
            cx->regs().updateForNcode(cx->fp()->jit(), topncode);
        }

        return space.bumpLimitWithinQuota(cx, base, from, nvals, limit);
=======
        return space.tryBumpLimit(cx, from, nvals, limit);
>>>>>>> fd209390
    }
};

}  /* namespace detail */

template <class Check>
JS_ALWAYS_INLINE StackFrame *
ContextStack::getCallFrame(JSContext *cx, Value *firstUnused, uintN nactual,
                           JSFunction *fun, JSScript *script, uint32 *flags,
                           Check check) const
{
    JS_ASSERT(fun->script() == script);
    JS_ASSERT(space().firstUnused() == firstUnused);

    /* Include extra space for inlining by the method-jit. */
    uintN nvals = VALUES_PER_STACK_FRAME + script->nslots + StackSpace::STACK_JIT_EXTRA;
    uintN nformal = fun->nargs;

    /* Maintain layout invariant: &formalArgs[0] == ((Value *)fp) - nformal. */

    if (nactual == nformal) {
        if (JS_UNLIKELY(!check(cx, space(), firstUnused, nvals)))
            return NULL;
        return reinterpret_cast<StackFrame *>(firstUnused);
    }

    if (nactual < nformal) {
        *flags |= StackFrame::UNDERFLOW_ARGS;
        uintN nmissing = nformal - nactual;
        if (JS_UNLIKELY(!check(cx, space(), firstUnused, nmissing + nvals)))
            return NULL;
        SetValueRangeToUndefined(firstUnused, nmissing);
        return reinterpret_cast<StackFrame *>(firstUnused + nmissing);
    }

    *flags |= StackFrame::OVERFLOW_ARGS;
    uintN ncopy = 2 + nformal;
    if (JS_UNLIKELY(!check(cx, space(), firstUnused, ncopy + nvals)))
        return NULL;

    Value *dst = firstUnused;
    Value *src = firstUnused - (2 + nactual);
    PodCopy(dst, src, ncopy);
    return reinterpret_cast<StackFrame *>(firstUnused + ncopy);
}

JS_ALWAYS_INLINE StackFrame *
ContextStack::getInlineFrame(JSContext *cx, Value *sp, uintN nactual,
                             JSFunction *fun, JSScript *script, uint32 *flags) const
{
    JS_ASSERT(isCurrentAndActive());
    JS_ASSERT(cx->regs().sp == sp);

    return getCallFrame(cx, sp, nactual, fun, script, flags, detail::OOMCheck());
}

JS_ALWAYS_INLINE StackFrame *
ContextStack::getInlineFrameWithinLimit(JSContext *cx, Value *sp, uintN nactual,
                                        JSFunction *fun, JSScript *script, uint32 *flags,
<<<<<<< HEAD
                                        StackFrame *fp, Value **limit, void *topncode) const
=======
                                        Value **limit) const
>>>>>>> fd209390
{
    JS_ASSERT(isCurrentAndActive());
    JS_ASSERT(cx->regs().sp == sp);

<<<<<<< HEAD
    return getCallFrame(cx, sp, nactual, fun, script, flags, detail::LimitCheck(fp, limit, topncode));
=======
    return getCallFrame(cx, sp, nactual, fun, script, flags, detail::LimitCheck(limit));
>>>>>>> fd209390
}

JS_ALWAYS_INLINE void
ContextStack::pushInlineFrame(JSScript *script, StackFrame *fp, FrameRegs &regs)
{
    JS_ASSERT(isCurrentAndActive());
    JS_ASSERT(regs_ == &regs && script == fp->script());

    regs.prepareToRun(fp, script);
}

JS_ALWAYS_INLINE void
ContextStack::popInlineFrame()
{
    JS_ASSERT(isCurrentAndActive());

    StackFrame *fp = regs_->fp();
    fp->putActivationObjects();

    Value *newsp = fp->actualArgs() - 1;
    JS_ASSERT(newsp >= fp->prev()->base());

    newsp[-1] = fp->returnValue();
    regs_->popFrame(newsp);
}

JS_ALWAYS_INLINE bool
ContextStack::pushInvokeArgs(JSContext *cx, uintN argc, InvokeArgsGuard *argsGuard)
{
    if (!isCurrentAndActive())
        return pushInvokeArgsSlow(cx, argc, argsGuard);

    Value *start = space().activeFirstUnused();
    uintN vplen = 2 + argc;
    if (!space().ensureSpace(cx, start, vplen))
        return false;

    Value *vp = start;
    ImplicitCast<CallArgs>(*argsGuard) = CallArgsFromVp(argc, vp);

    /*
     * Use stack override to root vp until the frame is pushed. Don't need to
     * MakeRangeGCSafe: the VM stack is conservatively marked.
     */
    space().pushOverride(vp + vplen, &argsGuard->prevOverride_);

    argsGuard->stack_ = this;
    return true;
}

JS_ALWAYS_INLINE void
ContextStack::popInvokeArgs(const InvokeArgsGuard &argsGuard)
{
    if (argsGuard.seg_) {
        popInvokeArgsSlow(argsGuard);
        return;
    }

    JS_ASSERT(isCurrentAndActive());
    space().popOverride(argsGuard.prevOverride_);
}

JS_ALWAYS_INLINE
InvokeArgsGuard::~InvokeArgsGuard()
{
    if (JS_UNLIKELY(!pushed()))
        return;
    stack_->popInvokeArgs(*this);
}

JS_ALWAYS_INLINE StackFrame *
ContextStack::getInvokeFrame(JSContext *cx, const CallArgs &args,
                             JSFunction *fun, JSScript *script,
                             uint32 *flags, InvokeFrameGuard *frameGuard) const
{
    uintN argc = args.argc();
    Value *start = args.argv() + argc;
    JS_ASSERT(start == space().firstUnused());
    StackFrame *fp = getCallFrame(cx, start, argc, fun, script, flags, detail::OOMCheck());
    if (!fp)
        return NULL;

    frameGuard->regs_.prepareToRun(fp, script);
    return fp;
}

JS_ALWAYS_INLINE void
ContextStack::pushInvokeFrame(const CallArgs &args, InvokeFrameGuard *frameGuard)
{
    JS_ASSERT(space().firstUnused() == args.argv() + args.argc());

    if (JS_UNLIKELY(space().seg_->empty())) {
        pushInvokeFrameSlow(frameGuard);
        return;
    }

    frameGuard->prevRegs_ = regs_;
    regs_ = &frameGuard->regs_;
    JS_ASSERT(isCurrentAndActive());

    frameGuard->stack_ = this;
}

JS_ALWAYS_INLINE void
ContextStack::popInvokeFrame(const InvokeFrameGuard &frameGuard)
{
    JS_ASSERT(isCurrentAndActive());
    JS_ASSERT(&frameGuard.regs_ == regs_);

    if (JS_UNLIKELY(seg_->initialFrame() == regs_->fp())) {
        popInvokeFrameSlow(frameGuard);
        return;
    }

    regs_->fp()->putActivationObjects();
    regs_ = frameGuard.prevRegs_;
}

JS_ALWAYS_INLINE void
InvokeFrameGuard::pop()
{
    JS_ASSERT(pushed());
    stack_->popInvokeFrame(*this);
    stack_ = NULL;
}

JS_ALWAYS_INLINE
InvokeFrameGuard::~InvokeFrameGuard()
{
    if (pushed())
        pop();
}

JS_ALWAYS_INLINE JSObject &
ContextStack::currentVarObj() const
{
    if (regs_->fp()->hasCallObj())
        return regs_->fp()->callObj();
    return seg_->initialVarObj();
}

inline StackFrame *
ContextStack::findFrameAtLevel(uintN targetLevel) const
{
    StackFrame *fp = regs_->fp();
    while (true) {
        JS_ASSERT(fp && fp->isScriptFrame());
        if (fp->script()->staticLevel == targetLevel)
            break;
        fp = fp->prev();
    }
    return fp;
}

inline JSScript *
ContextStack::currentScript(jsbytecode **ppc) const
{
    StackFrame *fp = regs_->fp();
    if (!fp) {
        if (ppc)
            *ppc = NULL;
        return NULL;
    }
    while (fp->isDummyFrame())
        fp = fp->prev();

#ifdef JS_METHODJIT
    mjit::CallSite *inlined = regs_->inlined();
    if (inlined) {
        JS_ASSERT(inlined->inlineIndex < fp->jit()->nInlineFrames);
        mjit::InlineFrame *frame = &fp->jit()->inlineFrames()[inlined->inlineIndex];
        if (ppc)
            *ppc = frame->fun->script()->code + inlined->pcOffset;
        return frame->fun->script();
    }
#endif

    if (ppc)
        *ppc = regs_->pc;
    return fp->script();
}

inline JSObject *
ContextStack::currentScriptedScopeChain() const
{
    return &regs_->fp()->scopeChain();
}

/*****************************************************************************/

<<<<<<< HEAD
inline
FrameRegsIter::FrameRegsIter(JSContext *cx)
  : cx_(cx)
{
    seg_ = cx->stack.currentSegment();
    if (JS_UNLIKELY(!seg_ || !seg_->isActive())) {
        initSlow();
        return;
    }
    fp_ = cx->fp();
    sp_ = cx->regs().sp;
    pc_ = cx->regs().pc;
    return;
}

inline FrameRegsIter &
FrameRegsIter::operator++()
{
    StackFrame *oldfp = fp_;
    fp_ = fp_->prev();
    if (!fp_)
        return *this;

    if (JS_UNLIKELY(oldfp == seg_->initialFrame())) {
        incSlow(oldfp);
        return *this;
    }

    JSInlinedSite *inline_;
    pc_ = oldfp->prevpc(&inline_);
    sp_ = oldfp->formalArgsEnd();
    JS_ASSERT(!inline_);

    return *this;
}

=======
>>>>>>> fd209390
namespace detail {

struct STATIC_SKIP_INFERENCE CopyNonHoleArgsTo
{
    CopyNonHoleArgsTo(ArgumentsObject *argsobj, Value *dst) : argsobj(*argsobj), dst(dst) {}
    ArgumentsObject &argsobj;
    Value *dst;
    bool operator()(uint32 argi, Value *src) {
        if (argsobj.element(argi).isMagic(JS_ARGS_HOLE))
            return false;
        *dst++ = *src;
        return true;
    }
};

} /* namespace detail */

inline bool
ArgumentsObject::getElement(uint32 i, Value *vp)
{
    if (i >= initialLength())
        return false;

    *vp = element(i);

    /*
     * If the argument was overwritten, it could be in any object slot, so we
     * can't optimize.
     */
    if (vp->isMagic(JS_ARGS_HOLE))
        return false;

    /*
     * If this arguments object was created on trace the actual argument value
     * could be in a register or something, so we can't optimize.
     */
    StackFrame *fp = reinterpret_cast<StackFrame *>(getPrivate());
    if (fp == JS_ARGUMENTS_OBJECT_ON_TRACE)
        return false;

    /*
     * If this arguments object has an associated stack frame, that contains
     * the canonical argument value.  Note that strict arguments objects do not
     * alias named arguments and never have a stack frame.
     */
    JS_ASSERT_IF(isStrictArguments(), !fp);
    if (fp)
        *vp = fp->canonicalActualArg(i);
    return true;
}

inline bool
ArgumentsObject::getElements(uint32 start, uint32 count, Value *vp)
{
    JS_ASSERT(start + count >= start);

    uint32 length = initialLength();
    if (start > length || start + count > length)
        return false;

    StackFrame *fp = reinterpret_cast<StackFrame *>(getPrivate());

    /* If there's no stack frame for this, argument values are in elements(). */
    if (!fp) {
        Value *srcbeg = elements() + start;
        Value *srcend = srcbeg + count;
        for (Value *dst = vp, *src = srcbeg; src < srcend; ++dst, ++src) {
            if (src->isMagic(JS_ARGS_HOLE))
                return false;
            *dst = *src;
        }
        return true;
    }

    /* If we're on trace, there's no canonical location for elements: fail. */
    if (fp == JS_ARGUMENTS_OBJECT_ON_TRACE)
        return false;

    /* Otherwise, element values are on the stack. */
    JS_ASSERT(fp->numActualArgs() <= JS_ARGS_LENGTH_MAX);
    return fp->forEachCanonicalActualArg(detail::CopyNonHoleArgsTo(this, vp), start, count);
}

} /* namespace js */

#endif /* Stack_inl_h__ */<|MERGE_RESOLUTION|>--- conflicted
+++ resolved
@@ -451,11 +451,7 @@
 
     scopeChain_ = &prev->scopeChain();
     prev_ = prev;
-<<<<<<< HEAD
-    prevpc_ = prev->pc(cx, NULL, &prevInline_);
-=======
-    prevpc_ = prev->pcQuadratic(cx);
->>>>>>> fd209390
+    prevpc_ = prev->pcQuadratic(cx, NULL, &prevInline_);
     JS_ASSERT(!hasImacropc());
     JS_ASSERT(!hasHookData());
     setAnnotation(prev->annotation());
@@ -807,15 +803,7 @@
 inline Value *
 StackSpace::getStackLimit(JSContext *cx)
 {
-<<<<<<< HEAD
-    FrameRegs &regs = cx->regs();
-    uintN minSpace = regs.fp()->numSlots() + STACK_JIT_EXTRA;
-    Value *sp = regs.sp;
-    Value *required = sp + minSpace;
-    Value *desired = sp + STACK_QUOTA;
-=======
     Value *limit;
->>>>>>> fd209390
 #ifdef XP_WIN
     limit = commitEnd_;
 #else
@@ -824,7 +812,7 @@
 
     /* See getStackLimit comment in Stack.h. */
     FrameRegs &regs = cx->regs();
-    uintN minSpace = regs.fp()->numSlots() + VALUES_PER_STACK_FRAME;
+    uintN minSpace = regs.fp()->numSlots() + STACK_JIT_EXTRA;
     if (regs.sp + minSpace > limit) {
         js_ReportOverRecursed(cx);
         return NULL;
@@ -858,13 +846,9 @@
     Value **limit;
     void *topncode;
 
-<<<<<<< HEAD
-    LimitCheck(StackFrame *base, Value **limit, void *topncode)
-        : base(base), limit(limit), topncode(topncode)
+    LimitCheck(Value **limit, void *topncode)
+        : limit(limit), topncode(topncode)
     {}
-=======
-    LimitCheck(Value **limit) : limit(limit) {}
->>>>>>> fd209390
 
     JS_ALWAYS_INLINE bool
     operator()(JSContext *cx, StackSpace &space, Value *from, uintN nvals)
@@ -872,7 +856,6 @@
         JS_ASSERT(from < *limit);
         if (*limit - from >= ptrdiff_t(nvals))
             return true;
-<<<<<<< HEAD
 
         if (topncode) {
             /*
@@ -882,10 +865,7 @@
             cx->regs().updateForNcode(cx->fp()->jit(), topncode);
         }
 
-        return space.bumpLimitWithinQuota(cx, base, from, nvals, limit);
-=======
         return space.tryBumpLimit(cx, from, nvals, limit);
->>>>>>> fd209390
     }
 };
 
@@ -945,20 +925,12 @@
 JS_ALWAYS_INLINE StackFrame *
 ContextStack::getInlineFrameWithinLimit(JSContext *cx, Value *sp, uintN nactual,
                                         JSFunction *fun, JSScript *script, uint32 *flags,
-<<<<<<< HEAD
-                                        StackFrame *fp, Value **limit, void *topncode) const
-=======
-                                        Value **limit) const
->>>>>>> fd209390
+                                        Value **limit, void *topncode) const
 {
     JS_ASSERT(isCurrentAndActive());
     JS_ASSERT(cx->regs().sp == sp);
 
-<<<<<<< HEAD
-    return getCallFrame(cx, sp, nactual, fun, script, flags, detail::LimitCheck(fp, limit, topncode));
-=======
-    return getCallFrame(cx, sp, nactual, fun, script, flags, detail::LimitCheck(limit));
->>>>>>> fd209390
+    return getCallFrame(cx, sp, nactual, fun, script, flags, detail::LimitCheck(limit, topncode));
 }
 
 JS_ALWAYS_INLINE void
@@ -1149,45 +1121,6 @@
 
 /*****************************************************************************/
 
-<<<<<<< HEAD
-inline
-FrameRegsIter::FrameRegsIter(JSContext *cx)
-  : cx_(cx)
-{
-    seg_ = cx->stack.currentSegment();
-    if (JS_UNLIKELY(!seg_ || !seg_->isActive())) {
-        initSlow();
-        return;
-    }
-    fp_ = cx->fp();
-    sp_ = cx->regs().sp;
-    pc_ = cx->regs().pc;
-    return;
-}
-
-inline FrameRegsIter &
-FrameRegsIter::operator++()
-{
-    StackFrame *oldfp = fp_;
-    fp_ = fp_->prev();
-    if (!fp_)
-        return *this;
-
-    if (JS_UNLIKELY(oldfp == seg_->initialFrame())) {
-        incSlow(oldfp);
-        return *this;
-    }
-
-    JSInlinedSite *inline_;
-    pc_ = oldfp->prevpc(&inline_);
-    sp_ = oldfp->formalArgsEnd();
-    JS_ASSERT(!inline_);
-
-    return *this;
-}
-
-=======
->>>>>>> fd209390
 namespace detail {
 
 struct STATIC_SKIP_INFERENCE CopyNonHoleArgsTo
