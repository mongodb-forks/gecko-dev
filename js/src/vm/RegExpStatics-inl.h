--- conflicted
+++ resolved
@@ -47,20 +47,19 @@
 
 namespace js {
 
-<<<<<<< HEAD
 inline js::RegExpStatics *
 js::GlobalObject::getRegExpStatics() const
 {
     JSObject &resObj = getSlot(REGEXP_STATICS).toObject();
     return static_cast<RegExpStatics *>(resObj.getPrivate());
-=======
+}
+
 inline
 RegExpStatics::RegExpStatics()
   : bufferLink(NULL),
     copied(false)
 {
     clear();
->>>>>>> 2d26cc32
 }
 
 inline bool
