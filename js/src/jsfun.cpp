/* -*- Mode: C++; tab-width: 8; indent-tabs-mode: nil; c-basic-offset: 4 -*-
 * vim: set ts=8 sw=4 et tw=99:
 *
 * ***** BEGIN LICENSE BLOCK *****
 * Version: MPL 1.1/GPL 2.0/LGPL 2.1
 *
 * The contents of this file are subject to the Mozilla Public License Version
 * 1.1 (the "License"); you may not use this file except in compliance with
 * the License. You may obtain a copy of the License at
 * http://www.mozilla.org/MPL/
 *
 * Software distributed under the License is distributed on an "AS IS" basis,
 * WITHOUT WARRANTY OF ANY KIND, either express or implied. See the License
 * for the specific language governing rights and limitations under the
 * License.
 *
 * The Original Code is Mozilla Communicator client code, released
 * March 31, 1998.
 *
 * The Initial Developer of the Original Code is
 * Netscape Communications Corporation.
 * Portions created by the Initial Developer are Copyright (C) 1998
 * the Initial Developer. All Rights Reserved.
 *
 * Contributor(s):
 *
 * Alternatively, the contents of this file may be used under the terms of
 * either of the GNU General Public License Version 2 or later (the "GPL"),
 * or the GNU Lesser General Public License Version 2.1 or later (the "LGPL"),
 * in which case the provisions of the GPL or the LGPL are applicable instead
 * of those above. If you wish to allow use of your version of this file only
 * under the terms of either the GPL or the LGPL, and not to allow others to
 * use your version of this file under the terms of the MPL, indicate your
 * decision by deleting the provisions above and replace them with the notice
 * and other provisions required by the GPL or the LGPL. If you do not delete
 * the provisions above, a recipient may use your version of this file under
 * the terms of any one of the MPL, the GPL or the LGPL.
 *
 * ***** END LICENSE BLOCK ***** */

/*
 * JS function support.
 */
#include <string.h>
#include "jstypes.h"
#include "jsstdint.h"
#include "jsbit.h"
#include "jsutil.h"
#include "jsapi.h"
#include "jsarray.h"
#include "jsatom.h"
#include "jsbool.h"
#include "jsbuiltins.h"
#include "jscntxt.h"
#include "jsversion.h"
#include "jsemit.h"
#include "jsfun.h"
#include "jsgc.h"
#include "jsgcmark.h"
#include "jsinterp.h"
#include "jslock.h"
#include "jsnum.h"
#include "jsobj.h"
#include "jsopcode.h"
#include "jsparse.h"
#include "jspropertytree.h"
#include "jsproxy.h"
#include "jsscan.h"
#include "jsscope.h"
#include "jsscript.h"
#include "jsstr.h"
#include "jsexn.h"
#include "jsstaticcheck.h"
#include "jstracer.h"

#if JS_HAS_GENERATORS
# include "jsiter.h"
#endif

#if JS_HAS_XDR
# include "jsxdrapi.h"
#endif

#ifdef JS_METHODJIT
#include "methodjit/MethodJIT.h"
#endif

#include "jsatominlines.h"
#include "jsfuninlines.h"
#include "jsinferinlines.h"
#include "jsobjinlines.h"
#include "jsscriptinlines.h"

#include "vm/ArgumentsObject-inl.h"
#include "vm/Stack-inl.h"

using namespace js;
using namespace js::gc;
using namespace js::types;

inline JSObject *
JSObject::getThrowTypeError() const
{
    return getGlobal()->getThrowTypeError();
}

JSBool
js_GetArgsValue(JSContext *cx, StackFrame *fp, Value *vp)
{
    JSObject *argsobj;
    if (fp->hasOverriddenArgs()) {
        JS_ASSERT(fp->hasCallObj());
        jsid id = ATOM_TO_JSID(cx->runtime->atomState.argumentsAtom);
        return fp->callObj().getProperty(cx, id, vp);
    }
    argsobj = js_GetArgsObject(cx, fp);
    if (!argsobj)
        return JS_FALSE;
    vp->setObject(*argsobj);
    return JS_TRUE;
}

JSBool
js_GetArgsProperty(JSContext *cx, StackFrame *fp, jsid id, Value *vp)
{
    JS_ASSERT(fp->isFunctionFrame());

    if (fp->hasOverriddenArgs()) {
        JS_ASSERT(fp->hasCallObj());

        jsid argumentsid = ATOM_TO_JSID(cx->runtime->atomState.argumentsAtom);
        Value v;
        if (!fp->callObj().getProperty(cx, argumentsid, &v))
            return false;

        JSObject *obj;
        if (v.isPrimitive()) {
            obj = js_ValueToNonNullObject(cx, v);
            if (!obj)
                return false;
        } else {
            obj = &v.toObject();
        }
        return obj->getProperty(cx, id, vp);
    }

    vp->setUndefined();
    if (JSID_IS_INT(id)) {
        uint32 arg = uint32(JSID_TO_INT(id));
        ArgumentsObject *argsobj = fp->maybeArgsObj();
        if (arg < fp->numActualArgs()) {
            if (argsobj) {
                const Value &v = argsobj->element(arg);
                if (v.isMagic(JS_ARGS_HOLE))
                    return argsobj->getProperty(cx, id, vp);
                if (fp->functionScript()->strictModeCode) {
                    *vp = v;
                    return true;
                }
            }
            *vp = fp->canonicalActualArg(arg);
        } else {
            /*
             * Per ECMA-262 Ed. 3, 10.1.8, last bulleted item, do not share
             * storage between the formal parameter and arguments[k] for all
             * fp->argc <= k && k < fp->fun->nargs.  For example, in
             *
             *   function f(x) { x = 42; return arguments[0]; }
             *   f();
             *
             * the call to f should return undefined, not 42.  If fp->argsobj
             * is null at this point, as it would be in the example, return
             * undefined in *vp.
             */
            if (argsobj)
                return argsobj->getProperty(cx, id, vp);
        }
    } else if (JSID_IS_ATOM(id, cx->runtime->atomState.lengthAtom)) {
        ArgumentsObject *argsobj = fp->maybeArgsObj();
        if (argsobj && argsobj->hasOverriddenLength())
            return argsobj->getProperty(cx, id, vp);
        vp->setInt32(fp->numActualArgs());
    }
    return true;
}

js::ArgumentsObject *
ArgumentsObject::create(JSContext *cx, uint32 argc, JSObject &callee)
{
    JS_ASSERT(argc <= JS_ARGS_LENGTH_MAX);

    JSObject *proto;
    if (!js_GetClassPrototype(cx, callee.getGlobal(), JSProto_Object, &proto))
        return NULL;

    TypeObject *type = proto->getNewType(cx);
    if (!type)
        return NULL;

    JS_STATIC_ASSERT(NormalArgumentsObject::RESERVED_SLOTS == 2);
    JS_STATIC_ASSERT(StrictArgumentsObject::RESERVED_SLOTS == 2);
    JSObject *obj = js_NewGCObject(cx, FINALIZE_OBJECT2);
    if (!obj)
        return NULL;

    EmptyShape *emptyArgumentsShape = EmptyShape::getEmptyArgumentsShape(cx);
    if (!emptyArgumentsShape)
        return NULL;
    AutoShapeRooter shapeRoot(cx, emptyArgumentsShape);

    ArgumentsData *data = (ArgumentsData *)
        cx->malloc_(offsetof(ArgumentsData, slots) + argc * sizeof(Value));
    if (!data)
        return NULL;
    SetValueRangeToUndefined(data->slots, argc);

    /* Can't fail from here on, so initialize everything in argsobj. */
    obj->init(cx, callee.getFunctionPrivate()->inStrictMode()
              ? &StrictArgumentsObject::jsClass
              : &NormalArgumentsObject::jsClass,
              type, proto->getParent(), NULL, false);
    obj->setMap(emptyArgumentsShape);

    ArgumentsObject *argsobj = obj->asArguments();

    JS_ASSERT(UINT32_MAX > (uint64(argc) << PACKED_BITS_COUNT));
    argsobj->setInitialLength(argc);

    argsobj->setCalleeAndData(callee, data);

    return argsobj;
}

struct STATIC_SKIP_INFERENCE PutArg
{
    PutArg(Value *dst) : dst(dst) {}
    Value *dst;
    bool operator()(uintN, Value *src) {
        if (!dst->isMagic(JS_ARGS_HOLE))
            *dst = *src;
        ++dst;
        return true;
    }
};

JSObject *
js_GetArgsObject(JSContext *cx, StackFrame *fp)
{
    /*
     * We must be in a function activation; the function must be lightweight
     * or else fp must have a variable object.
     */
    JS_ASSERT_IF(fp->fun()->isHeavyweight(), fp->hasCallObj());

<<<<<<< HEAD
    /*
     * Mark all functions which have ever had arguments objects constructed,
     * which will prevent lazy arguments optimizations in the method JIT.
     */
    MarkTypeObjectFlags(cx, fp->fun()->getType(),
                        OBJECT_FLAG_CREATED_ARGUMENTS | OBJECT_FLAG_UNINLINEABLE);

    while (fp->isDirectEvalOrDebuggerFrame())
=======
    while (fp->isEvalInFunction())
>>>>>>> eb505d30
        fp = fp->prev();

    /* Create an arguments object for fp only if it lacks one. */
    if (fp->hasArgsObj())
        return &fp->argsObj();

    ArgumentsObject *argsobj =
        ArgumentsObject::create(cx, fp->numActualArgs(), fp->callee());
    if (!argsobj)
        return argsobj;

    /*
     * Strict mode functions have arguments objects that copy the initial
     * actual parameter values.  It is the caller's responsibility to get the
     * arguments object before any parameters are modified!  (The emitter
     * ensures this by synthesizing an arguments access at the start of any
     * strict mode function that contains an assignment to a parameter, or
     * that calls eval.)  Non-strict mode arguments use the frame pointer to
     * retrieve up-to-date parameter values.
     */
    if (argsobj->isStrictArguments())
        fp->forEachCanonicalActualArg(PutArg(argsobj->data()->slots));
    else
        argsobj->setPrivate(fp);

    fp->setArgsObj(*argsobj);
    return argsobj;
}

void
js_PutArgsObject(StackFrame *fp)
{
    ArgumentsObject &argsobj = fp->argsObj();
    if (argsobj.isNormalArguments()) {
        JS_ASSERT(argsobj.getPrivate() == fp);
        fp->forEachCanonicalActualArg(PutArg(argsobj.data()->slots));
        argsobj.setPrivate(NULL);
    } else {
        JS_ASSERT(!argsobj.getPrivate());
    }
}

#ifdef JS_TRACER

/*
 * Traced versions of js_GetArgsObject and js_PutArgsObject.
 */
JSObject * JS_FASTCALL
js_NewArgumentsOnTrace(JSContext *cx, uint32 argc, JSObject *callee)
{
    ArgumentsObject *argsobj = ArgumentsObject::create(cx, argc, *callee);
    if (!argsobj)
        return NULL;

    if (argsobj->isStrictArguments()) {
        /*
         * Strict mode callers must copy arguments into the created arguments
         * object. The trace-JITting code is in TraceRecorder::newArguments.
         */
        JS_ASSERT(!argsobj->getPrivate());
    } else {
        argsobj->setPrivate(JS_ARGUMENTS_OBJECT_ON_TRACE);
    }

    return argsobj;
}
JS_DEFINE_CALLINFO_3(extern, OBJECT, js_NewArgumentsOnTrace, CONTEXT, UINT32, OBJECT,
                     0, nanojit::ACCSET_STORE_ANY)

/* FIXME change the return type to void. */
JSBool JS_FASTCALL
js_PutArgumentsOnTrace(JSContext *cx, JSObject *obj, Value *argv)
{
    NormalArgumentsObject *argsobj = obj->asNormalArguments();

    JS_ASSERT(argsobj->getPrivate() == JS_ARGUMENTS_OBJECT_ON_TRACE);

    /*
     * TraceRecorder::putActivationObjects builds a single, contiguous array of
     * the arguments, regardless of whether #actuals > #formals so there is no
     * need to worry about actual vs. formal arguments.
     */
    Value *srcend = argv + argsobj->initialLength();
    Value *dst = argsobj->data()->slots;
    for (Value *src = argv; src < srcend; ++src, ++dst) {
        if (!dst->isMagic(JS_ARGS_HOLE))
            *dst = *src;
    }

    argsobj->setPrivate(NULL);
    return true;
}
JS_DEFINE_CALLINFO_3(extern, BOOL, js_PutArgumentsOnTrace, CONTEXT, OBJECT, VALUEPTR, 0,
                     nanojit::ACCSET_STORE_ANY)

#endif /* JS_TRACER */

static JSBool
args_delProperty(JSContext *cx, JSObject *obj, jsid id, Value *vp)
{
    ArgumentsObject *argsobj = obj->asArguments();
    if (JSID_IS_INT(id)) {
        uintN arg = uintN(JSID_TO_INT(id));
        if (arg < argsobj->initialLength())
            argsobj->setElement(arg, MagicValue(JS_ARGS_HOLE));
    } else if (JSID_IS_ATOM(id, cx->runtime->atomState.lengthAtom)) {
        argsobj->markLengthOverridden();
    } else if (JSID_IS_ATOM(id, cx->runtime->atomState.calleeAtom)) {
        argsobj->asNormalArguments()->clearCallee();
    }
    return true;
}

static JS_REQUIRES_STACK JSObject *
WrapEscapingClosure(JSContext *cx, StackFrame *fp, JSFunction *fun)
{
    JS_ASSERT(fun->optimizedClosure());
    JS_ASSERT(!fun->u.i.wrapper);

    /*
     * We do not attempt to reify Call and Block objects on demand for outer
     * scopes. This could be done (see the "v8" patch in bug 494235) but it is
     * fragile in the face of ongoing compile-time optimization. Instead, the
     * _DBG* opcodes used by wrappers created here must cope with unresolved
     * upvars and throw them as reference errors. Caveat debuggers!
     */
    JSObject *scopeChain = GetScopeChain(cx, fp);
    if (!scopeChain)
        return NULL;

    JSObject *wfunobj = NewFunction(cx, scopeChain);
    if (!wfunobj)
        return NULL;
    AutoObjectRooter tvr(cx, wfunobj);

    JSFunction *wfun = (JSFunction *) wfunobj;
    wfunobj->setPrivate(wfun);
    wfun->nargs = fun->nargs;
    wfun->flags = fun->flags | JSFUN_HEAVYWEIGHT;
    wfun->u.i.skipmin = fun->u.i.skipmin;
    wfun->u.i.wrapper = true;
    wfun->u.i.script = NULL;
    wfun->atom = fun->atom;

    JSScript *script = fun->script();
    jssrcnote *snbase = script->notes();
    jssrcnote *sn = snbase;
    while (!SN_IS_TERMINATOR(sn))
        sn = SN_NEXT(sn);
    uintN nsrcnotes = (sn - snbase) + 1;

    /* NB: GC must not occur before wscript is homed in wfun->u.i.script. */
    JSScript *wscript = JSScript::NewScript(cx, script->length, nsrcnotes,
                                            script->atomMap.length,
                                            JSScript::isValidOffset(script->objectsOffset)
                                            ? script->objects()->length
                                            : 0,
                                            script->bindings.countUpvars(),
                                            JSScript::isValidOffset(script->regexpsOffset)
                                            ? script->regexps()->length
                                            : 0,
                                            JSScript::isValidOffset(script->trynotesOffset)
                                            ? script->trynotes()->length
                                            : 0,
                                            JSScript::isValidOffset(script->constOffset)
                                            ? script->consts()->length
                                            : 0,
                                            JSScript::isValidOffset(script->globalsOffset)
                                            ? script->globals()->length
                                            : 0,
                                            script->nClosedArgs,
                                            script->nClosedVars,
                                            script->nTypeSets,
                                            script->getVersion());
    if (!wscript)
        return NULL;

    memcpy(wscript->code, script->code, script->length);
    wscript->main = wscript->code + (script->main - script->code);

    memcpy(wscript->notes(), snbase, nsrcnotes * sizeof(jssrcnote));
    memcpy(wscript->atomMap.vector, script->atomMap.vector,
           wscript->atomMap.length * sizeof(JSAtom *));
    if (JSScript::isValidOffset(script->objectsOffset)) {
        memcpy(wscript->objects()->vector, script->objects()->vector,
               wscript->objects()->length * sizeof(JSObject *));
    }
    if (JSScript::isValidOffset(script->regexpsOffset)) {
        memcpy(wscript->regexps()->vector, script->regexps()->vector,
               wscript->regexps()->length * sizeof(JSObject *));
    }
    if (JSScript::isValidOffset(script->trynotesOffset)) {
        memcpy(wscript->trynotes()->vector, script->trynotes()->vector,
               wscript->trynotes()->length * sizeof(JSTryNote));
    }
    if (JSScript::isValidOffset(script->globalsOffset)) {
        memcpy(wscript->globals()->vector, script->globals()->vector,
               wscript->globals()->length * sizeof(GlobalSlotArray::Entry));
    }
    if (script->nClosedArgs + script->nClosedVars != 0)
        script->copyClosedSlotsTo(wscript);

    if (script->bindings.hasUpvars()) {
        JS_ASSERT(script->bindings.countUpvars() == wscript->upvars()->length);
        memcpy(wscript->upvars()->vector, script->upvars()->vector,
               script->bindings.countUpvars() * sizeof(uint32));
    }

    jsbytecode *pc = wscript->code;
    while (*pc != JSOP_STOP) {
        /* FIXME should copy JSOP_TRAP? */
        JSOp op = js_GetOpcode(cx, wscript, pc);
        const JSCodeSpec *cs = &js_CodeSpec[op];
        ptrdiff_t oplen = cs->length;
        if (oplen < 0)
            oplen = js_GetVariableBytecodeLength(pc);

        /*
         * Rewrite JSOP_{GET,CALL}FCSLOT as JSOP_{GET,CALL}UPVAR_DBG for the
         * case where fun is an escaping flat closure. This works because the
         * UPVAR and FCSLOT ops by design have the same format: an upvar index
         * immediate operand.
         */
        switch (op) {
          case JSOP_GETFCSLOT:      *pc = JSOP_GETUPVAR_DBG; break;
          case JSOP_CALLFCSLOT:     *pc = JSOP_CALLUPVAR_DBG; break;
          case JSOP_DEFFUN_FC:      *pc = JSOP_DEFFUN_DBGFC; break;
          case JSOP_DEFLOCALFUN_FC: *pc = JSOP_DEFLOCALFUN_DBGFC; break;
          case JSOP_LAMBDA_FC:      *pc = JSOP_LAMBDA_DBGFC; break;
          default:;
        }
        pc += oplen;
    }

    /*
     * Fill in the rest of wscript. This means if you add members to JSScript
     * you must update this code. FIXME: factor into JSScript::clone method.
     */
    JS_ASSERT(wscript->getVersion() == script->getVersion());
    wscript->nfixed = script->nfixed;
    wscript->filename = script->filename;
    wscript->lineno = script->lineno;
    wscript->nslots = script->nslots;
    wscript->staticLevel = script->staticLevel;
    wscript->principals = script->principals;
    wscript->noScriptRval = script->noScriptRval;
    wscript->savedCallerFun = script->savedCallerFun;
    wscript->hasSharps = script->hasSharps;
    wscript->strictModeCode = script->strictModeCode;
    wscript->compileAndGo = script->compileAndGo;
    wscript->usesEval = script->usesEval;
    wscript->usesArguments = script->usesArguments;
    wscript->warnedAboutTwoArgumentEval = script->warnedAboutTwoArgumentEval;
    if (wscript->principals)
        JSPRINCIPALS_HOLD(cx, wscript->principals);
#ifdef CHECK_SCRIPT_OWNER
    wscript->owner = script->owner;
#endif

    wscript->bindings.clone(cx, &script->bindings);

    /* Deoptimize wfun from FUN_{FLAT,NULL}_CLOSURE to FUN_INTERPRETED. */
    FUN_SET_KIND(wfun, JSFUN_INTERPRETED);
    wfun->u.i.script = wscript;
    if (!wscript->typeSetFunction(cx, wfun))
        return NULL;
    js_CallNewScriptHook(cx, wscript, wfun);
    return wfunobj;
}

static JSBool
ArgGetter(JSContext *cx, JSObject *obj, jsid id, Value *vp)
{
    LeaveTrace(cx);

    if (!obj->isNormalArguments())
        return true;

    NormalArgumentsObject *argsobj = obj->asNormalArguments();
    if (JSID_IS_INT(id)) {
        /*
         * arg can exceed the number of arguments if a script changed the
         * prototype to point to another Arguments object with a bigger argc.
         */
        uintN arg = uintN(JSID_TO_INT(id));
        if (arg < argsobj->initialLength()) {
            JS_ASSERT(!argsobj->element(arg).isMagic(JS_ARGS_HOLE));
            if (StackFrame *fp = reinterpret_cast<StackFrame *>(argsobj->getPrivate()))
                *vp = fp->canonicalActualArg(arg);
            else
                *vp = argsobj->element(arg);
        }
    } else if (JSID_IS_ATOM(id, cx->runtime->atomState.lengthAtom)) {
        if (!argsobj->hasOverriddenLength())
            vp->setInt32(argsobj->initialLength());
    } else {
        JS_ASSERT(JSID_IS_ATOM(id, cx->runtime->atomState.calleeAtom));
        const Value &v = argsobj->callee();
        if (!v.isMagic(JS_ARGS_HOLE)) {
            /*
             * If this function or one in it needs upvars that reach above it
             * in the scope chain, it must not be a null closure (it could be a
             * flat closure, or an unoptimized closure -- the latter itself not
             * necessarily heavyweight). Rather than wrap here, we simply throw
             * to reduce code size and tell debugger users the truth instead of
             * passing off a fibbing wrapper.
             */
            if (GET_FUNCTION_PRIVATE(cx, &v.toObject())->needsWrapper()) {
                JS_ReportErrorNumber(cx, js_GetErrorMessage, NULL,
                                     JSMSG_OPTIMIZED_CLOSURE_LEAK);
                return false;
            }
            *vp = v;
        }
    }
    return true;
}

static JSBool
ArgSetter(JSContext *cx, JSObject *obj, jsid id, JSBool strict, Value *vp)
{
#ifdef JS_TRACER
    // To be able to set a property here on trace, we would have to make
    // sure any updates also get written back to the trace native stack.
    // For simplicity, we just leave trace, since this is presumably not
    // a common operation.
    LeaveTrace(cx);
#endif


    if (!obj->isNormalArguments())
        return true;

    NormalArgumentsObject *argsobj = obj->asNormalArguments();

    if (JSID_IS_INT(id)) {
        uintN arg = uintN(JSID_TO_INT(id));
        if (arg < argsobj->initialLength()) {
            if (StackFrame *fp = reinterpret_cast<StackFrame *>(argsobj->getPrivate())) {
                JSScript *script = fp->functionScript();
                if (script->usesArguments) {
                    if (arg < fp->numFormalArgs())
                        script->types.setArgument(cx, arg, *vp);
                    fp->canonicalActualArg(arg) = *vp;
                }
                return true;
            }
        }
    } else {
        JS_ASSERT(JSID_IS_ATOM(id, cx->runtime->atomState.lengthAtom) ||
                  JSID_IS_ATOM(id, cx->runtime->atomState.calleeAtom));
    }

    /*
     * For simplicity we use delete/define to replace the property with one
     * backed by the default Object getter and setter. Note that we rely on
     * args_delProperty to clear the corresponding reserved slot so the GC can
     * collect its value. Note also that we must define the property instead
     * of setting it in case the user has changed the prototype to an object
     * that has a setter for this id.
     */
    AutoValueRooter tvr(cx);
    return js_DeleteProperty(cx, argsobj, id, tvr.addr(), false) &&
           js_DefineProperty(cx, argsobj, id, vp, NULL, NULL, JSPROP_ENUMERATE);
}

static JSBool
args_resolve(JSContext *cx, JSObject *obj, jsid id, uintN flags,
             JSObject **objp)
{
    *objp = NULL;

    NormalArgumentsObject *argsobj = obj->asNormalArguments();

    uintN attrs = JSPROP_SHARED | JSPROP_SHADOWABLE;
    if (JSID_IS_INT(id)) {
        uint32 arg = uint32(JSID_TO_INT(id));
        if (arg >= argsobj->initialLength() || argsobj->element(arg).isMagic(JS_ARGS_HOLE))
            return true;

        attrs |= JSPROP_ENUMERATE;
    } else if (JSID_IS_ATOM(id, cx->runtime->atomState.lengthAtom)) {
        if (argsobj->hasOverriddenLength())
            return true;
    } else {
        if (!JSID_IS_ATOM(id, cx->runtime->atomState.calleeAtom))
            return true;

        if (argsobj->callee().isMagic(JS_ARGS_HOLE))
            return true;
    }

    Value undef = UndefinedValue();
    if (!js_DefineProperty(cx, argsobj, id, &undef, ArgGetter, ArgSetter, attrs))
        return JS_FALSE;

    *objp = argsobj;
    return true;
}

static JSBool
args_enumerate(JSContext *cx, JSObject *obj)
{
    NormalArgumentsObject *argsobj = obj->asNormalArguments();

    /*
     * Trigger reflection in args_resolve using a series of js_LookupProperty
     * calls.
     */
    int argc = int(argsobj->initialLength());
    for (int i = -2; i != argc; i++) {
        jsid id = (i == -2)
                  ? ATOM_TO_JSID(cx->runtime->atomState.lengthAtom)
                  : (i == -1)
                  ? ATOM_TO_JSID(cx->runtime->atomState.calleeAtom)
                  : INT_TO_JSID(i);

        JSObject *pobj;
        JSProperty *prop;
        if (!js_LookupProperty(cx, argsobj, id, &pobj, &prop))
            return false;
    }
    return true;
}

static JSBool
StrictArgGetter(JSContext *cx, JSObject *obj, jsid id, Value *vp)
{
    LeaveTrace(cx);

    if (!obj->isStrictArguments())
        return true;

    StrictArgumentsObject *argsobj = obj->asStrictArguments();

    if (JSID_IS_INT(id)) {
        /*
         * arg can exceed the number of arguments if a script changed the
         * prototype to point to another Arguments object with a bigger argc.
         */
        uintN arg = uintN(JSID_TO_INT(id));
        if (arg < argsobj->initialLength()) {
            const Value &v = argsobj->element(arg);
            if (!v.isMagic(JS_ARGS_HOLE))
                *vp = v;
        }
    } else {
        JS_ASSERT(JSID_IS_ATOM(id, cx->runtime->atomState.lengthAtom));
        if (!argsobj->hasOverriddenLength())
            vp->setInt32(argsobj->initialLength());
    }
    return true;
}

static JSBool

StrictArgSetter(JSContext *cx, JSObject *obj, jsid id, JSBool strict, Value *vp)
{
    if (!obj->isStrictArguments())
        return true;

    StrictArgumentsObject *argsobj = obj->asStrictArguments();

    if (JSID_IS_INT(id)) {
        uintN arg = uintN(JSID_TO_INT(id));
        if (arg < argsobj->initialLength()) {
            argsobj->setElement(arg, *vp);
            return true;
        }
    } else {
        JS_ASSERT(JSID_IS_ATOM(id, cx->runtime->atomState.lengthAtom));
    }

    /*
     * For simplicity we use delete/set to replace the property with one
     * backed by the default Object getter and setter. Note that we rely on
     * args_delProperty to clear the corresponding reserved slot so the GC can
     * collect its value.
     */
    AutoValueRooter tvr(cx);
    return js_DeleteProperty(cx, argsobj, id, tvr.addr(), strict) &&
           js_SetProperty(cx, argsobj, id, vp, strict);
}

static JSBool
strictargs_resolve(JSContext *cx, JSObject *obj, jsid id, uintN flags, JSObject **objp)
{
    *objp = NULL;

    StrictArgumentsObject *argsobj = obj->asStrictArguments();

    uintN attrs = JSPROP_SHARED | JSPROP_SHADOWABLE;
    PropertyOp getter = StrictArgGetter;
    StrictPropertyOp setter = StrictArgSetter;

    if (JSID_IS_INT(id)) {
        uint32 arg = uint32(JSID_TO_INT(id));
        if (arg >= argsobj->initialLength() || argsobj->element(arg).isMagic(JS_ARGS_HOLE))
            return true;

        attrs |= JSPROP_ENUMERATE;
    } else if (JSID_IS_ATOM(id, cx->runtime->atomState.lengthAtom)) {
        if (argsobj->hasOverriddenLength())
            return true;
    } else {
        if (!JSID_IS_ATOM(id, cx->runtime->atomState.calleeAtom) &&
            !JSID_IS_ATOM(id, cx->runtime->atomState.callerAtom)) {
            return true;
        }

        attrs = JSPROP_PERMANENT | JSPROP_GETTER | JSPROP_SETTER | JSPROP_SHARED;
        getter = CastAsPropertyOp(argsobj->getThrowTypeError());
        setter = CastAsStrictPropertyOp(argsobj->getThrowTypeError());
    }

    Value undef = UndefinedValue();
    if (!js_DefineProperty(cx, argsobj, id, &undef, getter, setter, attrs))
        return false;

    *objp = argsobj;
    return true;
}

static JSBool
strictargs_enumerate(JSContext *cx, JSObject *obj)
{
    StrictArgumentsObject *argsobj = obj->asStrictArguments();

    /*
     * Trigger reflection in strictargs_resolve using a series of
     * js_LookupProperty calls.
     */
    JSObject *pobj;
    JSProperty *prop;

    // length
    if (!js_LookupProperty(cx, argsobj, ATOM_TO_JSID(cx->runtime->atomState.lengthAtom), &pobj, &prop))
        return false;

    // callee
    if (!js_LookupProperty(cx, argsobj, ATOM_TO_JSID(cx->runtime->atomState.calleeAtom), &pobj, &prop))
        return false;

    // caller
    if (!js_LookupProperty(cx, argsobj, ATOM_TO_JSID(cx->runtime->atomState.callerAtom), &pobj, &prop))
        return false;

    for (uint32 i = 0, argc = argsobj->initialLength(); i < argc; i++) {
        if (!js_LookupProperty(cx, argsobj, INT_TO_JSID(i), &pobj, &prop))
            return false;
    }

    return true;
}

static void
args_finalize(JSContext *cx, JSObject *obj)
{
    cx->free_(reinterpret_cast<void *>(obj->asArguments()->data()));
}

/*
 * If a generator's arguments or call object escapes, and the generator frame
 * is not executing, the generator object needs to be marked because it is not
 * otherwise reachable. An executing generator is rooted by its invocation.  To
 * distinguish the two cases (which imply different access paths to the
 * generator object), we use the JSFRAME_FLOATING_GENERATOR flag, which is only
 * set on the StackFrame kept in the generator object's JSGenerator.
 */
static inline void
MaybeMarkGenerator(JSTracer *trc, JSObject *obj)
{
#if JS_HAS_GENERATORS
    StackFrame *fp = (StackFrame *) obj->getPrivate();
    if (fp && fp->isFloatingGenerator()) {
        JSObject *genobj = js_FloatingFrameToGenerator(fp)->obj;
        MarkObject(trc, *genobj, "generator object");
    }
#endif
}

static void
args_trace(JSTracer *trc, JSObject *obj)
{
    ArgumentsObject *argsobj = obj->asArguments();
    if (argsobj->getPrivate() == JS_ARGUMENTS_OBJECT_ON_TRACE) {
        JS_ASSERT(!argsobj->isStrictArguments());
        return;
    }

    ArgumentsData *data = argsobj->data();
    if (data->callee.isObject())
        MarkObject(trc, data->callee.toObject(), js_callee_str);
    MarkValueRange(trc, argsobj->initialLength(), data->slots, js_arguments_str);

    MaybeMarkGenerator(trc, argsobj);
}

namespace js {

/*
 * The classes below collaborate to lazily reflect and synchronize actual
 * argument values, argument count, and callee function object stored in a
 * StackFrame with their corresponding property values in the frame's
 * arguments object.
 */
Class NormalArgumentsObject::jsClass = {
    "Arguments",
    JSCLASS_HAS_PRIVATE | JSCLASS_NEW_RESOLVE |
    JSCLASS_HAS_RESERVED_SLOTS(RESERVED_SLOTS) |
    JSCLASS_HAS_CACHED_PROTO(JSProto_Object),
    PropertyStub,         /* addProperty */
    args_delProperty,
    PropertyStub,         /* getProperty */
    StrictPropertyStub,   /* setProperty */
    args_enumerate,
    reinterpret_cast<JSResolveOp>(args_resolve),
    ConvertStub,
    args_finalize,        /* finalize   */
    NULL,                 /* reserved0   */
    NULL,                 /* checkAccess */
    NULL,                 /* call        */
    NULL,                 /* construct   */
    NULL,                 /* xdrObject   */
    NULL,                 /* hasInstance */
    args_trace
};

/*
 * Strict mode arguments is significantly less magical than non-strict mode
 * arguments, so it is represented by a different class while sharing some
 * functionality.
 */
Class StrictArgumentsObject::jsClass = {
    "Arguments",
    JSCLASS_HAS_PRIVATE | JSCLASS_NEW_RESOLVE |
    JSCLASS_HAS_RESERVED_SLOTS(RESERVED_SLOTS) |
    JSCLASS_HAS_CACHED_PROTO(JSProto_Object),
    PropertyStub,         /* addProperty */
    args_delProperty,
    PropertyStub,         /* getProperty */
    StrictPropertyStub,   /* setProperty */
    strictargs_enumerate,
    reinterpret_cast<JSResolveOp>(strictargs_resolve),
    ConvertStub,
    args_finalize,        /* finalize   */
    NULL,                 /* reserved0   */
    NULL,                 /* checkAccess */
    NULL,                 /* call        */
    NULL,                 /* construct   */
    NULL,                 /* xdrObject   */
    NULL,                 /* hasInstance */
    args_trace
};

}

/*
 * A Declarative Environment object stores its active StackFrame pointer in
 * its private slot, just as Call and Arguments objects do.
 */
Class js_DeclEnvClass = {
    js_Object_str,
    JSCLASS_HAS_PRIVATE | JSCLASS_HAS_CACHED_PROTO(JSProto_Object),
    PropertyStub,         /* addProperty */
    PropertyStub,         /* delProperty */
    PropertyStub,         /* getProperty */
    StrictPropertyStub,   /* setProperty */
    EnumerateStub,
    ResolveStub,
    ConvertStub
};

static JSBool
CheckForEscapingClosure(JSContext *cx, JSObject *obj, Value *vp)
{
    JS_ASSERT(obj->isCall() || obj->getClass() == &js_DeclEnvClass);

    const Value &v = *vp;

    JSObject *funobj;
    if (IsFunctionObject(v, &funobj)) {
        JSFunction *fun = GET_FUNCTION_PRIVATE(cx, funobj);

        /*
         * Any escaping null or flat closure that reaches above itself or
         * contains nested functions that reach above it must be wrapped.
         * We can wrap only when this Call or Declarative Environment obj
         * still has an active stack frame associated with it.
         */
        if (fun->needsWrapper()) {
            LeaveTrace(cx);

            StackFrame *fp = (StackFrame *) obj->getPrivate();
            if (fp) {
                JSObject *wrapper = WrapEscapingClosure(cx, fp, fun);
                if (!wrapper)
                    return false;
                vp->setObject(*wrapper);
                return true;
            }

            JS_ReportErrorNumber(cx, js_GetErrorMessage, NULL,
                                 JSMSG_OPTIMIZED_CLOSURE_LEAK);
            return false;
        }
    }
    return true;
}

static JSBool
CalleeGetter(JSContext *cx, JSObject *obj, jsid id, Value *vp)
{
    return CheckForEscapingClosure(cx, obj, vp);
}

/*
 * Construct a call object for the given bindings.  If this is a call object
 * for a function invocation, callee should be the function being called.
 * Otherwise it must be a call object for eval of strict mode code, and callee
 * must be null.
 */
static JSObject *
NewCallObject(JSContext *cx, JSScript *script, JSObject &scopeChain, JSObject *callee)
{
    Bindings &bindings = script->bindings;
    size_t argsVars = bindings.countArgsAndVars();
    size_t slots = JSObject::CALL_RESERVED_SLOTS + argsVars;
    gc::FinalizeKind kind = gc::GetGCObjectKind(slots);

    JSObject *callobj = js_NewGCObject(cx, kind);
    if (!callobj)
        return NULL;

    /* Init immediately to avoid GC seeing a half-init'ed object. */
    callobj->initCall(cx, bindings, &scopeChain);
    callobj->makeVarObj();

    /* This must come after callobj->lastProp has been set. */
    if (!callobj->ensureInstanceReservedSlots(cx, argsVars))
        return NULL;

#ifdef DEBUG
    for (Shape::Range r = callobj->lastProp; !r.empty(); r.popFront()) {
        const Shape &s = r.front();
        if (s.slot != SHAPE_INVALID_SLOT) {
            JS_ASSERT(s.slot + 1 == callobj->slotSpan());
            break;
        }
    }
#endif

    callobj->setCallObjCallee(callee);
    return callobj;
}

static inline JSObject *
NewDeclEnvObject(JSContext *cx, StackFrame *fp)
{
    JSObject *envobj = js_NewGCObject(cx, FINALIZE_OBJECT2);
    if (!envobj)
        return NULL;

    EmptyShape *emptyDeclEnvShape = EmptyShape::getEmptyDeclEnvShape(cx);
    if (!emptyDeclEnvShape)
        return NULL;
    envobj->init(cx, &js_DeclEnvClass, GetTypeEmpty(cx), &fp->scopeChain(), fp, false);
    envobj->setMap(emptyDeclEnvShape);

    return envobj;
}

namespace js {

JSObject *
CreateFunCallObject(JSContext *cx, StackFrame *fp)
{
    JS_ASSERT(fp->isNonEvalFunctionFrame());
    JS_ASSERT(!fp->hasCallObj());

    JSObject *scopeChain = &fp->scopeChain();
    JS_ASSERT_IF(scopeChain->isWith() || scopeChain->isBlock() || scopeChain->isCall(),
                 scopeChain->getPrivate() != fp);

    /*
     * For a named function expression Call's parent points to an environment
     * object holding function's name.
     */
    if (JSAtom *lambdaName = (fp->fun()->flags & JSFUN_LAMBDA) ? fp->fun()->atom : NULL) {
        scopeChain = NewDeclEnvObject(cx, fp);
        if (!scopeChain)
            return NULL;

        if (!DefineNativeProperty(cx, scopeChain, ATOM_TO_JSID(lambdaName),
                                  ObjectValue(fp->callee()), CalleeGetter, NULL,
                                  JSPROP_PERMANENT | JSPROP_READONLY, 0, 0)) {
            return NULL;
        }
    }

    JSObject *callobj = NewCallObject(cx, fp->script(), *scopeChain, &fp->callee());
    if (!callobj)
        return NULL;

    callobj->setPrivate(fp);
    fp->setScopeChainWithOwnCallObj(*callobj);
    return callobj;
}

JSObject *
CreateEvalCallObject(JSContext *cx, StackFrame *fp)
{
    JSObject *callobj = NewCallObject(cx, fp->script(), fp->scopeChain(), NULL);
    if (!callobj)
        return NULL;

    callobj->setPrivate(fp);
    fp->setScopeChainWithOwnCallObj(*callobj);
    return callobj;
}

} // namespace js

JSObject * JS_FASTCALL
js_CreateCallObjectOnTrace(JSContext *cx, JSFunction *fun, JSObject *callee, JSObject *scopeChain)
{
    JS_ASSERT(!js_IsNamedLambda(fun));
    JS_ASSERT(scopeChain);
    JS_ASSERT(callee);
    return NewCallObject(cx, fun->script(), *scopeChain, callee);
}

JS_DEFINE_CALLINFO_4(extern, OBJECT, js_CreateCallObjectOnTrace, CONTEXT, FUNCTION, OBJECT, OBJECT,
                     0, nanojit::ACCSET_STORE_ANY)

inline static void
CopyValuesToCallObject(JSObject &callobj, uintN nargs, Value *argv, uintN nvars, Value *slots)
{
    JS_ASSERT(callobj.numSlots() >= JSObject::CALL_RESERVED_SLOTS + nargs + nvars);
    callobj.copySlotRange(JSObject::CALL_RESERVED_SLOTS, argv, nargs);
    callobj.copySlotRange(JSObject::CALL_RESERVED_SLOTS + nargs, slots, nvars);
}

void
js_PutCallObject(StackFrame *fp)
{
    JSObject &callobj = fp->callObj();
    JS_ASSERT(callobj.getPrivate() == fp);
    JS_ASSERT_IF(fp->isEvalFrame(), fp->isStrictEvalFrame());
    JS_ASSERT(fp->isEvalFrame() == callobj.callIsForEval());

    /* Get the arguments object to snapshot fp's actual argument values. */
    if (fp->hasArgsObj()) {
        if (!fp->hasOverriddenArgs())
            callobj.setCallObjArguments(ObjectValue(fp->argsObj()));
        js_PutArgsObject(fp);
    }

    JSScript *script = fp->script();
    Bindings &bindings = script->bindings;

    if (callobj.callIsForEval()) {
        JS_ASSERT(script->strictModeCode);
        JS_ASSERT(bindings.countArgs() == 0);

        /* This could be optimized as below, but keep it simple for now. */
        CopyValuesToCallObject(callobj, 0, NULL, bindings.countVars(), fp->slots());
    } else {
        JSFunction *fun = fp->fun();
        JS_ASSERT(fun == callobj.getCallObjCalleeFunction());
        JS_ASSERT(script == fun->script());

        uintN n = bindings.countArgsAndVars();
        if (n > 0) {
            JS_ASSERT(JSObject::CALL_RESERVED_SLOTS + n <= callobj.numSlots());

            uint32 nvars = bindings.countVars();
            uint32 nargs = bindings.countArgs();
            JS_ASSERT(fun->nargs == nargs);
            JS_ASSERT(nvars + nargs == n);

            JSScript *script = fun->script();
            if (script->usesEval
#ifdef JS_METHODJIT
                || script->debugMode
#endif
                ) {
                CopyValuesToCallObject(callobj, nargs, fp->formalArgs(), nvars, fp->slots());
            } else {
                /*
                 * For each arg & var that is closed over, copy it from the stack
                 * into the call object.
                 */
                uint32 nclosed = script->nClosedArgs;
                for (uint32 i = 0; i < nclosed; i++) {
                    uint32 e = script->getClosedArg(i);
                    callobj.setSlot(JSObject::CALL_RESERVED_SLOTS + e, fp->formalArg(e));
                }

                nclosed = script->nClosedVars;
                for (uint32 i = 0; i < nclosed; i++) {
                    uint32 e = script->getClosedVar(i);
                    callobj.setSlot(JSObject::CALL_RESERVED_SLOTS + nargs + e, fp->slots()[e]);
                }
            }
        }

        /* Clear private pointers to fp, which is about to go away (js_Invoke). */
        if (js_IsNamedLambda(fun)) {
            JSObject *env = callobj.getParent();

            JS_ASSERT(env->getClass() == &js_DeclEnvClass);
            JS_ASSERT(env->getPrivate() == fp);
            env->setPrivate(NULL);
        }
    }

    callobj.setPrivate(NULL);
}

JSBool JS_FASTCALL
js_PutCallObjectOnTrace(JSObject *callobj, uint32 nargs, Value *argv,
                        uint32 nvars, Value *slots)
{
    JS_ASSERT(callobj->isCall());
    JS_ASSERT(!callobj->getPrivate());

    uintN n = nargs + nvars;
    if (n != 0)
        CopyValuesToCallObject(*callobj, nargs, argv, nvars, slots);

    return true;
}

JS_DEFINE_CALLINFO_5(extern, BOOL, js_PutCallObjectOnTrace, OBJECT, UINT32, VALUEPTR,
                     UINT32, VALUEPTR, 0, nanojit::ACCSET_STORE_ANY)

namespace js {

static JSBool
GetCallArguments(JSContext *cx, JSObject *obj, jsid id, Value *vp)
{
    StackFrame *fp = obj->maybeCallObjStackFrame();
    if (fp && !fp->hasOverriddenArgs()) {
        JSObject *argsobj = js_GetArgsObject(cx, fp);
        if (!argsobj)
            return false;
        vp->setObject(*argsobj);
    } else {
        *vp = obj->getCallObjArguments();
    }
    return true;
}

static JSBool
SetCallArguments(JSContext *cx, JSObject *obj, jsid id, JSBool strict, Value *vp)
{
    if (StackFrame *fp = obj->maybeCallObjStackFrame())
        fp->setOverriddenArgs();
    obj->setCallObjArguments(*vp);
    return true;
}

JSBool
GetCallArg(JSContext *cx, JSObject *obj, jsid id, Value *vp)
{
    JS_ASSERT((int16) JSID_TO_INT(id) == JSID_TO_INT(id));
    uintN i = (uint16) JSID_TO_INT(id);

    if (StackFrame *fp = obj->maybeCallObjStackFrame())
        *vp = fp->formalArg(i);
    else
        *vp = obj->callObjArg(i);
    return true;
}

JSBool
SetCallArg(JSContext *cx, JSObject *obj, jsid id, JSBool strict, Value *vp)
{
    JS_ASSERT((int16) JSID_TO_INT(id) == JSID_TO_INT(id));
    uintN i = (uint16) JSID_TO_INT(id);

    Value *argp;
    if (StackFrame *fp = obj->maybeCallObjStackFrame())
        argp = &fp->formalArg(i);
    else
        argp = &obj->callObjArg(i);

    JSScript *script = obj->getCallObjCalleeFunction()->script();
    script->types.setArgument(cx, i, *vp);

    GCPoke(cx, *argp);
    *argp = *vp;
    return true;
}

JSBool
GetCallUpvar(JSContext *cx, JSObject *obj, jsid id, Value *vp)
{
    JS_ASSERT((int16) JSID_TO_INT(id) == JSID_TO_INT(id));
    uintN i = (uint16) JSID_TO_INT(id);

    *vp = obj->getCallObjCallee()->getFlatClosureUpvar(i);
    return true;
}

JSBool
SetCallUpvar(JSContext *cx, JSObject *obj, jsid id, JSBool strict, Value *vp)
{
    JS_ASSERT((int16) JSID_TO_INT(id) == JSID_TO_INT(id));
    uintN i = (uint16) JSID_TO_INT(id);

    Value *up = &obj->getCallObjCallee()->getFlatClosureUpvar(i);

    GCPoke(cx, *up);
    *up = *vp;
    return true;
}

JSBool
GetCallVar(JSContext *cx, JSObject *obj, jsid id, Value *vp)
{
    JS_ASSERT((int16) JSID_TO_INT(id) == JSID_TO_INT(id));
    uintN i = (uint16) JSID_TO_INT(id);

    if (StackFrame *fp = obj->maybeCallObjStackFrame())
        *vp = fp->varSlot(i);
    else
        *vp = obj->callObjVar(i);

    return true;
}

JSBool
GetCallVarChecked(JSContext *cx, JSObject *obj, jsid id, Value *vp)
{
    if (!GetCallVar(cx, obj, id, vp))
        return false;

    return CheckForEscapingClosure(cx, obj, vp);
}

JSBool
SetCallVar(JSContext *cx, JSObject *obj, jsid id, JSBool strict, Value *vp)
{
    JS_ASSERT(obj->isCall());

    JS_ASSERT((int16) JSID_TO_INT(id) == JSID_TO_INT(id));
    uintN i = (uint16) JSID_TO_INT(id);

    /*
     * As documented in TraceRecorder::attemptTreeCall(), when recording an
     * inner tree call, the recorder assumes the inner tree does not mutate
     * any tracked upvars. The abort here is a pessimistic precaution against
     * bug 620662, where an inner tree setting a closed stack variable in an
     * outer tree is illegal, and runtime would fall off trace.
     */
#ifdef JS_TRACER
    if (JS_ON_TRACE(cx)) {
        TraceMonitor *tm = JS_TRACE_MONITOR_ON_TRACE(cx);
        if (tm->recorder && tm->tracecx)
            AbortRecording(cx, "upvar write in nested tree");
    }
#endif

    Value *varp;
    if (StackFrame *fp = obj->maybeCallObjStackFrame())
        varp = &fp->varSlot(i);
    else
        varp = &obj->callObjVar(i);

    JSScript *script = obj->getCallObjCalleeFunction()->script();
    script->types.setLocal(cx, i, *vp);

    GCPoke(cx, *varp);
    *varp = *vp;
    return true;
}

} // namespace js

#if JS_TRACER
JSBool JS_FASTCALL
js_SetCallArg(JSContext *cx, JSObject *obj, jsid slotid, ValueArgType arg)
{
    Value argcopy = ValueArgToConstRef(arg);
    return SetCallArg(cx, obj, slotid, false /* STRICT DUMMY */, &argcopy);
}
JS_DEFINE_CALLINFO_4(extern, BOOL, js_SetCallArg, CONTEXT, OBJECT, JSID, VALUE, 0,
                     nanojit::ACCSET_STORE_ANY)

JSBool JS_FASTCALL
js_SetCallVar(JSContext *cx, JSObject *obj, jsid slotid, ValueArgType arg)
{
    Value argcopy = ValueArgToConstRef(arg);
    return SetCallVar(cx, obj, slotid, false /* STRICT DUMMY */, &argcopy);
}
JS_DEFINE_CALLINFO_4(extern, BOOL, js_SetCallVar, CONTEXT, OBJECT, JSID, VALUE, 0,
                     nanojit::ACCSET_STORE_ANY)
#endif

static JSBool
call_resolve(JSContext *cx, JSObject *obj, jsid id, uintN flags,
             JSObject **objp)
{
    JS_ASSERT(obj->isCall());
    JS_ASSERT(!obj->getProto());

    if (!JSID_IS_ATOM(id))
        return true;

    JSObject *callee = obj->getCallObjCallee();
#ifdef DEBUG
    if (callee) {
        JSScript *script = callee->getFunctionPrivate()->script();
        JS_ASSERT(!script->bindings.hasBinding(cx, JSID_TO_ATOM(id)));
    }
#endif

    /*
     * Resolve arguments so that we never store a particular Call object's
     * arguments object reference in a Call prototype's |arguments| slot.
     *
     * Include JSPROP_ENUMERATE for consistency with all other Call object
     * properties; see js::Bindings::add and js::Interpret's JSOP_DEFFUN
     * rebinding-Call-property logic.
     */
    if (callee && id == ATOM_TO_JSID(cx->runtime->atomState.argumentsAtom)) {
        if (!DefineNativeProperty(cx, obj, id, UndefinedValue(),
                                  GetCallArguments, SetCallArguments,
                                  JSPROP_PERMANENT | JSPROP_SHARED | JSPROP_ENUMERATE,
                                  0, 0, DNP_DONT_PURGE)) {
            return false;
        }
        *objp = obj;
        return true;
    }

    /* Control flow reaches here only if id was not resolved. */
    return true;
}

static void
call_trace(JSTracer *trc, JSObject *obj)
{
    JS_ASSERT(obj->isCall());
    if (StackFrame *fp = obj->maybeCallObjStackFrame()) {
        /*
         * FIXME: Hide copies of stack values rooted by fp from the Cycle
         * Collector, which currently lacks a non-stub Unlink implementation
         * for JS objects (including Call objects), so is unable to collect
         * cycles involving Call objects whose frames are active without this
         * hiding hack.
         */
        uintN first = JSObject::CALL_RESERVED_SLOTS;
        uintN count = fp->script()->bindings.countArgsAndVars();

        JS_ASSERT(obj->numSlots() >= first + count);
        obj->clearSlotRange(first, count);
    }

    MaybeMarkGenerator(trc, obj);
}

JS_PUBLIC_DATA(Class) js_CallClass = {
    "Call",
    JSCLASS_HAS_PRIVATE |
    JSCLASS_HAS_RESERVED_SLOTS(JSObject::CALL_RESERVED_SLOTS) |
    JSCLASS_NEW_RESOLVE | JSCLASS_IS_ANONYMOUS,
    PropertyStub,         /* addProperty */
    PropertyStub,         /* delProperty */
    PropertyStub,         /* getProperty */
    StrictPropertyStub,   /* setProperty */
    JS_EnumerateStub,
    (JSResolveOp)call_resolve,
    NULL,                 /* convert: Leave it NULL so we notice if calls ever escape */
    NULL,                 /* finalize */
    NULL,                 /* reserved0   */
    NULL,                 /* checkAccess */
    NULL,                 /* call        */
    NULL,                 /* construct   */
    NULL,                 /* xdrObject   */
    NULL,                 /* hasInstance */
    call_trace
};

bool
StackFrame::getValidCalleeObject(JSContext *cx, Value *vp)
{
    if (!isFunctionFrame()) {
        vp->setNull();
        return true;
    }

    JSFunction *fun = this->fun();

    /*
     * See the equivalent condition in ArgGetter for the 'callee' id case, but
     * note that here we do not want to throw, since this escape can happen via
     * a foo.caller reference alone, without any debugger or indirect eval. And
     * alas, it seems foo.caller is still used on the Web.
     */
    if (fun->needsWrapper()) {
        JSObject *wrapper = WrapEscapingClosure(cx, this, fun);
        if (!wrapper)
            return false;
        vp->setObject(*wrapper);
        return true;
    }

    JSObject &funobj = callee();
    vp->setObject(funobj);

    /*
     * Check for an escape attempt by a joined function object, which must go
     * through the frame's |this| object's method read barrier for the method
     * atom by which it was uniquely associated with a property.
     */
    const Value &thisv = functionThis();
    if (thisv.isObject()) {
        JS_ASSERT(funobj.getFunctionPrivate() == fun);

        if (fun->compiledFunObj() == funobj && fun->methodAtom()) {
            JSObject *thisp = &thisv.toObject();
            JSObject *first_barriered_thisp = NULL;

            do {
                /*
                 * While a non-native object is responsible for handling its
                 * entire prototype chain, notable non-natives including dense
                 * and typed arrays have native prototypes, so keep going.
                 */
                if (!thisp->isNative())
                    continue;

                if (thisp->hasMethodBarrier()) {
                    const Shape *shape = thisp->nativeLookup(ATOM_TO_JSID(fun->methodAtom()));
                    if (shape) {
                        /*
                         * Two cases follow: the method barrier was not crossed
                         * yet, so we cross it here; the method barrier *was*
                         * crossed but after the call, in which case we fetch
                         * and validate the cloned (unjoined) funobj from the
                         * method property's slot.
                         *
                         * In either case we must allow for the method property
                         * to have been replaced, or its value overwritten.
                         */
                        if (shape->isMethod() && shape->methodObject() == funobj) {
                            if (!thisp->methodReadBarrier(cx, *shape, vp))
                                return false;
                            overwriteCallee(vp->toObject());
                            return true;
                        }

                        if (shape->hasSlot()) {
                            Value v = thisp->getSlot(shape->slot);
                            JSObject *clone;

                            if (IsFunctionObject(v, &clone) &&
                                GET_FUNCTION_PRIVATE(cx, clone) == fun &&
                                clone->hasMethodObj(*thisp)) {
                                /*
                                 * N.B. If the method barrier was on a function
                                 * with singleton type, then while crossing the
                                 * method barrier CloneFunctionObject will have
                                 * ignored the attempt to clone the function.
                                 */
                                JS_ASSERT_IF(!clone->getType()->singleton, clone != &funobj);
                                *vp = v;
                                overwriteCallee(*clone);
                                return true;
                            }
                        }
                    }

                    if (!first_barriered_thisp)
                        first_barriered_thisp = thisp;
                }
            } while ((thisp = thisp->getProto()) != NULL);

            if (!first_barriered_thisp)
                return true;

            /*
             * At this point, we couldn't find an already-existing clone (or
             * force to exist a fresh clone) created via thisp's method read
             * barrier, so we must clone fun and store it in fp's callee to
             * avoid re-cloning upon repeated foo.caller access.
             *
             * This must mean the code in js_DeleteProperty could not find this
             * stack frame on the stack when the method was deleted. We've lost
             * track of the method, so we associate it with the first barriered
             * object found starting from thisp on the prototype chain.
             */
            JSObject *newfunobj = CloneFunctionObject(cx, fun, fun->getParent(), true);
            if (!newfunobj)
                return false;
            newfunobj->setMethodObj(*first_barriered_thisp);
            overwriteCallee(*newfunobj);
            vp->setObject(*newfunobj);
            return true;
        }
    }

    return true;
}

static JSBool
fun_getProperty(JSContext *cx, JSObject *obj, jsid id, Value *vp)
{
    /*
     * Note how that clobbering is what simulates JSPROP_READONLY for all of
     * the non-standard properties when the directly addressed object (obj)
     * is a function object (i.e., when this loop does not iterate).
     */

    while (!obj->isFunction()) {
        obj = obj->getProto();
        if (!obj)
            return true;
    }
    JSFunction *fun = obj->getFunctionPrivate();

<<<<<<< HEAD
    if (slot == FUN_ARGUMENTS || slot == FUN_CALLER) {
        /*
         * Mark the function's script as uninlineable, to expand any of its
         * frames on the stack before we go looking for them. This allows the
         * below walk to only check each explicit frame rather than needing to
         * check any calls that were inlined.
         */
        if (fun->isInterpreted())
            MarkTypeObjectFlags(cx, fun->getType(), OBJECT_FLAG_UNINLINEABLE);
    }

    /* Find fun's top-most activation record. */
    StackFrame *fp;
    for (fp = js_GetTopStackFrame(cx, FRAME_EXPAND_NONE);
         fp && (fp->maybeFun() != fun || fp->isDirectEvalOrDebuggerFrame());
         fp = fp->prev()) {
        continue;
    }

#ifdef JS_METHODJIT
    if (slot == FUN_CALLER && fp && fp->prev()) {
        /*
         * If the frame was called from within an inlined frame, mark the
         * innermost function as uninlineable to expand its frame and allow us
         * to recover its callee object.
         */
        JSInlinedSite *inlined;
        fp->prev()->pcQuadratic(cx->stack, fp, &inlined);
        if (inlined) {
            JSFunction *fun = fp->prev()->jit()->inlineFrames()[inlined->inlineIndex].fun;
            MarkTypeObjectFlags(cx, fun->getType(), OBJECT_FLAG_UNINLINEABLE);
        }
    }
#endif

    switch (slot) {
      case FUN_ARGUMENTS:
=======
    /* Set to early to null in case of error */
    vp->setNull();

    /* Find fun's top-most activation record. */
    StackFrame *fp = js_GetTopStackFrame(cx);
    if (!fp)
        return true;

    while (!fp->isFunctionFrame() || fp->fun() != fun) {
        fp = fp->prev();
        if (!fp)
            return true;
    }

    if (JSID_IS_ATOM(id, cx->runtime->atomState.argumentsAtom)) {
>>>>>>> eb505d30
        /* Warn if strict about f.arguments or equivalent unqualified uses. */
        if (!JS_ReportErrorFlagsAndNumber(cx, JSREPORT_WARNING | JSREPORT_STRICT, js_GetErrorMessage,
                                          NULL, JSMSG_DEPRECATED_USAGE, js_arguments_str)) {
            return false;
        }

        return js_GetArgsValue(cx, fp, vp);
    }

    if (JSID_IS_ATOM(id, cx->runtime->atomState.callerAtom)) {
        if (!fp->prev())
            return true;

        StackFrame *frame = js_GetScriptedCaller(cx, fp->prev());
        if (frame && !frame->getValidCalleeObject(cx, vp))
            return false;

        if (!vp->isObject()) {
            JS_ASSERT(vp->isNull());
            return true;
        }

        /* Censor the caller if it is from another compartment. */
        JSObject &caller = vp->toObject();
        if (caller.compartment() != cx->compartment) {
            vp->setNull();
        } else if (caller.isFunction()) {
            JSFunction *callerFun = caller.getFunctionPrivate();
            if (callerFun->isInterpreted() && callerFun->inStrictMode()) {
                JS_ReportErrorFlagsAndNumber(cx, JSREPORT_ERROR, js_GetErrorMessage, NULL,
                                             JSMSG_CALLER_IS_STRICT);
                return false;
            }
        }

        return true;
    }

    JS_NOT_REACHED("fun_getProperty");
    return false;
}



/* NB: no sentinels at ends -- use JS_ARRAY_LENGTH to bound loops.
 * Properties censored into [[ThrowTypeError]] in strict mode. */
static const uint16 poisonPillProps[] = {
    ATOM_OFFSET(arguments),
    ATOM_OFFSET(caller),
};

static JSBool
fun_enumerate(JSContext *cx, JSObject *obj)
{
    JS_ASSERT(obj->isFunction());

    jsid id;
    bool found;

    if (!obj->isBoundFunction()) {
        id = ATOM_TO_JSID(cx->runtime->atomState.classPrototypeAtom);
        if (!obj->hasProperty(cx, id, &found, JSRESOLVE_QUALIFIED))
            return false;
    }

    id = ATOM_TO_JSID(cx->runtime->atomState.lengthAtom);
    if (!obj->hasProperty(cx, id, &found, JSRESOLVE_QUALIFIED))
        return false;
        
    id = ATOM_TO_JSID(cx->runtime->atomState.nameAtom);
    if (!obj->hasProperty(cx, id, &found, JSRESOLVE_QUALIFIED))
        return false;

    for (uintN i = 0; i < JS_ARRAY_LENGTH(poisonPillProps); i++) {
        const uint16 offset = poisonPillProps[i];
        id = ATOM_TO_JSID(OFFSET_TO_ATOM(cx->runtime, offset));
        if (!obj->hasProperty(cx, id, &found, JSRESOLVE_QUALIFIED))
            return false;
    }

    return true;
}

static JSObject *
ResolveInterpretedFunctionPrototype(JSContext *cx, JSObject *obj)
{
#ifdef DEBUG
    JSFunction *fun = obj->getFunctionPrivate();
    JS_ASSERT(fun->isInterpreted());
    JS_ASSERT(!fun->isFunctionPrototype());
#endif

    /*
     * Assert that fun is not a compiler-created function object, which
     * must never leak to script or embedding code and then be mutated.
     * Also assert that obj is not bound, per the ES5 15.3.4.5 ref above.
     */
    JS_ASSERT(!IsInternalFunctionObject(obj));
    JS_ASSERT(!obj->isBoundFunction());

    /*
     * Make the prototype object an instance of Object with the same parent
     * as the function object itself.
     */
    JSObject *parent = obj->getParent();
    JSObject *objProto;
    if (!js_GetClassPrototype(cx, parent, JSProto_Object, &objProto))
        return NULL;
    JSObject *proto = NewNativeClassInstance(cx, &js_ObjectClass, objProto, parent);
    if (!proto)
        return NULL;

    /* Make a new type for the prototype object. */

    TypeObject *protoType = cx->compartment->types.newTypeObject(cx, NULL,
                                                                 obj->getType()->name(),
                                                                 "prototype",
                                                                 JSProto_Object, objProto);
    if (!protoType || !proto->setTypeAndUniqueShape(cx, protoType))
        return NULL;

    /*
     * ECMA (15.3.5.2) says that a user-defined function's .prototype property
     * is non-configurable, non-enumerable, and (initially) writable. Hence
     * JSPROP_PERMANENT below. By contrast, the built-in constructors, such as
     * Object (15.2.3.1) and Function (15.3.3.1), have non-writable
     * .prototype properties. Those are eagerly defined, with attributes
     * JSPROP_PERMANENT | JSPROP_READONLY, in js_InitClass.
     */
    if (!js_SetClassPrototype(cx, obj, proto, JSPROP_PERMANENT))
        return NULL;
    return proto;
}

static JSBool
fun_resolve(JSContext *cx, JSObject *obj, jsid id, uintN flags,
            JSObject **objp)
{
    if (!JSID_IS_ATOM(id))
        return true;

    JSFunction *fun = obj->getFunctionPrivate();

    if (JSID_IS_ATOM(id, cx->runtime->atomState.classPrototypeAtom)) {
        /*
         * Native or "built-in" functions do not have a .prototype property per
         * ECMA-262 (all editions). Built-in constructor functions, e.g. Object
         * and Function to name two conspicuous examples, do have a .prototype
         * property, but it is created eagerly by js_InitClass (jsobj.cpp).
         *
         * ES5 15.3.4: the non-native function object named Function.prototype
         * must not have a .prototype property.
         *
         * ES5 15.3.4.5: bound functions don't have a prototype property. The
         * isNative() test covers this case because bound functions are native
         * functions by definition/construction.
         */
        if (fun->isNative() || fun->isFunctionPrototype())
            return true;

        if (!ResolveInterpretedFunctionPrototype(cx, obj))
            return false;
        *objp = obj;
        return true;
    }

    if (JSID_IS_ATOM(id, cx->runtime->atomState.lengthAtom) ||
        JSID_IS_ATOM(id, cx->runtime->atomState.nameAtom)) {
        JS_ASSERT(!IsInternalFunctionObject(obj));

        Value v;
        if (JSID_IS_ATOM(id, cx->runtime->atomState.lengthAtom))
            v.setInt32(fun->nargs);
        else
            v.setString(fun->atom ? fun->atom : cx->runtime->emptyString);
        
        if (!DefineNativeProperty(cx, obj, id, v, PropertyStub, StrictPropertyStub,
                                  JSPROP_PERMANENT | JSPROP_READONLY, 0, 0)) {
            return false;
        }
        *objp = obj;
        return true;
    }

    for (uintN i = 0; i < JS_ARRAY_LENGTH(poisonPillProps); i++) {
        const uint16 offset = poisonPillProps[i];

        if (JSID_IS_ATOM(id, OFFSET_TO_ATOM(cx->runtime, offset))) {
            JS_ASSERT(!IsInternalFunctionObject(obj));

            PropertyOp getter;
            StrictPropertyOp setter;
            uintN attrs = JSPROP_PERMANENT;
            if (fun->isInterpreted() ? fun->inStrictMode() : obj->isBoundFunction()) {
                JSObject *throwTypeError = obj->getThrowTypeError();

                getter = CastAsPropertyOp(throwTypeError);
                setter = CastAsStrictPropertyOp(throwTypeError);
                attrs |= JSPROP_GETTER | JSPROP_SETTER;
            } else {
                getter = fun_getProperty;
                setter = StrictPropertyStub;
            }

            if (!DefineNativeProperty(cx, obj, id, UndefinedValue(), getter, setter,
                                      attrs, 0, 0)) {
                return false;
            }
            *objp = obj;
            return true;
        }
    }

    return true;
}

#if JS_HAS_XDR

/* XXX store parent and proto, if defined */
JSBool
js_XDRFunctionObject(JSXDRState *xdr, JSObject **objp)
{
    JSContext *cx;
    JSFunction *fun;
    uint32 firstword;           /* flag telling whether fun->atom is non-null,
                                   plus for fun->u.i.skipmin, fun->u.i.wrapper,
                                   and 14 bits reserved for future use */
    uint32 flagsword;           /* word for argument count and fun->flags */

    cx = xdr->cx;
    if (xdr->mode == JSXDR_ENCODE) {
        fun = GET_FUNCTION_PRIVATE(cx, *objp);
        if (!FUN_INTERPRETED(fun)) {
            JSAutoByteString funNameBytes;
            if (const char *name = GetFunctionNameBytes(cx, fun, &funNameBytes)) {
                JS_ReportErrorNumber(cx, js_GetErrorMessage, NULL, JSMSG_NOT_SCRIPTED_FUNCTION,
                                     name);
            }
            return false;
        }
        if (fun->u.i.wrapper) {
            JSAutoByteString funNameBytes;
            if (const char *name = GetFunctionNameBytes(cx, fun, &funNameBytes))
                JS_ReportErrorNumber(cx, js_GetErrorMessage, NULL, JSMSG_XDR_CLOSURE_WRAPPER, name);
            return false;
        }
        JS_ASSERT((fun->u.i.wrapper & ~1U) == 0);
        firstword = (fun->u.i.skipmin << 2) | (fun->u.i.wrapper << 1) | !!fun->atom;
        flagsword = (fun->nargs << 16) | fun->flags;
    } else {
        fun = js_NewFunction(cx, NULL, NULL, 0, JSFUN_INTERPRETED, NULL, NULL);
        if (!fun)
            return false;
        FUN_OBJECT(fun)->clearParent();
        if (!FUN_OBJECT(fun)->clearType(cx))
            return false;
    }

    AutoObjectRooter tvr(cx, FUN_OBJECT(fun));

    if (!JS_XDRUint32(xdr, &firstword))
        return false;
    if ((firstword & 1U) && !js_XDRAtom(xdr, &fun->atom))
        return false;
    if (!JS_XDRUint32(xdr, &flagsword))
        return false;

    if (xdr->mode == JSXDR_DECODE) {
        fun->nargs = flagsword >> 16;
        JS_ASSERT((flagsword & JSFUN_KINDMASK) >= JSFUN_INTERPRETED);
        fun->flags = uint16(flagsword);
        fun->u.i.skipmin = uint16(firstword >> 2);
        fun->u.i.wrapper = JSPackedBool((firstword >> 1) & 1);
    }

    if (!js_XDRScript(xdr, &fun->u.i.script))
        return false;

    if (xdr->mode == JSXDR_DECODE) {
        *objp = FUN_OBJECT(fun);
#ifdef CHECK_SCRIPT_OWNER
        fun->script()->owner = NULL;
#endif
        if (!fun->u.i.script->typeSetFunction(cx, fun))
            return false;
        JS_ASSERT(fun->nargs == fun->script()->bindings.countArgs());
        js_CallNewScriptHook(cx, fun->script(), fun);
    }

    return true;
}

#else  /* !JS_HAS_XDR */

#define js_XDRFunctionObject NULL

#endif /* !JS_HAS_XDR */

/*
 * [[HasInstance]] internal method for Function objects: fetch the .prototype
 * property of its 'this' parameter, and walks the prototype chain of v (only
 * if v is an object) returning true if .prototype is found.
 */
static JSBool
fun_hasInstance(JSContext *cx, JSObject *obj, const Value *v, JSBool *bp)
{
    while (obj->isFunction()) {
        if (!obj->isBoundFunction())
            break;
        obj = obj->getBoundFunctionTarget();
    }

    jsid id = ATOM_TO_JSID(cx->runtime->atomState.classPrototypeAtom);
    Value pval;
    if (!obj->getProperty(cx, id, &pval))
        return JS_FALSE;

    if (pval.isPrimitive()) {
        /*
         * Throw a runtime error if instanceof is called on a function that
         * has a non-object as its .prototype value.
         */
        js_ReportValueError(cx, JSMSG_BAD_PROTOTYPE, -1, ObjectValue(*obj), NULL);
        return JS_FALSE;
    }

    *bp = js_IsDelegate(cx, &pval.toObject(), *v);
    return JS_TRUE;
}

static void
fun_trace(JSTracer *trc, JSObject *obj)
{
    /* A newborn function object may have a not yet initialized private slot. */
    JSFunction *fun = (JSFunction *) obj->getPrivate();
    if (!fun)
        return;

    if (fun != obj) {
        /* obj is a cloned function object, trace the clone-parent, fun. */
        MarkObject(trc, *fun, "private");

        /* The function could be a flat closure with upvar copies in the clone. */
        if (fun->isFlatClosure() && fun->script()->bindings.hasUpvars()) {
            MarkValueRange(trc, fun->script()->bindings.countUpvars(),
                           obj->getFlatClosureUpvars(), "upvars");
        }
        return;
    }

    if (fun->atom)
        MarkString(trc, fun->atom, "atom");

    if (fun->isInterpreted() && fun->script())
        js_TraceScript(trc, fun->script());
}

static void
fun_finalize(JSContext *cx, JSObject *obj)
{
    /* Ignore newborn function objects. */
    JSFunction *fun = obj->getFunctionPrivate();
    if (!fun)
        return;

    /* Cloned function objects may be flat closures with upvars to free. */
    if (fun != obj) {
        if (fun->isFlatClosure() && fun->script()->bindings.hasUpvars())
            cx->free_((void *) obj->getFlatClosureUpvars());
        return;
    }

    /*
     * Null-check fun->script() because the parser sets interpreted very early.
     */
    if (fun->isInterpreted() && fun->script())
        js_DestroyScriptFromGC(cx, fun->script());
}

/*
 * Reserve two slots in all function objects for XPConnect.  Note that this
 * does not bloat every instance, only those on which reserved slots are set,
 * and those on which ad-hoc properties are defined.
 */
JS_PUBLIC_DATA(Class) js_FunctionClass = {
    js_Function_str,
    JSCLASS_HAS_PRIVATE | JSCLASS_NEW_RESOLVE |
    JSCLASS_HAS_RESERVED_SLOTS(JSFunction::CLASS_RESERVED_SLOTS) |
    JSCLASS_HAS_CACHED_PROTO(JSProto_Function),
    PropertyStub,         /* addProperty */
    PropertyStub,         /* delProperty */
    PropertyStub,         /* getProperty */
    StrictPropertyStub,   /* setProperty */
    fun_enumerate,
    (JSResolveOp)fun_resolve,
    ConvertStub,
    fun_finalize,
    NULL,                 /* reserved0   */
    NULL,                 /* checkAccess */
    NULL,                 /* call        */
    NULL,                 /* construct   */
    NULL,
    fun_hasInstance,
    fun_trace
};

JSString *
fun_toStringHelper(JSContext *cx, JSObject *obj, uintN indent)
{
    if (!obj->isFunction()) {
        if (obj->isFunctionProxy())
            return JSProxy::fun_toString(cx, obj, indent);
        JS_ReportErrorNumber(cx, js_GetErrorMessage, NULL,
                             JSMSG_INCOMPATIBLE_PROTO,
                             js_Function_str, js_toString_str,
                             "object");
        return NULL;
    }

    JSFunction *fun = GET_FUNCTION_PRIVATE(cx, obj);
    if (!fun)
        return NULL;

    if (!indent && !cx->compartment->toSourceCache.empty()) {
        ToSourceCache::Ptr p = cx->compartment->toSourceCache.ref().lookup(fun);
        if (p)
            return p->value;
    }

    JSString *str = JS_DecompileFunction(cx, fun, indent);
    if (!str)
        return NULL;

    if (!indent) {
        Maybe<ToSourceCache> &lazy = cx->compartment->toSourceCache;

        if (lazy.empty()) {
            lazy.construct();
            if (!lazy.ref().init())
                return NULL;
        }

        if (!lazy.ref().put(fun, str))
            return NULL;
    }

    return str;
}

static JSBool
fun_toString(JSContext *cx, uintN argc, Value *vp)
{
    JS_ASSERT(IsFunctionObject(vp[0]));
    uint32_t indent = 0;

    if (argc != 0 && !ValueToECMAUint32(cx, vp[2], &indent))
        return false;

    JSObject *obj = ToObject(cx, &vp[1]);
    if (!obj)
        return false;

    JSString *str = fun_toStringHelper(cx, obj, indent);
    if (!str)
        return false;

    vp->setString(str);
    return true;
}

#if JS_HAS_TOSOURCE
static JSBool
fun_toSource(JSContext *cx, uintN argc, Value *vp)
{
    JS_ASSERT(IsFunctionObject(vp[0]));

    JSObject *obj = ToObject(cx, &vp[1]);
    if (!obj)
        return false;

    JSString *str = fun_toStringHelper(cx, obj, JS_DONT_PRETTY_PRINT);
    if (!str)
        return false;

    vp->setString(str);
    return true;
}
#endif

JSBool
js_fun_call(JSContext *cx, uintN argc, Value *vp)
{
    LeaveTrace(cx);
    Value fval = vp[1];

    if (!js_IsCallable(fval)) {
        ReportIncompatibleMethod(cx, vp, &js_FunctionClass);
        return false;
    }

    Value *argv = vp + 2;
    Value thisv;
    if (argc == 0) {
        thisv.setUndefined();
    } else {
        thisv = argv[0];

        argc--;
        argv++;
    }

    /* Allocate stack space for fval, obj, and the args. */
    InvokeArgsGuard args;
    if (!cx->stack.pushInvokeArgs(cx, argc, &args))
        return JS_FALSE;

    /* Push fval, thisv, and the args. */
    args.calleev() = fval;
    args.thisv() = thisv;
    memcpy(args.argv(), argv, argc * sizeof *argv);

    bool ok = Invoke(cx, args);
    *vp = args.rval();
    return ok;
}

/* ES5 15.3.4.3 */
JSBool
js_fun_apply(JSContext *cx, uintN argc, Value *vp)
{
    /* Step 1. */
    Value fval = vp[1];
    if (!js_IsCallable(fval)) {
        ReportIncompatibleMethod(cx, vp, &js_FunctionClass);
        return false;
    }

    /* Step 2. */
    if (argc < 2 || vp[3].isNullOrUndefined())
        return js_fun_call(cx, (argc > 0) ? 1 : 0, vp);

    /* N.B. Changes need to be propagated to stubs::SplatApplyArgs. */

    /* Step 3. */
    if (!vp[3].isObject()) {
        JS_ReportErrorNumber(cx, js_GetErrorMessage, NULL, JSMSG_BAD_APPLY_ARGS, js_apply_str);
        return false;
    }

    /*
     * Steps 4-5 (note erratum removing steps originally numbered 5 and 7 in
     * original version of ES5).
     */
    JSObject *aobj = &vp[3].toObject();
    jsuint length;
    if (!js_GetLengthProperty(cx, aobj, &length))
        return false;

    LeaveTrace(cx);

    /* Step 6. */
    uintN n = uintN(JS_MIN(length, JS_ARGS_LENGTH_MAX));

    InvokeArgsGuard args;
    if (!cx->stack.pushInvokeArgs(cx, n, &args))
        return false;

    /* Push fval, obj, and aobj's elements as args. */
    args.calleev() = fval;
    args.thisv() = vp[2];

    /* Steps 7-8. */
    if (!GetElements(cx, aobj, n, args.argv()))
        return false;

    /* Step 9. */
    if (!Invoke(cx, args))
        return false;
    *vp = args.rval();
    return true;
}

namespace js {

JSBool
CallOrConstructBoundFunction(JSContext *cx, uintN argc, Value *vp);

}

inline bool
JSObject::initBoundFunction(JSContext *cx, const Value &thisArg,
                            const Value *args, uintN argslen)
{
    JS_ASSERT(isFunction());

    flags |= JSObject::BOUND_FUNCTION;
    getSlotRef(JSSLOT_BOUND_FUNCTION_THIS) = thisArg;
    getSlotRef(JSSLOT_BOUND_FUNCTION_ARGS_COUNT).setPrivateUint32(argslen);
    if (argslen != 0) {
        /* FIXME? Burn memory on an empty scope whose shape covers the args slots. */
        EmptyShape *empty = EmptyShape::create(cx, clasp);
        if (!empty)
            return false;

        empty->slotSpan += argslen;
        setMap(empty);

        if (!ensureInstanceReservedSlots(cx, argslen))
            return false;

        JS_ASSERT(numSlots() >= argslen + FUN_CLASS_RESERVED_SLOTS);
        copySlotRange(FUN_CLASS_RESERVED_SLOTS, args, argslen);
    }
    return true;
}

inline JSObject *
JSObject::getBoundFunctionTarget() const
{
    JS_ASSERT(isFunction());
    JS_ASSERT(isBoundFunction());

    /* Bound functions abuse |parent| to store their target function. */
    return getParent();
}

inline const js::Value &
JSObject::getBoundFunctionThis() const
{
    JS_ASSERT(isFunction());
    JS_ASSERT(isBoundFunction());

    return getSlot(JSSLOT_BOUND_FUNCTION_THIS);
}

inline const js::Value &
JSObject::getBoundFunctionArgument(uintN which) const
{
    JS_ASSERT(isFunction());
    JS_ASSERT(isBoundFunction());
    JS_ASSERT(which < getBoundFunctionArgumentCount());

    return getSlot(FUN_CLASS_RESERVED_SLOTS + which);
}

inline size_t
JSObject::getBoundFunctionArgumentCount() const
{
    JS_ASSERT(isFunction());
    JS_ASSERT(isBoundFunction());

    return getSlot(JSSLOT_BOUND_FUNCTION_ARGS_COUNT).toPrivateUint32();
}

namespace js {

/* ES5 15.3.4.5.1 and 15.3.4.5.2. */
JSBool
CallOrConstructBoundFunction(JSContext *cx, uintN argc, Value *vp)
{
    JSObject *obj = &vp[0].toObject();
    JS_ASSERT(obj->isFunction());
    JS_ASSERT(obj->isBoundFunction());

    LeaveTrace(cx);

    bool constructing = IsConstructing(vp);

    /* 15.3.4.5.1 step 1, 15.3.4.5.2 step 3. */
    uintN argslen = obj->getBoundFunctionArgumentCount();

    if (argc + argslen > JS_ARGS_LENGTH_MAX) {
        js_ReportAllocationOverflow(cx);
        return false;
    }

    /* 15.3.4.5.1 step 3, 15.3.4.5.2 step 1. */
    JSObject *target = obj->getBoundFunctionTarget();

    /* 15.3.4.5.1 step 2. */
    const Value &boundThis = obj->getBoundFunctionThis();

    InvokeArgsGuard args;
    if (!cx->stack.pushInvokeArgs(cx, argc + argslen, &args))
        return false;

    /* 15.3.4.5.1, 15.3.4.5.2 step 4. */
    for (uintN i = 0; i < argslen; i++)
        args[i] = obj->getBoundFunctionArgument(i);
    memcpy(args.argv() + argslen, vp + 2, argc * sizeof(Value));

    /* 15.3.4.5.1, 15.3.4.5.2 step 5. */
    args.calleev().setObject(*target);

    if (!constructing)
        args.thisv() = boundThis;

    if (constructing ? !InvokeConstructor(cx, args) : !Invoke(cx, args))
        return false;

    *vp = args.rval();
    return true;
}

}

#if JS_HAS_GENERATORS
static JSBool
fun_isGenerator(JSContext *cx, uintN argc, Value *vp)
{
    JSObject *funobj;
    if (!IsFunctionObject(vp[1], &funobj)) {
        JS_SET_RVAL(cx, vp, BooleanValue(false));
        return true;
    }

    JSFunction *fun = GET_FUNCTION_PRIVATE(cx, funobj);

    bool result = false;
    if (fun->isInterpreted()) {
        JSScript *script = fun->script();
        JS_ASSERT(script->length != 0);
        result = script->code[0] == JSOP_GENERATOR;
    }

    JS_SET_RVAL(cx, vp, BooleanValue(result));
    return true;
}
#endif

/* ES5 15.3.4.5. */
static JSBool
fun_bind(JSContext *cx, uintN argc, Value *vp)
{
    /* Step 1. */
    Value &thisv = vp[1];

    /* Step 2. */
    if (!js_IsCallable(thisv)) {
        ReportIncompatibleMethod(cx, vp, &js_FunctionClass);
        return false;
    }

    JSObject *target = &thisv.toObject();

    /* Step 3. */
    Value *args = NULL;
    uintN argslen = 0;
    if (argc > 1) {
        args = vp + 3;
        argslen = argc - 1;
    }

    /* Steps 15-16. */
    uintN length = 0;
    if (target->isFunction()) {
        uintN nargs = target->getFunctionPrivate()->nargs;
        if (nargs > argslen)
            length = nargs - argslen;
    }

    /* Step 4-6, 10-11. */
    JSAtom *name = target->isFunction() ? target->getFunctionPrivate()->atom : NULL;

    /* NB: Bound functions abuse |parent| to store their target. */
    JSObject *funobj =
        js_NewFunction(cx, NULL, CallOrConstructBoundFunction, length,
                       JSFUN_CONSTRUCTOR, target, name);
    if (!funobj)
        return false;

    /* Steps 7-9. */
    Value thisArg = argc >= 1 ? vp[2] : UndefinedValue();
    if (!funobj->initBoundFunction(cx, thisArg, args, argslen))
        return false;

    /* Steps 17, 19-21 are handled by fun_resolve. */
    /* Step 18 is the default for new functions. */

    /* Step 22. */
    vp->setObject(*funobj);
    return true;
}

static JSFunctionSpec function_methods[] = {
#if JS_HAS_TOSOURCE
    JS_FN(js_toSource_str,   fun_toSource,   0,0),
#endif
    JS_FN(js_toString_str,   fun_toString,   0,0),
    JS_FN(js_apply_str,      js_fun_apply,   2,0),
    JS_FN(js_call_str,       js_fun_call,    1,0),
    JS_FN("bind",            fun_bind,       1,0),
#if JS_HAS_GENERATORS
    JS_FN("isGenerator",     fun_isGenerator,0,0),
#endif
    JS_FS_END
};

/*
 * Report "malformed formal parameter" iff no illegal char or similar scanner
 * error was already reported.
 */
static bool
OnBadFormal(JSContext *cx, TokenKind tt)
{
    if (tt != TOK_ERROR)
        JS_ReportErrorNumber(cx, js_GetErrorMessage, NULL, JSMSG_BAD_FORMAL);
    else
        JS_ASSERT(cx->isExceptionPending());
    return false;
}

static JSBool
Function(JSContext *cx, uintN argc, Value *vp)
{
    CallArgs call = CallArgsFromVp(argc, vp);

    /* Block this call if security callbacks forbid it. */
    GlobalObject *global = call.callee().getGlobal();
    if (!global->isRuntimeCodeGenEnabled(cx)) {
        JS_ReportErrorNumber(cx, js_GetErrorMessage, NULL, JSMSG_CSP_BLOCKED_FUNCTION);
        return false;
    }

    JS::Anchor<JSObject *> obj(NewFunction(cx, *global));
    if (!obj.get())
        return false;

    /*
     * NB: (new Function) is not lexically closed by its caller, it's just an
     * anonymous function in the top-level scope that its constructor inhabits.
     * Thus 'var x = 42; f = new Function("return x"); print(f())' prints 42,
     * and so would a call to f from another top-level's script or function.
     */
    JSFunction *fun = js_NewFunction(cx, obj.get(), NULL, 0, JSFUN_LAMBDA | JSFUN_INTERPRETED,
                                     global, cx->runtime->atomState.anonymousAtom);
    if (!fun)
        return false;

    Bindings bindings(cx);
    AutoBindingsRooter root(cx, bindings);

    uintN lineno;
    const char *filename = CurrentScriptFileAndLine(cx, &lineno);

    Value *argv = call.argv();
    uintN n = argc ? argc - 1 : 0;
    if (n > 0) {
        /*
         * Collect the function-argument arguments into one string, separated
         * by commas, then make a tokenstream from that string, and scan it to
         * get the arguments.  We need to throw the full scanner at the
         * problem, because the argument string can legitimately contain
         * comments and linefeeds.  XXX It might be better to concatenate
         * everything up into a function definition and pass it to the
         * compiler, but doing it this way is less of a delta from the old
         * code.  See ECMA 15.3.2.1.
         */
        size_t args_length = 0;
        for (uintN i = 0; i < n; i++) {
            /* Collect the lengths for all the function-argument arguments. */
            JSString *arg = js_ValueToString(cx, argv[i]);
            if (!arg)
                return false;
            argv[i].setString(arg);

            /*
             * Check for overflow.  The < test works because the maximum
             * JSString length fits in 2 fewer bits than size_t has.
             */
            size_t old_args_length = args_length;
            args_length = old_args_length + arg->length();
            if (args_length < old_args_length) {
                js_ReportAllocationOverflow(cx);
                return false;
            }
        }

        /* Add 1 for each joining comma and check for overflow (two ways). */
        size_t old_args_length = args_length;
        args_length = old_args_length + n - 1;
        if (args_length < old_args_length ||
            args_length >= ~(size_t)0 / sizeof(jschar)) {
            js_ReportAllocationOverflow(cx);
            return false;
        }

        /*
         * Allocate a string to hold the concatenated arguments, including room
         * for a terminating 0.  Mark cx->tempPool for later release, to free
         * collected_args and its tokenstream in one swoop.
         */
        AutoArenaAllocator aaa(&cx->tempPool);
        jschar *cp = aaa.alloc<jschar>(args_length + 1);
        if (!cp) {
            js_ReportOutOfMemory(cx);
            return false;
        }
        jschar *collected_args = cp;

        /*
         * Concatenate the arguments into the new string, separated by commas.
         */
        for (uintN i = 0; i < n; i++) {
            JSString *arg = argv[i].toString();
            size_t arg_length = arg->length();
            const jschar *arg_chars = arg->getChars(cx);
            if (!arg_chars)
                return false;
            (void) js_strncpy(cp, arg_chars, arg_length);
            cp += arg_length;

            /* Add separating comma or terminating 0. */
            *cp++ = (i + 1 < n) ? ',' : 0;
        }

        /* Initialize a tokenstream that reads from the given string. */
        TokenStream ts(cx);
        if (!ts.init(collected_args, args_length, filename, lineno, cx->findVersion()))
            return false;

        /* The argument string may be empty or contain no tokens. */
        TokenKind tt = ts.getToken();
        if (tt != TOK_EOF) {
            for (;;) {
                /*
                 * Check that it's a name.  This also implicitly guards against
                 * TOK_ERROR, which was already reported.
                 */
                if (tt != TOK_NAME)
                    return OnBadFormal(cx, tt);

                /*
                 * Get the atom corresponding to the name from the token
                 * stream; we're assured at this point that it's a valid
                 * identifier.
                 */
                JSAtom *atom = ts.currentToken().t_atom;

                /* Check for a duplicate parameter name. */
                if (bindings.hasBinding(cx, atom)) {
                    JSAutoByteString name;
                    if (!js_AtomToPrintableString(cx, atom, &name))
                        return false;
                    if (!ReportCompileErrorNumber(cx, &ts, NULL,
                                                  JSREPORT_WARNING | JSREPORT_STRICT,
                                                  JSMSG_DUPLICATE_FORMAL, name.ptr())) {
                        return false;
                    }
                }

                uint16 dummy;
                if (!bindings.addArgument(cx, atom, &dummy))
                    return false;

                /*
                 * Get the next token.  Stop on end of stream.  Otherwise
                 * insist on a comma, get another name, and iterate.
                 */
                tt = ts.getToken();
                if (tt == TOK_EOF)
                    break;
                if (tt != TOK_COMMA)
                    return OnBadFormal(cx, tt);
                tt = ts.getToken();
            }
        }
    }

    JS::Anchor<JSString *> strAnchor(NULL);
    const jschar *chars;
    size_t length;

    if (argc) {
        JSString *str = js_ValueToString(cx, argv[argc - 1]);
        if (!str)
            return false;
        strAnchor.set(str);
        chars = str->getChars(cx);
        length = str->length();
    } else {
        chars = cx->runtime->emptyString->chars();
        length = 0;
    }

    JSPrincipals *principals = PrincipalsForCompiledCode(call, cx);
    bool ok = Compiler::compileFunctionBody(cx, fun, principals, &bindings,
                                            chars, length, filename, lineno,
                                            cx->findVersion());
    call.rval().setObject(obj);
    return ok;
}

namespace js {

bool
IsBuiltinFunctionConstructor(JSFunction *fun)
{
    return fun->maybeNative() == Function;
}

const Shape *
LookupInterpretedFunctionPrototype(JSContext *cx, JSObject *funobj)
{
#ifdef DEBUG
    JSFunction *fun = funobj->getFunctionPrivate();
    JS_ASSERT(fun->isInterpreted());
    JS_ASSERT(!fun->isFunctionPrototype());
    JS_ASSERT(!funobj->isBoundFunction());
#endif

    jsid id = ATOM_TO_JSID(cx->runtime->atomState.classPrototypeAtom);
    const Shape *shape = funobj->nativeLookup(id);
    if (!shape) {
        if (!ResolveInterpretedFunctionPrototype(cx, funobj))
            return NULL;
        shape = funobj->nativeLookup(id);
    }
    JS_ASSERT(!shape->configurable());
    JS_ASSERT(shape->isDataDescriptor());
    JS_ASSERT(shape->hasSlot());
    JS_ASSERT(!shape->isMethod());
    return shape;
}

} /* namespace js */

static JSBool
ThrowTypeError(JSContext *cx, uintN argc, Value *vp)
{
    JS_ReportErrorFlagsAndNumber(cx, JSREPORT_ERROR, js_GetErrorMessage, NULL,
                                 JSMSG_THROW_TYPE_ERROR);
    return false;
}

JSObject *
js_InitFunctionClass(JSContext *cx, JSObject *obj)
{
    JSObject *proto = js_InitClass(cx, obj, NULL, &js_FunctionClass, Function, 1,
                                   NULL, function_methods, NULL, NULL);
    if (!proto)
        return NULL;

    /*
     * The default 'new' object for Function.prototype has unknown properties.
     * This will be used for generic scripted functions, e.g. from non-compileAndGo code.
     */
    TypeObject *newType = proto->getNewType(cx);
    if (!newType)
        return NULL;
    MarkTypeObjectUnknownProperties(cx, newType);

    JSFunction *fun = js_NewFunction(cx, proto, NULL, 0, JSFUN_INTERPRETED, obj, NULL);
    if (!fun)
        return NULL;
    fun->flags |= JSFUN_PROTOTYPE;

    JSScript *script = JSScript::NewScript(cx, 1, 1, 0, 0, 0, 0, 0, 0, 0, 0, 0, 0, JSVERSION_DEFAULT);
    if (!script)
        return NULL;
    script->noScriptRval = true;
    script->code[0] = JSOP_STOP;
    script->code[1] = SRC_NULL;
#ifdef CHECK_SCRIPT_OWNER
    script->owner = NULL;
#endif
    fun->u.i.script = script;
    fun->getType()->functionScript = script;
    script->fun = fun;
    js_CallNewScriptHook(cx, script, fun);

    if (obj->isGlobal()) {
        /* ES5 13.2.3: Construct the unique [[ThrowTypeError]] function object. */
        JSFunction *throwTypeError =
            js_NewFunction(cx, NULL, reinterpret_cast<Native>(ThrowTypeError), 0,
                           0, obj, NULL);
        if (!throwTypeError)
            return NULL;

        obj->asGlobal()->setThrowTypeError(throwTypeError);
    }

    return proto;
}

JSFunction *
js_NewFunction(JSContext *cx, JSObject *funobj, Native native, uintN nargs,
               uintN flags, JSObject *parent, JSAtom *atom)
{
    JSFunction *fun;

    if (funobj) {
        JS_ASSERT(funobj->isFunction());
        funobj->setParent(parent);
    } else {
        funobj = NewFunction(cx, parent);
        if (!funobj)
            return NULL;
        if (native) {
            const char *name = NULL;
#ifdef DEBUG
            JSAutoByteString bytes;
            if (atom)
                name = js_AtomToPrintableString(cx, atom, &bytes);
            else
                name = "Unnamed";
#endif
            TypeObject *type = cx->compartment->types.newTypeObject(cx, NULL, name, "",
                                                                    JSProto_Function,
                                                                    funobj->getProto());
            if (!type || !funobj->setTypeAndUniqueShape(cx, type))
                return NULL;
            type->isFunctionNative = true;
            type->singleton = funobj;
        }
    }
    JS_ASSERT(!funobj->getPrivate());
    fun = (JSFunction *) funobj;

    /* Initialize all function members. */
    fun->nargs = uint16(nargs);
    fun->flags = flags & (JSFUN_FLAGS_MASK | JSFUN_KINDMASK | JSFUN_TRCINFO);
    if ((flags & JSFUN_KINDMASK) >= JSFUN_INTERPRETED) {
        JS_ASSERT(!native);
        JS_ASSERT(nargs == 0);
        fun->u.i.skipmin = 0;
        fun->u.i.wrapper = false;
        fun->u.i.script = NULL;
    } else {
        fun->u.n.clasp = NULL;
        if (flags & JSFUN_TRCINFO) {
#ifdef JS_TRACER
            JSNativeTraceInfo *trcinfo =
                JS_FUNC_TO_DATA_PTR(JSNativeTraceInfo *, native);
            fun->u.n.native = (js::Native) trcinfo->native;
            fun->u.n.trcinfo = trcinfo;
#else
            fun->u.n.trcinfo = NULL;
#endif
        } else {
            fun->u.n.native = native;
            fun->u.n.trcinfo = NULL;
        }
        JS_ASSERT(fun->u.n.native);
    }
    fun->atom = atom;

    /* Set private to self to indicate non-cloned fully initialized function. */
    FUN_OBJECT(fun)->setPrivate(fun);
    return fun;
}

JSObject * JS_FASTCALL
js_CloneFunctionObject(JSContext *cx, JSFunction *fun, JSObject *parent,
                       JSObject *proto)
{
    JS_ASSERT(parent);
    JS_ASSERT(proto);

    JSObject *clone;
    if (cx->compartment == fun->compartment()) {
        /*
         * The cloned function object does not need the extra JSFunction members
         * beyond JSObject as it points to fun via the private slot.
         */
        clone = NewNativeClassInstance(cx, &js_FunctionClass, proto, parent);
        if (!clone)
            return NULL;

        /*
         * We can use the same type as the original function provided that (a)
         * its prototype is correct, and (b) its type is not a singleton. The
         * first case will hold in all compileAndGo code, and the second case
         * will have been caught by CloneFunctionObject coming from function
         * definitions or read barriers, so will not get here.
         */
        if (fun->getProto() == proto && !fun->getType()->singleton)
            clone->setTypeAndShape(fun->getType(), fun->lastProperty());

        clone->setPrivate(fun);
    } else {
        /*
         * Across compartments we have to deep copy JSFunction and clone the
         * script (for interpreted functions).
         */
        clone = NewFunction(cx, parent);
        if (!clone)
            return NULL;

        JSFunction *cfun = (JSFunction *) clone;
        cfun->nargs = fun->nargs;
        cfun->flags = fun->flags;
        cfun->u = fun->getFunctionPrivate()->u;
        cfun->atom = fun->atom;
        clone->setPrivate(cfun);
        if (cfun->isInterpreted()) {
            JSScript *script = cfun->script();
            JS_ASSERT(script);
            JS_ASSERT(script->compartment == fun->compartment());
            JS_ASSERT(script->compartment != cx->compartment);

            cfun->u.i.script = js_CloneScript(cx, script);
            if (!cfun->script())
                return NULL;
            if (!cfun->u.i.script->typeSetFunction(cx, cfun))
                return NULL;

#ifdef CHECK_SCRIPT_OWNER
            cfun->script()->owner = NULL;
#endif
            js_CallNewScriptHook(cx, cfun->script(), cfun);
        } else {
            TypeObject *type = cx->compartment->types.newTypeObject(cx, NULL, "ClonedFunction", "",
                                                                    JSProto_Function,
                                                                    clone->getProto());
            if (!type || !clone->setTypeAndUniqueShape(cx, type))
                return NULL;
            if (fun->getType()->unknownProperties())
                MarkTypeObjectUnknownProperties(cx, type);
            else
                type->isFunctionNative = true;
        }
    }
    return clone;
}

#ifdef JS_TRACER
JS_DEFINE_CALLINFO_4(extern, OBJECT, js_CloneFunctionObject, CONTEXT, FUNCTION, OBJECT, OBJECT, 0,
                     nanojit::ACCSET_STORE_ANY)
#endif

/*
 * Create a new flat closure, but don't initialize the imported upvar
 * values. The tracer calls this function and then initializes the upvar
 * slots on trace.
 */
JSObject * JS_FASTCALL
js_AllocFlatClosure(JSContext *cx, JSFunction *fun, JSObject *scopeChain)
{
    JS_ASSERT(fun->isFlatClosure());
    JS_ASSERT(JSScript::isValidOffset(fun->script()->upvarsOffset) ==
              fun->script()->bindings.hasUpvars());
    JS_ASSERT_IF(JSScript::isValidOffset(fun->script()->upvarsOffset),
                 fun->script()->upvars()->length == fun->script()->bindings.countUpvars());

    JSObject *closure = CloneFunctionObject(cx, fun, scopeChain, true);
    if (!closure)
        return closure;

    uint32 nslots = fun->script()->bindings.countUpvars();
    if (nslots == 0)
        return closure;

    Value *upvars = (Value *) cx->malloc_(nslots * sizeof(Value));
    if (!upvars)
        return NULL;

    closure->setFlatClosureUpvars(upvars);
    return closure;
}

JS_DEFINE_CALLINFO_3(extern, OBJECT, js_AllocFlatClosure,
                     CONTEXT, FUNCTION, OBJECT, 0, nanojit::ACCSET_STORE_ANY)

JSObject *
js_NewFlatClosure(JSContext *cx, JSFunction *fun, JSOp op, size_t oplen)
{
    /*
     * Flat closures cannot yet be partial, that is, all upvars must be copied,
     * or the closure won't be flattened. Therefore they do not need to search
     * enclosing scope objects via JSOP_NAME, etc.
     *
     * FIXME: bug 545759 proposes to enable partial flat closures. Fixing this
     * bug requires a GetScopeChainFast call here, along with JS_REQUIRES_STACK
     * annotations on this function's prototype and definition.
     */
    VOUCH_DOES_NOT_REQUIRE_STACK();
    JSObject *scopeChain = &cx->fp()->scopeChain();

    JSObject *closure = js_AllocFlatClosure(cx, fun, scopeChain);
    if (!closure || !fun->script()->bindings.hasUpvars())
        return closure;

    Value *upvars = closure->getFlatClosureUpvars();
    uintN level = fun->script()->staticLevel;
    JSUpvarArray *uva = fun->script()->upvars();

    for (uint32 i = 0, n = uva->length; i < n; i++) {
        upvars[i] = GetUpvar(cx, level, uva->vector[i]);
        fun->script()->types.setUpvar(cx, i, upvars[i]);
    }

    return closure;
}

JSObject *
js_NewDebuggableFlatClosure(JSContext *cx, JSFunction *fun)
{
    JS_ASSERT(cx->fp()->fun()->flags & JSFUN_HEAVYWEIGHT);
    JS_ASSERT(!cx->fp()->fun()->optimizedClosure());
    JS_ASSERT(FUN_FLAT_CLOSURE(fun));

    return WrapEscapingClosure(cx, cx->fp(), fun);
}

JSFunction *
js_DefineFunction(JSContext *cx, JSObject *obj, jsid id, Native native,
                  uintN nargs, uintN attrs)
{
    PropertyOp gop;
    StrictPropertyOp sop;
    JSFunction *fun;

    if (attrs & JSFUN_STUB_GSOPS) {
        /*
         * JSFUN_STUB_GSOPS is a request flag only, not stored in fun->flags or
         * the defined property's attributes. This allows us to encode another,
         * internal flag using the same bit, JSFUN_EXPR_CLOSURE -- see jsfun.h
         * for more on this.
         */
        attrs &= ~JSFUN_STUB_GSOPS;
        gop = PropertyStub;
        sop = StrictPropertyStub;
    } else {
        gop = NULL;
        sop = NULL;
    }

    /*
     * Historically, all objects have had a parent member as intrinsic scope
     * chain link. We want to move away from this universal parent, but JS
     * requires that function objects have something like parent (ES3 and ES5
     * call it the [[Scope]] internal property), to bake a particular static
     * scope environment into each function object.
     *
     * All function objects thus have parent, including all native functions.
     * All native functions defined by the JS_DefineFunction* APIs are created
     * via the call below to js_NewFunction, which passes obj as the parent
     * parameter, and so binds fun's parent to obj using JSObject::setParent,
     * under js_NewFunction (in JSObject::init, called from NewObject -- see
     * jsobjinlines.h).
     *
     * But JSObject::setParent sets the DELEGATE object flag on its receiver,
     * to mark the object as a proto or parent of another object. Such objects
     * may intervene in property lookups and scope chain searches, so require
     * special handling when caching lookup and search results (since such
     * intervening objects can in general grow shadowing properties later).
     *
     * Thus using setParent prematurely flags certain objects, notably class
     * prototypes, so that defining native methods on them, where the method's
     * name (e.g., toString) is already bound on Object.prototype, triggers
     * shadowingShapeChange events and gratuitous shape regeneration.
     *
     * To fix this longstanding bug, we set check whether obj is already a
     * delegate, and if not, then if js_NewFunction flagged obj as a delegate,
     * we clear the flag.
     *
     * We thus rely on the fact that native functions (including indirect eval)
     * do not use the property cache or equivalent JIT techniques that require
     * this bit to be set on their parent-linked scope chain objects.
     *
     * Note: we keep API compatibility by setting parent to obj for all native
     * function objects, even if obj->getGlobal() would suffice. This should be
     * revisited when parent is narrowed to exist only for function objects and
     * possibly a few prehistoric scope objects (e.g. event targets).
     *
     * FIXME: bug 611190.
     */
    bool wasDelegate = obj->isDelegate();

    fun = js_NewFunction(cx, NULL, native, nargs,
                         attrs & (JSFUN_FLAGS_MASK | JSFUN_TRCINFO),
                         obj,
                         JSID_IS_ATOM(id) ? JSID_TO_ATOM(id) : NULL);
    if (!fun)
        return NULL;

    if (!wasDelegate && obj->isDelegate())
        obj->clearDelegate();

    if (!obj->defineProperty(cx, id, ObjectValue(*fun), gop, sop, attrs & ~JSFUN_FLAGS_MASK))
        return NULL;

    return fun;
}

JS_STATIC_ASSERT((JSV2F_CONSTRUCT & JSV2F_SEARCH_STACK) == 0);

JSFunction *
js_ValueToFunction(JSContext *cx, const Value *vp, uintN flags)
{
    JSObject *funobj;
    if (!IsFunctionObject(*vp, &funobj)) {
        js_ReportIsNotFunction(cx, vp, flags);
        return NULL;
    }
    return GET_FUNCTION_PRIVATE(cx, funobj);
}

JSObject *
js_ValueToFunctionObject(JSContext *cx, Value *vp, uintN flags)
{
    JSObject *funobj;
    if (!IsFunctionObject(*vp, &funobj)) {
        js_ReportIsNotFunction(cx, vp, flags);
        return NULL;
    }

    return funobj;
}

JSObject *
js_ValueToCallableObject(JSContext *cx, Value *vp, uintN flags)
{
    if (vp->isObject()) {
        JSObject *callable = &vp->toObject();
        if (callable->isCallable())
            return callable;
    }

    js_ReportIsNotFunction(cx, vp, flags);
    return NULL;
}

void
js_ReportIsNotFunction(JSContext *cx, const Value *vp, uintN flags)
{
    const char *name = NULL, *source = NULL;
    AutoValueRooter tvr(cx);
    uintN error = (flags & JSV2F_CONSTRUCT) ? JSMSG_NOT_CONSTRUCTOR : JSMSG_NOT_FUNCTION;
    LeaveTrace(cx);

    /*
     * We try to the print the code that produced vp if vp is a value in the
     * most recent interpreted stack frame. Note that additional values, not
     * directly produced by the script, may have been pushed onto the frame's
     * expression stack (e.g. by pushInvokeArgs) thereby incrementing sp past
     * the depth simulated by ReconstructPCStack.
     *
     * Conversely, values may have been popped from the stack in preparation
     * for a call (e.g., by SplatApplyArgs). Since we must pass an offset from
     * the top of the simulated stack to js_ReportValueError3, we do bounds
     * checking using the minimum of both the simulated and actual stack depth.
     */
    ptrdiff_t spindex = 0;

<<<<<<< HEAD
    FrameRegsIter i(cx, FRAME_EXPAND_TOP);
    while (!i.done() && !i.pc())
        ++i;

=======
    FrameRegsIter i(cx);
>>>>>>> eb505d30
    if (!i.done()) {
        uintN depth = js_ReconstructStackDepth(cx, i.fp()->script(), i.pc());
        Value *simsp = i.fp()->base() + depth;
        if (i.fp()->base() <= vp && vp < Min(simsp, i.sp()))
            spindex = vp - simsp;
    }

    if (!spindex)
        spindex = ((flags & JSV2F_SEARCH_STACK) ? JSDVG_SEARCH_STACK : JSDVG_IGNORE_STACK);

    js_ReportValueError3(cx, error, spindex, *vp, NULL, name, source);
}<|MERGE_RESOLUTION|>--- conflicted
+++ resolved
@@ -252,7 +252,6 @@
      */
     JS_ASSERT_IF(fp->fun()->isHeavyweight(), fp->hasCallObj());
 
-<<<<<<< HEAD
     /*
      * Mark all functions which have ever had arguments objects constructed,
      * which will prevent lazy arguments optimizations in the method JIT.
@@ -260,10 +259,7 @@
     MarkTypeObjectFlags(cx, fp->fun()->getType(),
                         OBJECT_FLAG_CREATED_ARGUMENTS | OBJECT_FLAG_UNINLINEABLE);
 
-    while (fp->isDirectEvalOrDebuggerFrame())
-=======
     while (fp->isEvalInFunction())
->>>>>>> eb505d30
         fp = fp->prev();
 
     /* Create an arguments object for fp only if it lacks one. */
@@ -1588,28 +1584,31 @@
     }
     JSFunction *fun = obj->getFunctionPrivate();
 
-<<<<<<< HEAD
-    if (slot == FUN_ARGUMENTS || slot == FUN_CALLER) {
-        /*
-         * Mark the function's script as uninlineable, to expand any of its
-         * frames on the stack before we go looking for them. This allows the
-         * below walk to only check each explicit frame rather than needing to
-         * check any calls that were inlined.
-         */
-        if (fun->isInterpreted())
-            MarkTypeObjectFlags(cx, fun->getType(), OBJECT_FLAG_UNINLINEABLE);
-    }
+    /*
+     * Mark the function's script as uninlineable, to expand any of its
+     * frames on the stack before we go looking for them. This allows the
+     * below walk to only check each explicit frame rather than needing to
+     * check any calls that were inlined.
+     */
+    if (fun->isInterpreted())
+        MarkTypeObjectFlags(cx, fun->getType(), OBJECT_FLAG_UNINLINEABLE);
+
+    /* Set to early to null in case of error */
+    vp->setNull();
 
     /* Find fun's top-most activation record. */
-    StackFrame *fp;
-    for (fp = js_GetTopStackFrame(cx, FRAME_EXPAND_NONE);
-         fp && (fp->maybeFun() != fun || fp->isDirectEvalOrDebuggerFrame());
-         fp = fp->prev()) {
-        continue;
+    StackFrame *fp = js_GetTopStackFrame(cx, FRAME_EXPAND_NONE);
+    if (!fp)
+        return true;
+
+    while (!fp->isFunctionFrame() || fp->fun() != fun) {
+        fp = fp->prev();
+        if (!fp)
+            return true;
     }
 
 #ifdef JS_METHODJIT
-    if (slot == FUN_CALLER && fp && fp->prev()) {
+    if (JSID_IS_ATOM(id, cx->runtime->atomState.callerAtom) && fp && fp->prev()) {
         /*
          * If the frame was called from within an inlined frame, mark the
          * innermost function as uninlineable to expand its frame and allow us
@@ -1624,25 +1623,7 @@
     }
 #endif
 
-    switch (slot) {
-      case FUN_ARGUMENTS:
-=======
-    /* Set to early to null in case of error */
-    vp->setNull();
-
-    /* Find fun's top-most activation record. */
-    StackFrame *fp = js_GetTopStackFrame(cx);
-    if (!fp)
-        return true;
-
-    while (!fp->isFunctionFrame() || fp->fun() != fun) {
-        fp = fp->prev();
-        if (!fp)
-            return true;
-    }
-
     if (JSID_IS_ATOM(id, cx->runtime->atomState.argumentsAtom)) {
->>>>>>> eb505d30
         /* Warn if strict about f.arguments or equivalent unqualified uses. */
         if (!JS_ReportErrorFlagsAndNumber(cx, JSREPORT_WARNING | JSREPORT_STRICT, js_GetErrorMessage,
                                           NULL, JSMSG_DEPRECATED_USAGE, js_arguments_str)) {
@@ -3089,14 +3070,7 @@
      */
     ptrdiff_t spindex = 0;
 
-<<<<<<< HEAD
-    FrameRegsIter i(cx, FRAME_EXPAND_TOP);
-    while (!i.done() && !i.pc())
-        ++i;
-
-=======
     FrameRegsIter i(cx);
->>>>>>> eb505d30
     if (!i.done()) {
         uintN depth = js_ReconstructStackDepth(cx, i.fp()->script(), i.pc());
         Value *simsp = i.fp()->base() + depth;
