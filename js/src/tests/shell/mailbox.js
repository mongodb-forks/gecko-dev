--- conflicted
+++ resolved
@@ -1,8 +1,4 @@
-<<<<<<< HEAD
-// |reftest| skip-if(!xulRuntime.shell||!wasmIsSupported())
-=======
 // |reftest| skip-if(!xulRuntime.shell || !wasmIsSupported())
->>>>>>> 06aece07
 /* -*- Mode: C++; tab-width: 8; indent-tabs-mode: nil; c-basic-offset: 4 -*- */
 /*
  * Any copyright is dedicated to the Public Domain.
