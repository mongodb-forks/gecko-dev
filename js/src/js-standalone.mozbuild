--- conflicted
+++ resolved
@@ -8,9 +8,5 @@
 # Gecko build performs equivalents elsewhere in its configuration.
 
 USE_LIBS += [
-<<<<<<< HEAD
-#    'jsrust',
-=======
->>>>>>> 06aece07
     'zlib',
 ]