--- conflicted
+++ resolved
@@ -2237,33 +2237,18 @@
 #endif
 
     /* Java-like methods. */
-<<<<<<< HEAD
-    JS_FN(js_toString_str,     str_toString,          0,0,JSFUN_THISP_STRING),
-    JS_FN(js_valueOf_str,      str_toString,          0,0,JSFUN_THISP_STRING),
-    JS_FN("substring",         js_str_substring,      0,2,GENERIC_PRIMITIVE),
-    JS_FN("toLowerCase",       str_toLowerCase,       0,0,GENERIC_PRIMITIVE),
-    JS_FN("toUpperCase",       str_toUpperCase,       0,0,GENERIC_PRIMITIVE),
-    JS_FN("charAt",            str_charAt,            1,1,GENERIC_PRIMITIVE),
-    JS_FN("charCodeAt",        js_str_charCodeAt,     1,1,GENERIC_PRIMITIVE),
-    JS_FN("indexOf",           str_indexOf,           1,1,GENERIC_PRIMITIVE),
-    JS_FN("lastIndexOf",       str_lastIndexOf,       1,1,GENERIC_PRIMITIVE),
-    JS_FN("toLocaleLowerCase", str_toLocaleLowerCase, 0,0,GENERIC_PRIMITIVE),
-    JS_FN("toLocaleUpperCase", str_toLocaleUpperCase, 0,0,GENERIC_PRIMITIVE),
-    JS_FN("localeCompare",     str_localeCompare,     1,1,GENERIC_PRIMITIVE),
-=======
     JS_FN(js_toString_str,     str_toString,          0,JSFUN_THISP_STRING),
     JS_FN(js_valueOf_str,      str_toString,          0,JSFUN_THISP_STRING),
-    JS_FN("substring",         str_substring,         2,GENERIC_PRIMITIVE),
+    JS_FN("substring",         js_str_substring,      2,GENERIC_PRIMITIVE),
     JS_FN("toLowerCase",       str_toLowerCase,       0,GENERIC_PRIMITIVE),
     JS_FN("toUpperCase",       str_toUpperCase,       0,GENERIC_PRIMITIVE),
     JS_FN("charAt",            str_charAt,            1,GENERIC_PRIMITIVE),
-    JS_FN("charCodeAt",        str_charCodeAt,        1,GENERIC_PRIMITIVE),
+    JS_FN("charCodeAt",        js_str_charCodeAt,     1,GENERIC_PRIMITIVE),
     JS_FN("indexOf",           str_indexOf,           1,GENERIC_PRIMITIVE),
     JS_FN("lastIndexOf",       str_lastIndexOf,       1,GENERIC_PRIMITIVE),
     JS_FN("toLocaleLowerCase", str_toLocaleLowerCase, 0,GENERIC_PRIMITIVE),
     JS_FN("toLocaleUpperCase", str_toLocaleUpperCase, 0,GENERIC_PRIMITIVE),
     JS_FN("localeCompare",     str_localeCompare,     1,GENERIC_PRIMITIVE),
->>>>>>> 4c0050fc
 
     /* Perl-ish methods (search is actually Python-esque). */
     JS_FN("match",             str_match,             1,GENERIC_PRIMITIVE),
@@ -2360,11 +2345,7 @@
 }
 
 static JSFunctionSpec string_static_methods[] = {
-<<<<<<< HEAD
-    JS_FN("fromCharCode",    js_str_fromCharCode,       0,1,0),
-=======
-    JS_FN("fromCharCode",    str_fromCharCode,       1,0),
->>>>>>> 4c0050fc
+    JS_FN("fromCharCode",    js_str_fromCharCode,    1,0),
     JS_FS_END
 };
 
