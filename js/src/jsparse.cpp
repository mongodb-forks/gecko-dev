/* -*- Mode: C++; tab-width: 8; indent-tabs-mode: nil; c-basic-offset: 4 -*-
 * vim: set ts=8 sw=4 et tw=99:
 *
 * ***** BEGIN LICENSE BLOCK *****
 * Version: MPL 1.1/GPL 2.0/LGPL 2.1
 *
 * The contents of this file are subject to the Mozilla Public License Version
 * 1.1 (the "License"); you may not use this file except in compliance with
 * the License. You may obtain a copy of the License at
 * http://www.mozilla.org/MPL/
 *
 * Software distributed under the License is distributed on an "AS IS" basis,
 * WITHOUT WARRANTY OF ANY KIND, either express or implied. See the License
 * for the specific language governing rights and limitations under the
 * License.
 *
 * The Original Code is Mozilla Communicator client code, released
 * March 31, 1998.
 *
 * The Initial Developer of the Original Code is
 * Netscape Communications Corporation.
 * Portions created by the Initial Developer are Copyright (C) 1998
 * the Initial Developer. All Rights Reserved.
 *
 * Contributor(s):
 *
 * Alternatively, the contents of this file may be used under the terms of
 * either of the GNU General Public License Version 2 or later (the "GPL"),
 * or the GNU Lesser General Public License Version 2.1 or later (the "LGPL"),
 * in which case the provisions of the GPL or the LGPL are applicable instead
 * of those above. If you wish to allow use of your version of this file only
 * under the terms of either the GPL or the LGPL, and not to allow others to
 * use your version of this file under the terms of the MPL, indicate your
 * decision by deleting the provisions above and replace them with the notice
 * and other provisions required by the GPL or the LGPL. If you do not delete
 * the provisions above, a recipient may use your version of this file under
 * the terms of any one of the MPL, the GPL or the LGPL.
 *
 * ***** END LICENSE BLOCK ***** */

/*
 * JS parser.
 *
 * This is a recursive-descent parser for the JavaScript language specified by
 * "The JavaScript 1.5 Language Specification".  It uses lexical and semantic
 * feedback to disambiguate non-LL(1) structures.  It generates trees of nodes
 * induced by the recursive parsing (not precise syntax trees, see jsparse.h).
 * After tree construction, it rewrites trees to fold constants and evaluate
 * compile-time expressions.  Finally, it calls js_EmitTree (see jsemit.h) to
 * generate bytecode.
 *
 * This parser attempts no error recovery.
 */
#include <stdlib.h>
#include <string.h>
#include <math.h>
#include "jstypes.h"
#include "jsstdint.h"
#include "jsarena.h"
#include "jsutil.h"
#include "jsapi.h"
#include "jsarray.h"
#include "jsatom.h"
#include "jscntxt.h"
#include "jsversion.h"
#include "jsemit.h"
#include "jsfun.h"
#include "jsinterp.h"
#include "jsiter.h"
#include "jslock.h"
#include "jsnum.h"
#include "jsobj.h"
#include "jsopcode.h"
#include "jsparse.h"
#include "jsscan.h"
#include "jsscope.h"
#include "jsscript.h"
#include "jsstr.h"
#include "jsstaticcheck.h"
#include "jslibmath.h"
#include "jsvector.h"

#if JS_HAS_XML_SUPPORT
#include "jsxml.h"
#endif

#if JS_HAS_DESTRUCTURING
#include "jsdhash.h"
#endif

#include "jsatominlines.h"
#include "jsinferinlines.h"
#include "jsinterpinlines.h"
#include "jsobjinlines.h"
#include "jsregexpinlines.h"

// Grr, windows.h or something under it #defines CONST...
#ifdef CONST
#undef CONST
#endif

using namespace js;
using namespace js::gc;

/*
 * Asserts to verify assumptions behind pn_ macros.
 */
#define pn_offsetof(m)  offsetof(JSParseNode, m)

JS_STATIC_ASSERT(pn_offsetof(pn_link) == pn_offsetof(dn_uses));
JS_STATIC_ASSERT(pn_offsetof(pn_u.name.atom) == pn_offsetof(pn_u.apair.atom));

#undef pn_offsetof

/*
 * Insist that the next token be of type tt, or report errno and return null.
 * NB: this macro uses cx and ts from its lexical environment.
 */
#define MUST_MATCH_TOKEN_WITH_FLAGS(tt, errno, __flags)                                     \
    JS_BEGIN_MACRO                                                                          \
        if (tokenStream.getToken((__flags)) != tt) {                                        \
            reportErrorNumber(NULL, JSREPORT_ERROR, errno);                                 \
            return NULL;                                                                    \
        }                                                                                   \
    JS_END_MACRO
#define MUST_MATCH_TOKEN(tt, errno) MUST_MATCH_TOKEN_WITH_FLAGS(tt, errno, 0)

#ifdef METER_PARSENODES
static uint32 parsenodes = 0;
static uint32 maxparsenodes = 0;
static uint32 recyclednodes = 0;
#endif

void
JSParseNode::become(JSParseNode *pn2)
{
    JS_ASSERT(!pn_defn);
    JS_ASSERT(!pn2->pn_defn);

    JS_ASSERT(!pn_used);
    if (pn2->pn_used) {
        JSParseNode **pnup = &pn2->pn_lexdef->dn_uses;
        while (*pnup != pn2)
            pnup = &(*pnup)->pn_link;
        *pnup = this;
        pn_link = pn2->pn_link;
        pn_used = true;
        pn2->pn_link = NULL;
        pn2->pn_used = false;
    }

    /* If this is a function node fix up the pn_funbox->node back-pointer. */
    if (PN_TYPE(pn2) == TOK_FUNCTION && pn2->pn_arity == PN_FUNC)
        pn2->pn_funbox->node = this;

    pn_type = pn2->pn_type;
    pn_op = pn2->pn_op;
    pn_arity = pn2->pn_arity;
    pn_parens = pn2->pn_parens;
    pn_u = pn2->pn_u;
    pn2->clear();
}

void
JSParseNode::clear()
{
    pn_type = TOK_EOF;
    pn_op = JSOP_NOP;
    pn_used = pn_defn = false;
    pn_arity = PN_NULLARY;
    pn_parens = false;
}

Parser::Parser(JSContext *cx, JSPrincipals *prin, JSStackFrame *cfp)
  : js::AutoGCRooter(cx, PARSER),
    context(cx),
    aleFreeList(NULL),
    tokenStream(cx),
    principals(NULL),
    callerFrame(cfp),
    callerVarObj(cfp ? &cfp->varobj(cx->containingSegment(cfp)) : NULL),
    nodeList(NULL),
    functionCount(0),
    traceListHead(NULL),
    tc(NULL),
    keepAtoms(cx->runtime)
{
    js::PodArrayZero(tempFreeList);
    setPrincipals(prin);
    JS_ASSERT_IF(cfp, cfp->isScriptFrame());
}

bool
Parser::init(const jschar *base, size_t length,
             FILE *fp, const char *filename, uintN lineno)
{
    JSContext *cx = context;
    version = cx->findVersion();
    
    tempPoolMark = JS_ARENA_MARK(&cx->tempPool);
    if (!tokenStream.init(version, base, length, fp, filename, lineno)) {
        JS_ARENA_RELEASE(&cx->tempPool, tempPoolMark);
        return false;
    }
    return true;
}

Parser::~Parser()
{
    JSContext *cx = context;

    if (principals)
        JSPRINCIPALS_DROP(cx, principals);
    tokenStream.close();
    JS_ARENA_RELEASE(&cx->tempPool, tempPoolMark);
}

void
Parser::setPrincipals(JSPrincipals *prin)
{
    JS_ASSERT(!principals);
    if (prin)
        JSPRINCIPALS_HOLD(context, prin);
    principals = prin;
}

JSObjectBox *
Parser::newObjectBox(JSObject *obj)
{
    JS_ASSERT(obj);

    /*
     * We use JSContext.tempPool to allocate parsed objects and place them on
     * a list in this Parser to ensure GC safety. Thus the tempPool arenas
     * containing the entries must be alive until we are done with scanning,
     * parsing and code generation for the whole script or top-level function.
     */
    JSObjectBox *objbox;
    JS_ARENA_ALLOCATE_TYPE(objbox, JSObjectBox, &context->tempPool);
    if (!objbox) {
        js_ReportOutOfScriptQuota(context);
        return NULL;
    }
    objbox->traceLink = traceListHead;
    traceListHead = objbox;
    objbox->emitLink = NULL;
    objbox->object = obj;
    return objbox;
}

JSFunctionBox *
Parser::newFunctionBox(JSObject *obj, JSParseNode *fn, JSTreeContext *tc)
{
    JS_ASSERT(obj);
    JS_ASSERT(obj->isFunction());

    /*
     * We use JSContext.tempPool to allocate parsed objects and place them on
     * a list in this Parser to ensure GC safety. Thus the tempPool arenas
     * containing the entries must be alive until we are done with scanning,
     * parsing and code generation for the whole script or top-level function.
     */
    JSFunctionBox *funbox;
    JS_ARENA_ALLOCATE_TYPE(funbox, JSFunctionBox, &context->tempPool);
    if (!funbox) {
        js_ReportOutOfScriptQuota(context);
        return NULL;
    }
    funbox->traceLink = traceListHead;
    traceListHead = funbox;
    funbox->emitLink = NULL;
    funbox->object = obj;
    funbox->node = fn;
    funbox->siblings = tc->functionList;
    tc->functionList = funbox;
    ++tc->parser->functionCount;
    funbox->kids = NULL;
    funbox->parent = tc->funbox;
    funbox->methods = NULL;
    funbox->queued = false;
    funbox->inLoop = false;
    for (JSStmtInfo *stmt = tc->topStmt; stmt; stmt = stmt->down) {
        if (STMT_IS_LOOP(stmt)) {
            funbox->inLoop = true;
            break;
        }
    }
    funbox->level = tc->staticLevel;
    funbox->tcflags = (TCF_IN_FUNCTION | (tc->flags & (TCF_COMPILE_N_GO | TCF_STRICT_MODE_CODE)));
    return funbox;
}

bool
JSFunctionBox::joinable() const
{
    return FUN_NULL_CLOSURE((JSFunction *) object) &&
           !(tcflags & (TCF_FUN_USES_ARGUMENTS | TCF_FUN_USES_OWN_NAME));
}

bool
JSFunctionBox::shouldUnbrand(uintN methods, uintN slowMethods) const
{
    if (slowMethods != 0) {
        for (const JSFunctionBox *funbox = this; funbox; funbox = funbox->parent) {
            if (!(funbox->tcflags & TCF_FUN_MODULE_PATTERN))
                return true;
            if (funbox->inLoop)
                return true;
        }
    }
    return false;
}

void
Parser::trace(JSTracer *trc)
{
    JSObjectBox *objbox = traceListHead;
    while (objbox) {
        MarkObject(trc, *objbox->object, "parser.object");
        objbox = objbox->traceLink;
    }
}

static void
UnlinkFunctionBoxes(JSParseNode *pn, JSTreeContext *tc);

static void
UnlinkFunctionBox(JSParseNode *pn, JSTreeContext *tc)
{
    JSFunctionBox *funbox = pn->pn_funbox;
    if (funbox) {
        JS_ASSERT(funbox->node == pn);
        funbox->node = NULL;

        if (funbox->parent && PN_OP(pn) == JSOP_LAMBDA) {
            /*
             * Remove pn from funbox->parent's methods list if it's there. See
             * the TOK_SEMI case in Statement, near the bottom, the TOK_ASSIGN
             * sub-case matching a constructor method assignment pattern.
             */
            JS_ASSERT(!pn->pn_defn);
            JS_ASSERT(!pn->pn_used);
            JSParseNode **pnp = &funbox->parent->methods;
            while (JSParseNode *method = *pnp) {
                if (method == pn) {
                    *pnp = method->pn_link;
                    break;
                }
                pnp = &method->pn_link;
            }
        }

        JSFunctionBox **funboxp = &tc->functionList;
        while (*funboxp) {
            if (*funboxp == funbox) {
                *funboxp = funbox->siblings;
                break;
            }
            funboxp = &(*funboxp)->siblings;
        }

        uint32 oldflags = tc->flags;
        JSFunctionBox *oldlist = tc->functionList;

        tc->flags = funbox->tcflags;
        tc->functionList = funbox->kids;
        UnlinkFunctionBoxes(pn->pn_body, tc);
        funbox->kids = tc->functionList;
        tc->flags = oldflags;
        tc->functionList = oldlist;

        // FIXME: use a funbox freelist (consolidate aleFreeList and nodeList).
        pn->pn_funbox = NULL;
    }
}

static void
UnlinkFunctionBoxes(JSParseNode *pn, JSTreeContext *tc)
{
    if (pn) {
        switch (pn->pn_arity) {
          case PN_NULLARY:
            return;
          case PN_UNARY:
            UnlinkFunctionBoxes(pn->pn_kid, tc);
            return;
          case PN_BINARY:
            UnlinkFunctionBoxes(pn->pn_left, tc);
            UnlinkFunctionBoxes(pn->pn_right, tc);
            return;
          case PN_TERNARY:
            UnlinkFunctionBoxes(pn->pn_kid1, tc);
            UnlinkFunctionBoxes(pn->pn_kid2, tc);
            UnlinkFunctionBoxes(pn->pn_kid3, tc);
            return;
          case PN_LIST:
            for (JSParseNode *pn2 = pn->pn_head; pn2; pn2 = pn2->pn_next)
                UnlinkFunctionBoxes(pn2, tc);
            return;
          case PN_FUNC:
            UnlinkFunctionBox(pn, tc);
            return;
          case PN_NAME:
            UnlinkFunctionBoxes(pn->maybeExpr(), tc);
            return;
          case PN_NAMESET:
            UnlinkFunctionBoxes(pn->pn_tree, tc);
        }
    }
}

static void
RecycleFuncNameKids(JSParseNode *pn, JSTreeContext *tc);

static JSParseNode *
RecycleTree(JSParseNode *pn, JSTreeContext *tc)
{
    JSParseNode *next, **head;

    if (!pn)
        return NULL;

    /* Catch back-to-back dup recycles. */
    JS_ASSERT(pn != tc->parser->nodeList);
    next = pn->pn_next;
    if (pn->pn_used || pn->pn_defn) {
        /*
         * JSAtomLists own definition nodes along with their used-node chains.
         * Defer recycling such nodes until we unwind to top level to avoid
         * linkage overhead or (alternatively) unlinking runtime complexity.
         * Yes, this means dead code can contribute to static analysis results!
         *
         * Do recycle kids here, since they are no longer needed.
         */
        pn->pn_next = NULL;
        RecycleFuncNameKids(pn, tc);
    } else {
        UnlinkFunctionBoxes(pn, tc);
        head = &tc->parser->nodeList;
        pn->pn_next = *head;
        *head = pn;
#ifdef METER_PARSENODES
        recyclednodes++;
#endif
    }
    return next;
}

static void
RecycleFuncNameKids(JSParseNode *pn, JSTreeContext *tc)
{
    switch (pn->pn_arity) {
      case PN_FUNC:
        UnlinkFunctionBox(pn, tc);
        /* FALL THROUGH */

      case PN_NAME:
        /*
         * Only a definition node might have a non-null strong pn_expr link
         * to recycle, but we test !pn_used to handle PN_FUNC fall through.
         * Every node with the pn_used flag set has a non-null pn_lexdef
         * weak reference to its definition node.
         */
        if (!pn->pn_used && pn->pn_expr) {
            RecycleTree(pn->pn_expr, tc);
            pn->pn_expr = NULL;
        }
        break;

      default:
        JS_ASSERT(PN_TYPE(pn) == TOK_FUNCTION);
    }
}

/*
 * Allocate a JSParseNode from tc's node freelist or, failing that, from cx's
 * temporary arena.
 */
static JSParseNode *
NewOrRecycledNode(JSTreeContext *tc)
{
    JSParseNode *pn, *pn2;

    pn = tc->parser->nodeList;
    if (!pn) {
        JSContext *cx = tc->parser->context;

        JS_ARENA_ALLOCATE_TYPE(pn, JSParseNode, &cx->tempPool);
        if (!pn)
            js_ReportOutOfScriptQuota(cx);
    } else {
        tc->parser->nodeList = pn->pn_next;

        /* Recycle immediate descendents only, to save work and working set. */
        switch (pn->pn_arity) {
          case PN_FUNC:
            RecycleTree(pn->pn_body, tc);
            break;
          case PN_LIST:
            pn2 = pn->pn_head;
            if (pn2) {
                while (pn2 && !pn2->pn_used && !pn2->pn_defn)
                    pn2 = pn2->pn_next;
                if (pn2) {
                    pn2 = pn->pn_head;
                    do {
                        pn2 = RecycleTree(pn2, tc);
                    } while (pn2);
                } else {
                    *pn->pn_tail = tc->parser->nodeList;
                    tc->parser->nodeList = pn->pn_head;
#ifdef METER_PARSENODES
                    recyclednodes += pn->pn_count;
#endif
                    break;
                }
            }
            break;
          case PN_TERNARY:
            RecycleTree(pn->pn_kid1, tc);
            RecycleTree(pn->pn_kid2, tc);
            RecycleTree(pn->pn_kid3, tc);
            break;
          case PN_BINARY:
            if (pn->pn_left != pn->pn_right)
                RecycleTree(pn->pn_left, tc);
            RecycleTree(pn->pn_right, tc);
            break;
          case PN_UNARY:
            RecycleTree(pn->pn_kid, tc);
            break;
          case PN_NAME:
            if (!pn->pn_used)
                RecycleTree(pn->pn_expr, tc);
            break;
          case PN_NULLARY:
            break;
        }
    }
    if (pn) {
#ifdef METER_PARSENODES
        parsenodes++;
        if (parsenodes - recyclednodes > maxparsenodes)
            maxparsenodes = parsenodes - recyclednodes;
#endif
        pn->pn_used = pn->pn_defn = false;
        memset(&pn->pn_u, 0, sizeof pn->pn_u);
        pn->pn_next = NULL;
    }
    return pn;
}

/* used only by static create methods of subclasses */

JSParseNode *
JSParseNode::create(JSParseNodeArity arity, JSTreeContext *tc)
{
    JSParseNode *pn = NewOrRecycledNode(tc);
    if (!pn)
        return NULL;
    const Token &tok = tc->parser->tokenStream.currentToken();
    pn->init(tok.type, JSOP_NOP, arity);
    pn->pn_pos = tok.pos;
    return pn;
}

JSParseNode *
JSParseNode::newBinaryOrAppend(TokenKind tt, JSOp op, JSParseNode *left, JSParseNode *right,
                               JSTreeContext *tc)
{
    JSParseNode *pn, *pn1, *pn2;

    if (!left || !right)
        return NULL;

    /*
     * Flatten a left-associative (left-heavy) tree of a given operator into
     * a list, to reduce js_FoldConstants and js_EmitTree recursion.
     */
    if (PN_TYPE(left) == tt &&
        PN_OP(left) == op &&
        (js_CodeSpec[op].format & JOF_LEFTASSOC)) {
        if (left->pn_arity != PN_LIST) {
            pn1 = left->pn_left, pn2 = left->pn_right;
            left->pn_arity = PN_LIST;
            left->pn_parens = false;
            left->initList(pn1);
            left->append(pn2);
            if (tt == TOK_PLUS) {
                if (pn1->pn_type == TOK_STRING)
                    left->pn_xflags |= PNX_STRCAT;
                else if (pn1->pn_type != TOK_NUMBER)
                    left->pn_xflags |= PNX_CANTFOLD;
                if (pn2->pn_type == TOK_STRING)
                    left->pn_xflags |= PNX_STRCAT;
                else if (pn2->pn_type != TOK_NUMBER)
                    left->pn_xflags |= PNX_CANTFOLD;
            }
        }
        left->append(right);
        left->pn_pos.end = right->pn_pos.end;
        if (tt == TOK_PLUS) {
            if (right->pn_type == TOK_STRING)
                left->pn_xflags |= PNX_STRCAT;
            else if (right->pn_type != TOK_NUMBER)
                left->pn_xflags |= PNX_CANTFOLD;
        }
        return left;
    }

    /*
     * Fold constant addition immediately, to conserve node space and, what's
     * more, so js_FoldConstants never sees mixed addition and concatenation
     * operations with more than one leading non-string operand in a PN_LIST
     * generated for expressions such as 1 + 2 + "pt" (which should evaluate
     * to "3pt", not "12pt").
     */
    if (tt == TOK_PLUS &&
        left->pn_type == TOK_NUMBER &&
        right->pn_type == TOK_NUMBER) {
        left->pn_dval += right->pn_dval;
        left->pn_pos.end = right->pn_pos.end;
        RecycleTree(right, tc);
        return left;
    }

    pn = NewOrRecycledNode(tc);
    if (!pn)
        return NULL;
    pn->init(tt, op, PN_BINARY);
    pn->pn_pos.begin = left->pn_pos.begin;
    pn->pn_pos.end = right->pn_pos.end;
    pn->pn_left = left;
    pn->pn_right = right;
    return (BinaryNode *)pn;
}

namespace js {

inline void
NameNode::initCommon(JSTreeContext *tc)
{
    pn_expr = NULL;
    pn_cookie.makeFree();
    pn_dflags = tc->atTopLevel() ? PND_TOPLEVEL : 0;
    if (!tc->topStmt || tc->topStmt->type == STMT_BLOCK)
        pn_dflags |= PND_BLOCKCHILD;
    pn_blockid = tc->blockid();
}

NameNode *
NameNode::create(JSAtom *atom, JSTreeContext *tc)
{
    JSParseNode *pn;

    pn = JSParseNode::create(PN_NAME, tc);
    if (pn) {
        pn->pn_atom = atom;
        ((NameNode *)pn)->initCommon(tc);
    }
    return (NameNode *)pn;
}

} /* namespace js */

static bool
GenerateBlockId(JSTreeContext *tc, uint32& blockid)
{
    if (tc->blockidGen == JS_BIT(20)) {
        JS_ReportErrorNumber(tc->parser->context, js_GetErrorMessage, NULL,
                             JSMSG_NEED_DIET, "program");
        return false;
    }
    blockid = tc->blockidGen++;
    return true;
}

static bool
GenerateBlockIdForStmtNode(JSParseNode *pn, JSTreeContext *tc)
{
    JS_ASSERT(tc->topStmt);
    JS_ASSERT(STMT_MAYBE_SCOPE(tc->topStmt));
    JS_ASSERT(pn->pn_type == TOK_LC || pn->pn_type == TOK_LEXICALSCOPE);
    if (!GenerateBlockId(tc, tc->topStmt->blockid))
        return false;
    pn->pn_blockid = tc->topStmt->blockid;
    return true;
}

/*
 * Parse a top-level JS script.
 */
JSParseNode *
Parser::parse(JSObject *chain)
{
    /*
     * Protect atoms from being collected by a GC activation, which might
     * - nest on this thread due to out of memory (the so-called "last ditch"
     *   GC attempted within js_NewGCThing), or
     * - run for any reason on another thread if this thread is suspended on
     *   an object lock before it finishes generating bytecode into a script
     *   protected from the GC by a root or a stack frame reference.
     */
    JSTreeContext globaltc(this);
    globaltc.setScopeChain(chain);
    if (!GenerateBlockId(&globaltc, globaltc.bodyid))
        return NULL;

    JSParseNode *pn = statements();
    if (pn) {
        if (!tokenStream.matchToken(TOK_EOF)) {
            reportErrorNumber(NULL, JSREPORT_ERROR, JSMSG_SYNTAX_ERROR);
            pn = NULL;
        } else {
            if (!js_FoldConstants(context, pn, &globaltc))
                pn = NULL;
        }
    }
    return pn;
}

JS_STATIC_ASSERT(UpvarCookie::FREE_LEVEL == JS_BITMASK(JSFB_LEVEL_BITS));

static inline bool
SetStaticLevel(JSTreeContext *tc, uintN staticLevel)
{
    /*
     * This is a lot simpler than error-checking every UpvarCookie::set, and
     * practically speaking it leaves more than enough room for upvars.
     */
    if (UpvarCookie::isLevelReserved(staticLevel)) {
        JS_ReportErrorNumber(tc->parser->context, js_GetErrorMessage, NULL,
                             JSMSG_TOO_DEEP, js_function_str);
        return false;
    }
    tc->staticLevel = staticLevel;
    return true;
}

/*
 * Compile a top-level script.
 */
Compiler::Compiler(JSContext *cx, JSPrincipals *prin, JSStackFrame *cfp)
  : parser(cx, prin, cfp)
{
}

JSScript *
Compiler::compileScript(JSContext *cx, JSObject *scopeChain, JSStackFrame *callerFrame,
                        JSPrincipals *principals, uint32 tcflags,
                        const jschar *chars, size_t length,
                        FILE *file, const char *filename, uintN lineno,
                        JSString *source /* = NULL */,
                        uintN staticLevel /* = 0 */)
{
    JSArenaPool codePool, notePool;
    TokenKind tt;
    JSParseNode *pn;
    JSScript *script;
    bool inDirectivePrologue;
#ifdef METER_PARSENODES
    void *sbrk(ptrdiff_t), *before = sbrk(0);
#endif

    JS_ASSERT(!(tcflags & ~(TCF_COMPILE_N_GO | TCF_NO_SCRIPT_RVAL | TCF_NEED_MUTABLE_SCRIPT |
                            TCF_COMPILE_FOR_EVAL)));

    /*
     * The scripted callerFrame can only be given for compile-and-go scripts
     * and non-zero static level requires callerFrame.
     */
    JS_ASSERT_IF(callerFrame, tcflags & TCF_COMPILE_N_GO);
    JS_ASSERT_IF(staticLevel != 0, callerFrame);

    Compiler compiler(cx, principals, callerFrame);
    if (!compiler.init(chars, length, file, filename, lineno))
        return NULL;

    JS_InitArenaPool(&codePool, "code", 1024, sizeof(jsbytecode),
                     &cx->scriptStackQuota);
    JS_InitArenaPool(&notePool, "note", 1024, sizeof(jssrcnote),
                     &cx->scriptStackQuota);

    Parser &parser = compiler.parser;
    TokenStream &tokenStream = parser.tokenStream;

    JSCodeGenerator cg(&parser, &codePool, &notePool, tokenStream.getLineno());
    if (!cg.init())
        return NULL;

    MUST_FLOW_THROUGH("out");

    // We can specialize a bit for the given scope chain if that scope chain is the global object.
    JSObject *globalObj = scopeChain && scopeChain == scopeChain->getGlobal()
                        ? scopeChain->getGlobal()
                        : NULL;
    js::GlobalScope globalScope(cx, globalObj, &cg);
    if (globalObj) {
        JS_ASSERT(globalObj->isNative());
        JS_ASSERT((globalObj->getClass()->flags & JSCLASS_GLOBAL_FLAGS) == JSCLASS_GLOBAL_FLAGS);
    }

    /* Null script early in case of error, to reduce our code footprint. */
    script = NULL;

    globalScope.cg = &cg;
    cg.flags |= tcflags;
    cg.setScopeChain(scopeChain);
    compiler.globalScope = &globalScope;
    if (!SetStaticLevel(&cg, staticLevel))
        goto out;

    /* If this is a direct call to eval, inherit the caller's strictness.  */
    if (callerFrame &&
        callerFrame->isScriptFrame() &&
        callerFrame->script()->strictModeCode) {
        cg.flags |= TCF_STRICT_MODE_CODE;
        tokenStream.setStrictMode();
    }

    /*
     * If funbox is non-null after we create the new script, callerFrame->fun
     * was saved in the 0th object table entry.
     */
    JSObjectBox *funbox;
    funbox = NULL;

    if (tcflags & TCF_COMPILE_N_GO) {
        if (source) {
            /*
             * Save eval program source in script->atomMap.vector[0] for the
             * eval cache (see EvalCacheLookup in jsobj.cpp).
             */
            JSAtom *atom = js_AtomizeString(cx, source, 0);
            if (!atom || !cg.atomList.add(&parser, atom))
                goto out;
        }

        if (callerFrame && callerFrame->isFunctionFrame()) {
            /*
             * An eval script in a caller frame needs to have its enclosing
             * function captured in case it refers to an upvar, and someone
             * wishes to decompile it while it's running.
             */
            funbox = parser.newObjectBox(FUN_OBJECT(callerFrame->fun()));
            if (!funbox)
                goto out;
            funbox->emitLink = cg.objectList.lastbox;
            cg.objectList.lastbox = funbox;
            cg.objectList.length++;
        }
    }

    /*
     * Inline this->statements to emit as we go to save AST space. We must
     * generate our script-body blockid since we aren't calling Statements.
     */
    uint32 bodyid;
    if (!GenerateBlockId(&cg, bodyid))
        goto out;
    cg.bodyid = bodyid;

#if JS_HAS_XML_SUPPORT
    pn = NULL;
    bool onlyXML;
    onlyXML = true;
#endif

    inDirectivePrologue = true;
    for (;;) {
        tt = tokenStream.peekToken(TSF_OPERAND);
        if (tt <= TOK_EOF) {
            if (tt == TOK_EOF)
                break;
            JS_ASSERT(tt == TOK_ERROR);
            goto out;
        }

        pn = parser.statement();
        if (!pn)
            goto out;
        JS_ASSERT(!cg.blockNode);

        if (inDirectivePrologue)
            inDirectivePrologue = parser.recognizeDirectivePrologue(pn);

        if (!js_FoldConstants(cx, pn, &cg))
            goto out;

        if (cg.functionList) {
            if (!parser.analyzeFunctions(cg.functionList, cg.flags))
                goto out;
            cg.functionList = NULL;
        }

        if (!js_EmitTree(cx, &cg, pn))
            goto out;
#if JS_HAS_XML_SUPPORT
        if (PN_TYPE(pn) != TOK_SEMI ||
            !pn->pn_kid ||
            !TreeTypeIsXML(PN_TYPE(pn->pn_kid))) {
            onlyXML = false;
        }
#endif
        RecycleTree(pn, &cg);
    }

#if JS_HAS_XML_SUPPORT
    /*
     * Prevent XML data theft via <script src="http://victim.com/foo.xml">.
     * For background, see:
     *
     * https://bugzilla.mozilla.org/show_bug.cgi?id=336551
     */
    if (pn && onlyXML && !callerFrame) {
        parser.reportErrorNumber(NULL, JSREPORT_ERROR, JSMSG_XML_WHOLE_PROGRAM);
        goto out;
    }
#endif

    /*
     * Global variables (gvars) share the atom index space with locals. Due to
     * incremental code generation we need to patch the bytecode to adjust the
     * local references to skip the globals.
     */
    if (cg.hasSharps()) {
        jsbytecode *code, *end;
        JSOp op;
        const JSCodeSpec *cs;
        uintN len, slot;

        code = CG_BASE(&cg);
        for (end = code + CG_OFFSET(&cg); code != end; code += len) {
            JS_ASSERT(code < end);
            op = (JSOp) *code;
            cs = &js_CodeSpec[op];
            len = (cs->length > 0)
                  ? (uintN) cs->length
                  : js_GetVariableBytecodeLength(code);
            if ((cs->format & JOF_SHARPSLOT) ||
                JOF_TYPE(cs->format) == JOF_LOCAL ||
                (JOF_TYPE(cs->format) == JOF_SLOTATOM)) {
                /*
                 * JSOP_GETARGPROP also has JOF_SLOTATOM type, but it may be
                 * emitted only for a function.
                 */
                JS_ASSERT_IF(!(cs->format & JOF_SHARPSLOT),
                             (JOF_TYPE(cs->format) == JOF_SLOTATOM) ==
                             (op == JSOP_GETLOCALPROP));
                slot = GET_SLOTNO(code);
                if (!(cs->format & JOF_SHARPSLOT))
                    slot += cg.sharpSlots();
                if (slot >= SLOTNO_LIMIT)
                    goto too_many_slots;
                SET_SLOTNO(code, slot);
            }
        }
    }

#ifdef METER_PARSENODES
    printf("Parser growth: %d (%u nodes, %u max, %u unrecycled)\n",
           (char *)sbrk(0) - (char *)before,
           parsenodes,
           maxparsenodes,
           parsenodes - recyclednodes);
    before = sbrk(0);
#endif

    /*
     * Nowadays the threaded interpreter needs a stop instruction, so we
     * do have to emit that here.
     */
    if (js_Emit1(cx, &cg, JSOP_STOP) < 0)
        goto out;
#ifdef METER_PARSENODES
    printf("Code-gen growth: %d (%u bytecodes, %u srcnotes)\n",
           (char *)sbrk(0) - (char *)before, CG_OFFSET(&cg), cg.noteCount);
#endif
#ifdef JS_ARENAMETER
    JS_DumpArenaStats(stdout);
#endif
    script = JSScript::NewScriptFromCG(cx, &cg);
    if (script && funbox && script != script->emptyScript())
        script->savedCallerFun = true;

#ifdef JS_SCOPE_DEPTH_METER
    if (script) {
        JSObject *obj = scopeChain;
        uintN depth = 1;
        while ((obj = obj->getParent()) != NULL)
            ++depth;
        JS_BASIC_STATS_ACCUM(&cx->runtime->hostenvScopeDepthStats, depth);
    }
#endif

    if (!defineGlobals(cx, globalScope, script))
        goto late_error;

  out:
    JS_FinishArenaPool(&codePool);
    JS_FinishArenaPool(&notePool);
    return script;

  too_many_slots:
    parser.reportErrorNumber(NULL, JSREPORT_ERROR, JSMSG_TOO_MANY_LOCALS);
    /* Fall through. */

  late_error:
    if (script) {
        js_DestroyScript(cx, script);
        script = NULL;
    }
    goto out;
}

bool
Compiler::defineGlobals(JSContext *cx, GlobalScope &globalScope, JSScript *script)
{
    if (!globalScope.defs.length())
        return true;

    JSObject *globalObj = globalScope.globalObj;

    /* Define and update global properties. */
    for (size_t i = 0; i < globalScope.defs.length(); i++) {
        GlobalScope::GlobalDef &def = globalScope.defs[i];

        /* Names that could be resolved ahead of time can be skipped. */
        if (!def.atom)
            continue;

        jsid id = ATOM_TO_JSID(def.atom);
        Value rval;

        if (def.funbox) {
            JSFunction *fun = (JSFunction *)def.funbox->object;

            /*
             * No need to check for redeclarations or anything, global
             * optimizations only take place if the property is not defined.
             */
            rval.setObject(*fun);
        } else {
            rval.setUndefined();
        }

        JSProperty *prop;

        if (!js_DefineNativeProperty(cx, globalObj, id, rval, PropertyStub,
                                     PropertyStub, JSPROP_ENUMERATE | JSPROP_PERMANENT,
                                     0, 0, &prop)) {
            return false;
        }

        if (!rval.isUndefined()) {
            cx->addTypePropertyId(globalObj->getTypeObject(), id, rval);
            if (rval.isObject() && rval.toObject().isFunction()) {
                JSFunction *fun = rval.toObject().getFunctionPrivate();
                if (fun->isInterpreted())
                    fun->u.i.script->setTypeNesting(script, script->code);
            }
        }

        JS_ASSERT(prop);
        const Shape *shape = (const Shape *)prop;
        def.knownSlot = shape->slot;
    }

    js::Vector<JSScript *, 16, ContextAllocPolicy> worklist(cx);
    if (!worklist.append(script))
        return false;

    /*
     * Recursively walk through all scripts we just compiled. For each script,
     * go through all global uses. Each global use indexes into globalScope->defs.
     * Use this information to repoint each use to the correct slot in the global
     * object.
     */
    while (worklist.length()) {
        JSScript *inner = worklist.back();
        worklist.popBack();

        if (inner->objectsOffset != 0) {
            JSObjectArray *arr = inner->objects();
            for (size_t i = 0; i < arr->length; i++) {
                JSObject *obj = arr->vector[i];
                if (!obj->isFunction())
                    continue;
                JSFunction *fun = obj->getFunctionPrivate();
                JS_ASSERT(fun->isInterpreted());
                JSScript *inner = fun->u.i.script;
                if (inner->globalsOffset == 0 && inner->objectsOffset == 0)
                    continue;
                if (!worklist.append(inner))
                    return false;
            }
        }

        if (inner->globalsOffset == 0)
            continue;

        GlobalSlotArray *globalUses = inner->globals();
        uint32 nGlobalUses = globalUses->length;
        for (uint32 i = 0; i < nGlobalUses; i++) {
            uint32 index = globalUses->vector[i].slot;
            JS_ASSERT(index < globalScope.defs.length());
            globalUses->vector[i].slot = globalScope.defs[index].knownSlot;
        }
    }

    return true;
}

/*
 * Insist on a final return before control flows out of pn.  Try to be a bit
 * smart about loops: do {...; return e2;} while(0) at the end of a function
 * that contains an early return e1 will get a strict warning.  Similarly for
 * iloops: while (true){...} is treated as though ... returns.
 */
#define ENDS_IN_OTHER   0
#define ENDS_IN_RETURN  1
#define ENDS_IN_BREAK   2

static int
HasFinalReturn(JSParseNode *pn)
{
    JSParseNode *pn2, *pn3;
    uintN rv, rv2, hasDefault;

    switch (pn->pn_type) {
      case TOK_LC:
        if (!pn->pn_head)
            return ENDS_IN_OTHER;
        return HasFinalReturn(pn->last());

      case TOK_IF:
        if (!pn->pn_kid3)
            return ENDS_IN_OTHER;
        return HasFinalReturn(pn->pn_kid2) & HasFinalReturn(pn->pn_kid3);

      case TOK_WHILE:
        pn2 = pn->pn_left;
        if (pn2->pn_type == TOK_PRIMARY && pn2->pn_op == JSOP_TRUE)
            return ENDS_IN_RETURN;
        if (pn2->pn_type == TOK_NUMBER && pn2->pn_dval)
            return ENDS_IN_RETURN;
        return ENDS_IN_OTHER;

      case TOK_DO:
        pn2 = pn->pn_right;
        if (pn2->pn_type == TOK_PRIMARY) {
            if (pn2->pn_op == JSOP_FALSE)
                return HasFinalReturn(pn->pn_left);
            if (pn2->pn_op == JSOP_TRUE)
                return ENDS_IN_RETURN;
        }
        if (pn2->pn_type == TOK_NUMBER) {
            if (pn2->pn_dval == 0)
                return HasFinalReturn(pn->pn_left);
            return ENDS_IN_RETURN;
        }
        return ENDS_IN_OTHER;

      case TOK_FOR:
        pn2 = pn->pn_left;
        if (pn2->pn_arity == PN_TERNARY && !pn2->pn_kid2)
            return ENDS_IN_RETURN;
        return ENDS_IN_OTHER;

      case TOK_SWITCH:
        rv = ENDS_IN_RETURN;
        hasDefault = ENDS_IN_OTHER;
        pn2 = pn->pn_right;
        if (pn2->pn_type == TOK_LEXICALSCOPE)
            pn2 = pn2->expr();
        for (pn2 = pn2->pn_head; rv && pn2; pn2 = pn2->pn_next) {
            if (pn2->pn_type == TOK_DEFAULT)
                hasDefault = ENDS_IN_RETURN;
            pn3 = pn2->pn_right;
            JS_ASSERT(pn3->pn_type == TOK_LC);
            if (pn3->pn_head) {
                rv2 = HasFinalReturn(pn3->last());
                if (rv2 == ENDS_IN_OTHER && pn2->pn_next)
                    /* Falling through to next case or default. */;
                else
                    rv &= rv2;
            }
        }
        /* If a final switch has no default case, we judge it harshly. */
        rv &= hasDefault;
        return rv;

      case TOK_BREAK:
        return ENDS_IN_BREAK;

      case TOK_WITH:
        return HasFinalReturn(pn->pn_right);

      case TOK_RETURN:
        return ENDS_IN_RETURN;

      case TOK_COLON:
      case TOK_LEXICALSCOPE:
        return HasFinalReturn(pn->expr());

      case TOK_THROW:
        return ENDS_IN_RETURN;

      case TOK_TRY:
        /* If we have a finally block that returns, we are done. */
        if (pn->pn_kid3) {
            rv = HasFinalReturn(pn->pn_kid3);
            if (rv == ENDS_IN_RETURN)
                return rv;
        }

        /* Else check the try block and any and all catch statements. */
        rv = HasFinalReturn(pn->pn_kid1);
        if (pn->pn_kid2) {
            JS_ASSERT(pn->pn_kid2->pn_arity == PN_LIST);
            for (pn2 = pn->pn_kid2->pn_head; pn2; pn2 = pn2->pn_next)
                rv &= HasFinalReturn(pn2);
        }
        return rv;

      case TOK_CATCH:
        /* Check this catch block's body. */
        return HasFinalReturn(pn->pn_kid3);

      case TOK_LET:
        /* Non-binary let statements are let declarations. */
        if (pn->pn_arity != PN_BINARY)
            return ENDS_IN_OTHER;
        return HasFinalReturn(pn->pn_right);

      default:
        return ENDS_IN_OTHER;
    }
}

static JSBool
ReportBadReturn(JSContext *cx, JSTreeContext *tc, uintN flags, uintN errnum,
                uintN anonerrnum)
{
    JSAutoByteString name;
    if (tc->fun()->atom) {
        if (!js_AtomToPrintableString(cx, tc->fun()->atom, &name))
            return false;
    } else {
        errnum = anonerrnum;
    }
    return ReportCompileErrorNumber(cx, TS(tc->parser), NULL, flags, errnum, name.ptr());
}

static JSBool
CheckFinalReturn(JSContext *cx, JSTreeContext *tc, JSParseNode *pn)
{
    JS_ASSERT(tc->inFunction());
    return HasFinalReturn(pn) == ENDS_IN_RETURN ||
           ReportBadReturn(cx, tc, JSREPORT_WARNING | JSREPORT_STRICT,
                           JSMSG_NO_RETURN_VALUE, JSMSG_ANON_NO_RETURN_VALUE);
}

/*
 * Check that it is permitted to assign to lhs.  Strict mode code may not
 * assign to 'eval' or 'arguments'.
 */
bool
CheckStrictAssignment(JSContext *cx, JSTreeContext *tc, JSParseNode *lhs)
{
    if (tc->needStrictChecks() && lhs->pn_type == TOK_NAME) {
        JSAtom *atom = lhs->pn_atom;
        JSAtomState *atomState = &cx->runtime->atomState;
        if (atom == atomState->evalAtom || atom == atomState->argumentsAtom) {
            JSAutoByteString name;
            if (!js_AtomToPrintableString(cx, atom, &name) ||
                !ReportStrictModeError(cx, TS(tc->parser), tc, lhs, JSMSG_DEPRECATED_ASSIGN,
                                       name.ptr())) {
                return false;
            }
        }
    }
    return true;
}

/*
 * Check that it is permitted to introduce a binding for atom.  Strict
 * mode forbids introducing new definitions for 'eval' or 'arguments'.
 * Use pn for reporting error locations, or use tc's token stream if
 * pn is NULL.
 */
bool
CheckStrictBinding(JSContext *cx, JSTreeContext *tc, JSAtom *atom, JSParseNode *pn)
{
    if (!tc->needStrictChecks())
        return true;

    JSAtomState *atomState = &cx->runtime->atomState;
    if (atom == atomState->evalAtom || atom == atomState->argumentsAtom) {
        JSAutoByteString name;
        if (!js_AtomToPrintableString(cx, atom, &name))
            return false;
        return ReportStrictModeError(cx, TS(tc->parser), tc, pn, JSMSG_BAD_BINDING, name.ptr());
    }
    return true;
}

/*
 * In strict mode code, all formal parameter names must be distinct. If fun's
 * formals are legit given fun's strictness level, return true. Otherwise,
 * report an error and return false. Use pn for error position reporting,
 * unless we can find something more accurate in tc's decls.
 *
 * In some cases the code to parse the argument list will already have noticed
 * the duplication; we could try to use that knowledge instead of re-checking
 * here. But since the strictness of the function's body determines what
 * constraints to apply to the argument list, we can't report the error until
 * after we've parsed the body. And as it turns out, the function's local name
 * list makes it reasonably cheap to find duplicates after the fact.
 */
static bool
CheckStrictFormals(JSContext *cx, JSTreeContext *tc, JSFunction *fun,
                   JSParseNode *pn)
{
    JSAtom *atom;

    if (!tc->needStrictChecks())
        return true;

    atom = fun->findDuplicateFormal();
    if (atom) {
        /*
         * We have found a duplicate parameter name. If we can find the
         * JSDefinition for the argument, that will have a more accurate source
         * location.
         */
        JSDefinition *dn = ALE_DEFN(tc->decls.lookup(atom));
        if (dn->pn_op == JSOP_GETARG)
            pn = dn;
        JSAutoByteString name;
        if (!js_AtomToPrintableString(cx, atom, &name) ||
            !ReportStrictModeError(cx, TS(tc->parser), tc, pn, JSMSG_DUPLICATE_FORMAL,
                                   name.ptr())) {
            return false;
        }
    }

    if (tc->flags & (TCF_FUN_PARAM_ARGUMENTS | TCF_FUN_PARAM_EVAL)) {
        JSAtomState *atoms = &cx->runtime->atomState;
        atom = (tc->flags & TCF_FUN_PARAM_ARGUMENTS) ? atoms->argumentsAtom : atoms->evalAtom;

        /* The definition's source position will be more precise. */
        JSDefinition *dn = ALE_DEFN(tc->decls.lookup(atom));
        JS_ASSERT(dn->pn_atom == atom);
        JSAutoByteString name;
        if (!js_AtomToPrintableString(cx, atom, &name) ||
            !ReportStrictModeError(cx, TS(tc->parser), tc, dn, JSMSG_BAD_BINDING, name.ptr())) {
            return false;
        }
    }

    return true;
}

JSParseNode *
Parser::functionBody()
{
    JSStmtInfo stmtInfo;
    uintN oldflags, firstLine;
    JSParseNode *pn;

    JS_ASSERT(tc->inFunction());
    js_PushStatement(tc, &stmtInfo, STMT_BLOCK, -1);
    stmtInfo.flags = SIF_BODY_BLOCK;

    oldflags = tc->flags;
    tc->flags &= ~(TCF_RETURN_EXPR | TCF_RETURN_VOID);

    /*
     * Save the body's first line, and store it in pn->pn_pos.begin.lineno
     * later, because we may have not peeked in tokenStream yet, so statements
     * won't acquire a valid pn->pn_pos.begin from the current token.
     */
    firstLine = tokenStream.getLineno();
#if JS_HAS_EXPR_CLOSURES
    if (tokenStream.currentToken().type == TOK_LC) {
        pn = statements();
    } else {
        pn = UnaryNode::create(tc);
        if (pn) {
            pn->pn_kid = assignExpr();
            if (!pn->pn_kid) {
                pn = NULL;
            } else {
                if (tc->flags & TCF_FUN_IS_GENERATOR) {
                    ReportBadReturn(context, tc, JSREPORT_ERROR,
                                    JSMSG_BAD_GENERATOR_RETURN,
                                    JSMSG_BAD_ANON_GENERATOR_RETURN);
                    pn = NULL;
                } else {
                    pn->pn_type = TOK_RETURN;
                    pn->pn_op = JSOP_RETURN;
                    pn->pn_pos.end = pn->pn_kid->pn_pos.end;
                }
            }
        }
    }
#else
    pn = statements();
#endif

    if (pn) {
        JS_ASSERT(!(tc->topStmt->flags & SIF_SCOPE));
        js_PopStatement(tc);
        pn->pn_pos.begin.lineno = firstLine;

        /* Check for falling off the end of a function that returns a value. */
        if (JS_HAS_STRICT_OPTION(context) && (tc->flags & TCF_RETURN_EXPR) &&
            !CheckFinalReturn(context, tc, pn)) {
            pn = NULL;
        }
    }

    tc->flags = oldflags | (tc->flags & TCF_FUN_FLAGS);
    return pn;
}

static JSAtomListElement *
MakePlaceholder(JSParseNode *pn, JSTreeContext *tc)
{
    JSAtomListElement *ale = tc->lexdeps.add(tc->parser, pn->pn_atom);
    if (!ale)
        return NULL;

    JSDefinition *dn = (JSDefinition *)NameNode::create(pn->pn_atom, tc);
    if (!dn)
        return NULL;

    ALE_SET_DEFN(ale, dn);
    dn->pn_type = TOK_NAME;
    dn->pn_op = JSOP_NOP;
    dn->pn_defn = true;
    dn->pn_dflags |= PND_PLACEHOLDER;
    return ale;
}

static bool
Define(JSParseNode *pn, JSAtom *atom, JSTreeContext *tc, bool let = false)
{
    JS_ASSERT(!pn->pn_used);
    JS_ASSERT_IF(pn->pn_defn, pn->isPlaceholder());

    JSHashEntry **hep;
    JSAtomListElement *ale = NULL;
    JSAtomList *list = NULL;

    if (let)
        ale = (list = &tc->decls)->rawLookup(atom, hep);
    if (!ale)
        ale = (list = &tc->lexdeps)->rawLookup(atom, hep);

    if (ale) {
        JSDefinition *dn = ALE_DEFN(ale);
        if (dn != pn) {
            JSParseNode **pnup = &dn->dn_uses;
            JSParseNode *pnu;
            uintN start = let ? pn->pn_blockid : tc->bodyid;

            while ((pnu = *pnup) != NULL && pnu->pn_blockid >= start) {
                JS_ASSERT(pnu->pn_used);
                pnu->pn_lexdef = (JSDefinition *) pn;
                pn->pn_dflags |= pnu->pn_dflags & PND_USE2DEF_FLAGS;
                pnup = &pnu->pn_link;
            }

            if (pnu != dn->dn_uses) {
                *pnup = pn->dn_uses;
                pn->dn_uses = dn->dn_uses;
                dn->dn_uses = pnu;

                if ((!pnu || pnu->pn_blockid < tc->bodyid) && list != &tc->decls)
                    list->rawRemove(tc->parser, ale, hep);
            }
        }
    }

    ale = tc->decls.add(tc->parser, atom, let ? JSAtomList::SHADOW : JSAtomList::UNIQUE);
    if (!ale)
        return false;
    ALE_SET_DEFN(ale, pn);
    pn->pn_defn = true;
    pn->pn_dflags &= ~PND_PLACEHOLDER;
    return true;
}

static void
LinkUseToDef(JSParseNode *pn, JSDefinition *dn, JSTreeContext *tc)
{
    JS_ASSERT(!pn->pn_used);
    JS_ASSERT(!pn->pn_defn);
    JS_ASSERT(pn != dn->dn_uses);
    pn->pn_link = dn->dn_uses;
    dn->dn_uses = pn;
    dn->pn_dflags |= pn->pn_dflags & PND_USE2DEF_FLAGS;
    pn->pn_used = true;
    pn->pn_lexdef = dn;
}

static void
ForgetUse(JSParseNode *pn)
{
    if (!pn->pn_used) {
        JS_ASSERT(!pn->pn_defn);
        return;
    }

    JSParseNode **pnup = &pn->lexdef()->dn_uses;
    JSParseNode *pnu;
    while ((pnu = *pnup) != pn)
        pnup = &pnu->pn_link;
    *pnup = pn->pn_link;
    pn->pn_used = false;
}

static JSParseNode *
MakeAssignment(JSParseNode *pn, JSParseNode *rhs, JSTreeContext *tc)
{
    JSParseNode *lhs = NewOrRecycledNode(tc);
    if (!lhs)
        return NULL;
    *lhs = *pn;

    if (pn->pn_used) {
        JSDefinition *dn = pn->pn_lexdef;
        JSParseNode **pnup = &dn->dn_uses;

        while (*pnup != pn)
            pnup = &(*pnup)->pn_link;
        *pnup = lhs;
        lhs->pn_link = pn->pn_link;
        pn->pn_link = NULL;
    }

    pn->pn_type = TOK_ASSIGN;
    pn->pn_op = JSOP_NOP;
    pn->pn_arity = PN_BINARY;
    pn->pn_parens = false;
    pn->pn_used = pn->pn_defn = false;
    pn->pn_left = lhs;
    pn->pn_right = rhs;
    return lhs;
}

static JSParseNode *
MakeDefIntoUse(JSDefinition *dn, JSParseNode *pn, JSAtom *atom, JSTreeContext *tc)
{
    /*
     * If dn is arg, or in [var, const, let] and has an initializer, then we
     * must rewrite it to be an assignment node, whose freshly allocated
     * left-hand side becomes a use of pn.
     */
    if (dn->isBindingForm()) {
        JSParseNode *rhs = dn->expr();
        if (rhs) {
            JSParseNode *lhs = MakeAssignment(dn, rhs, tc);
            if (!lhs)
                return NULL;
            //pn->dn_uses = lhs;
            dn = (JSDefinition *) lhs;
        }

        dn->pn_op = (js_CodeSpec[dn->pn_op].format & JOF_SET) ? JSOP_SETNAME : JSOP_NAME;
    } else if (dn->kind() == JSDefinition::FUNCTION) {
        JS_ASSERT(dn->isTopLevel());
        JS_ASSERT(dn->pn_op == JSOP_NOP);
        dn->pn_type = TOK_NAME;
        dn->pn_arity = PN_NAME;
        dn->pn_atom = atom;
    }

    /* Now make dn no longer a definition, rather a use of pn. */
    JS_ASSERT(dn->pn_type == TOK_NAME);
    JS_ASSERT(dn->pn_arity == PN_NAME);
    JS_ASSERT(dn->pn_atom == atom);

    for (JSParseNode *pnu = dn->dn_uses; pnu; pnu = pnu->pn_link) {
        JS_ASSERT(pnu->pn_used);
        JS_ASSERT(!pnu->pn_defn);
        pnu->pn_lexdef = (JSDefinition *) pn;
        pn->pn_dflags |= pnu->pn_dflags & PND_USE2DEF_FLAGS;
    }
    pn->pn_dflags |= dn->pn_dflags & PND_USE2DEF_FLAGS;
    pn->dn_uses = dn;

    dn->pn_defn = false;
    dn->pn_used = true;
    dn->pn_lexdef = (JSDefinition *) pn;
    dn->pn_cookie.makeFree();
    dn->pn_dflags &= ~PND_BOUND;
    return dn;
}

static bool
DefineArg(JSParseNode *pn, JSAtom *atom, uintN i, JSTreeContext *tc)
{
    JSParseNode *argpn, *argsbody;

    /* Flag tc so we don't have to lookup arguments on every use. */
    if (atom == tc->parser->context->runtime->atomState.argumentsAtom)
        tc->flags |= TCF_FUN_PARAM_ARGUMENTS;
    if (atom == tc->parser->context->runtime->atomState.evalAtom)
        tc->flags |= TCF_FUN_PARAM_EVAL;

    /*
     * Make an argument definition node, distinguished by being in tc->decls
     * but having TOK_NAME type and JSOP_NOP op. Insert it in a TOK_ARGSBODY
     * list node returned via pn->pn_body.
     */
    argpn = NameNode::create(atom, tc);
    if (!argpn)
        return false;
    JS_ASSERT(PN_TYPE(argpn) == TOK_NAME && PN_OP(argpn) == JSOP_NOP);

    /* Arguments are initialized by definition. */
    argpn->pn_dflags |= PND_INITIALIZED;
    if (!Define(argpn, atom, tc))
        return false;

    argsbody = pn->pn_body;
    if (!argsbody) {
        argsbody = ListNode::create(tc);
        if (!argsbody)
            return false;
        argsbody->pn_type = TOK_ARGSBODY;
        argsbody->pn_op = JSOP_NOP;
        argsbody->makeEmpty();
        pn->pn_body = argsbody;
    }
    argsbody->append(argpn);

    argpn->pn_op = JSOP_GETARG;
    argpn->pn_cookie.set(tc->staticLevel, i);
    argpn->pn_dflags |= PND_BOUND;
    return true;
}

/*
 * Compile a JS function body, which might appear as the value of an event
 * handler attribute in an HTML <INPUT> tag.
 */
bool
Compiler::compileFunctionBody(JSContext *cx, JSFunction *fun, JSPrincipals *principals,
                              const jschar *chars, size_t length,
                              const char *filename, uintN lineno)
{
    Compiler compiler(cx, principals);

    if (!compiler.init(chars, length, NULL, filename, lineno))
        return false;

    /* No early return from after here until the js_FinishArenaPool calls. */
    JSArenaPool codePool, notePool;
    JS_InitArenaPool(&codePool, "code", 1024, sizeof(jsbytecode),
                     &cx->scriptStackQuota);
    JS_InitArenaPool(&notePool, "note", 1024, sizeof(jssrcnote),
                     &cx->scriptStackQuota);

    Parser &parser = compiler.parser;
    TokenStream &tokenStream = parser.tokenStream;

    JSCodeGenerator funcg(&parser, &codePool, &notePool, tokenStream.getLineno());
    if (!funcg.init())
        return NULL;

    funcg.flags |= TCF_IN_FUNCTION;
    funcg.setFunction(fun);
    if (!GenerateBlockId(&funcg, funcg.bodyid))
        return NULL;

    /* FIXME: make Function format the source for a function definition. */
    tokenStream.mungeCurrentToken(TOK_NAME);
    JSParseNode *fn = FunctionNode::create(&funcg);
    if (fn) {
        fn->pn_body = NULL;
        fn->pn_cookie.makeFree();

        uintN nargs = fun->nargs;
        if (nargs) {
            /*
             * NB: do not use AutoLocalNameArray because it will release space
             * allocated from cx->tempPool by DefineArg.
             */
            jsuword *names = fun->getLocalNameArray(cx, &cx->tempPool);
            if (!names) {
                fn = NULL;
            } else {
                for (uintN i = 0; i < nargs; i++) {
                    JSAtom *name = JS_LOCAL_NAME_TO_ATOM(names[i]);
                    if (!DefineArg(fn, name, i, &funcg)) {
                        fn = NULL;
                        break;
                    }
                }
            }
        }
    }

    /*
     * Farble the body so that it looks like a block statement to js_EmitTree,
     * which is called from js_EmitFunctionBody (see jsemit.cpp).  After we're
     * done parsing, we must fold constants, analyze any nested functions, and
     * generate code for this function, including a stop opcode at the end.
     */
    tokenStream.mungeCurrentToken(TOK_LC);
    JSParseNode *pn = fn ? parser.functionBody() : NULL;
    if (pn) {
        if (!CheckStrictFormals(cx, &funcg, fun, pn)) {
            pn = NULL;
        } else if (!tokenStream.matchToken(TOK_EOF)) {
            parser.reportErrorNumber(NULL, JSREPORT_ERROR, JSMSG_SYNTAX_ERROR);
            pn = NULL;
        } else if (!js_FoldConstants(cx, pn, &funcg)) {
            /* js_FoldConstants reported the error already. */
            pn = NULL;
        } else if (funcg.functionList &&
                   !parser.analyzeFunctions(funcg.functionList, funcg.flags)) {
            pn = NULL;
        } else {
            if (fn->pn_body) {
                JS_ASSERT(PN_TYPE(fn->pn_body) == TOK_ARGSBODY);
                fn->pn_body->append(pn);
                fn->pn_body->pn_pos = pn->pn_pos;
                pn = fn->pn_body;
            }

            if (!js_EmitFunctionScript(cx, &funcg, pn))
                pn = NULL;
        }
    }

    /* Restore saved state and release code generation arenas. */
    JS_FinishArenaPool(&codePool);
    JS_FinishArenaPool(&notePool);
    return pn != NULL;
}

/*
 * Parameter block types for the several Binder functions.  We use a common
 * helper function signature in order to share code among destructuring and
 * simple variable declaration parsers.  In the destructuring case, the binder
 * function is called indirectly from the variable declaration parser by way
 * of CheckDestructuring and its friends.
 */
typedef JSBool
(*Binder)(JSContext *cx, BindData *data, JSAtom *atom, JSTreeContext *tc);

struct BindData {
    BindData() : fresh(true) {}

    JSParseNode     *pn;        /* name node for definition processing and
                                   error source coordinates */
    JSOp            op;         /* prolog bytecode or nop */
    Binder          binder;     /* binder, discriminates u */
    union {
        struct {
            uintN   overflow;
        } let;
    };
    bool fresh;
};

static JSBool
BindLocalVariable(JSContext *cx, JSFunction *fun, JSAtom *atom,
                  JSLocalKind localKind, bool isArg)
{
    JS_ASSERT(localKind == JSLOCAL_VAR || localKind == JSLOCAL_CONST);

    /*
     * Don't bind a variable with the hidden name 'arguments', per ECMA-262.
     * Instead 'var arguments' always restates the predefined property of the
     * activation objects whose name is 'arguments'. Assignment to such a
     * variable must be handled specially.
     *
     * Special case: an argument named 'arguments' *does* shadow the predefined
     * arguments property.
     */
    if (atom == cx->runtime->atomState.argumentsAtom && !isArg)
        return JS_TRUE;

    return fun->addLocal(cx, atom, localKind);
}

#if JS_HAS_DESTRUCTURING
static JSBool
BindDestructuringArg(JSContext *cx, BindData *data, JSAtom *atom,
                     JSTreeContext *tc)
{
    JSParseNode *pn;

    /* Flag tc so we don't have to lookup arguments on every use. */
    if (atom == tc->parser->context->runtime->atomState.argumentsAtom)
        tc->flags |= TCF_FUN_PARAM_ARGUMENTS;
    if (atom == tc->parser->context->runtime->atomState.evalAtom)
        tc->flags |= TCF_FUN_PARAM_EVAL;

    JS_ASSERT(tc->inFunction());

    JSLocalKind localKind = tc->fun()->lookupLocal(cx, atom, NULL);
    if (localKind != JSLOCAL_NONE) {
        ReportCompileErrorNumber(cx, TS(tc->parser), NULL, JSREPORT_ERROR,
                                 JSMSG_DESTRUCT_DUP_ARG);
        return JS_FALSE;
    }
    JS_ASSERT(!tc->decls.lookup(atom));

    pn = data->pn;
    if (!Define(pn, atom, tc))
        return JS_FALSE;

    uintN index = tc->fun()->u.i.nvars;
    if (!BindLocalVariable(cx, tc->fun(), atom, JSLOCAL_VAR, true))
        return JS_FALSE;
    pn->pn_op = JSOP_SETLOCAL;
    pn->pn_cookie.set(tc->staticLevel, index);
    pn->pn_dflags |= PND_BOUND;
    return JS_TRUE;
}
#endif /* JS_HAS_DESTRUCTURING */

JSFunction *
Parser::newFunction(JSTreeContext *tc, JSAtom *atom, uintN lambda)
{
    JSObject *parent;
    JSFunction *fun;

    JS_ASSERT((lambda & ~JSFUN_LAMBDA) == 0);

    /*
     * Find the global compilation context in order to pre-set the newborn
     * function's parent slot to tc->scopeChain. If the global context is a
     * compile-and-go one, we leave the pre-set parent intact; otherwise we
     * clear parent and proto.
     */
    while (tc->parent)
        tc = tc->parent;
<<<<<<< HEAD
    parent = tc->inFunction() ? NULL : tc->scopeChain;

    fun = js_NewFunction(context, NULL, NULL, 0, JSFUN_INTERPRETED | lambda,
                         parent, atom, NULL, NULL);
=======
    parent = tc->inFunction() ? NULL : tc->scopeChain();
>>>>>>> b70d2683

    fun = js_NewFunction(context, NULL, NULL, 0, JSFUN_INTERPRETED | lambda, parent, atom);
    if (fun && !tc->compileAndGo()) {
        FUN_OBJECT(fun)->clearParent();
        FUN_OBJECT(fun)->clearProto();
    }
    return fun;
}

static JSBool
MatchOrInsertSemicolon(JSContext *cx, TokenStream *ts)
{
    TokenKind tt = ts->peekTokenSameLine(TSF_OPERAND);
    if (tt == TOK_ERROR)
        return JS_FALSE;
    if (tt != TOK_EOF && tt != TOK_EOL && tt != TOK_SEMI && tt != TOK_RC) {
        /* Advance the scanner for proper error location reporting. */
        ts->getToken(TSF_OPERAND);
        ReportCompileErrorNumber(cx, ts, NULL, JSREPORT_ERROR, JSMSG_SEMI_BEFORE_STMNT);
        return JS_FALSE;
    }
    (void) ts->matchToken(TOK_SEMI);
    return JS_TRUE;
}

bool
Parser::analyzeFunctions(JSFunctionBox *funbox, uint32& tcflags)
{
    if (!markFunArgs(funbox, tcflags))
        return false;
    setFunctionKinds(funbox, tcflags);
    return true;
}

/*
 * Mark as funargs any functions that reach up to one or more upvars across an
 * already-known funarg. The parser will flag the o_m lambda as a funarg in:
 *
 *   function f(o, p) {
 *       o.m = function o_m(a) {
 *           function g() { return p; }
 *           function h() { return a; }
 *           return g() + h();
 *       }
 *   }
 *
 * but without this extra marking phase, function g will not be marked as a
 * funarg since it is called from within its parent scope. But g reaches up to
 * f's parameter p, so if o_m escapes f's activation scope, g does too and
 * cannot use JSOP_GETUPVAR to reach p. In contast function h neither escapes
 * nor uses an upvar "above" o_m's level.
 *
 * If function g itself contained lambdas that contained non-lambdas that reach
 * up above its level, then those non-lambdas would have to be marked too. This
 * process is potentially exponential in the number of functions, but generally
 * not so complex. But it can't be done during a single recursive traversal of
 * the funbox tree, so we must use a work queue.
 *
 * Return the minimal "skipmin" for funbox and its siblings. This is the delta
 * between the static level of the bodies of funbox and its peers (which must
 * be funbox->level + 1), and the static level of the nearest upvar among all
 * the upvars contained by funbox and its peers. If there are no upvars, return
 * FREE_STATIC_LEVEL. Thus this function never returns 0.
 */
static uintN
FindFunArgs(JSFunctionBox *funbox, int level, JSFunctionBoxQueue *queue)
{
    uintN allskipmin = UpvarCookie::FREE_LEVEL;

    do {
        JSParseNode *fn = funbox->node;
        JSFunction *fun = (JSFunction *) funbox->object;
        int fnlevel = level;

        /*
         * An eval can leak funbox, functions along its ancestor line, and its
         * immediate kids. Since FindFunArgs uses DFS and the parser propagates
         * TCF_FUN_HEAVYWEIGHT bottom up, funbox's ancestor function nodes have
         * already been marked as funargs by this point. Therefore we have to
         * flag only funbox->node and funbox->kids' nodes here.
         */
        if (funbox->tcflags & TCF_FUN_HEAVYWEIGHT) {
            fn->setFunArg();
            for (JSFunctionBox *kid = funbox->kids; kid; kid = kid->siblings)
                kid->node->setFunArg();
        }

        /*
         * Compute in skipmin the least distance from fun's static level up to
         * an upvar, whether used directly by fun, or indirectly by a function
         * nested in fun.
         */
        uintN skipmin = UpvarCookie::FREE_LEVEL;
        JSParseNode *pn = fn->pn_body;

        if (pn->pn_type == TOK_UPVARS) {
            JSAtomList upvars(pn->pn_names);
            JS_ASSERT(upvars.count != 0);

            JSAtomListIterator iter(&upvars);
            JSAtomListElement *ale;

            while ((ale = iter()) != NULL) {
                JSDefinition *lexdep = ALE_DEFN(ale)->resolve();

                if (!lexdep->isFreeVar()) {
                    uintN upvarLevel = lexdep->frameLevel();

                    if (int(upvarLevel) <= fnlevel)
                        fn->setFunArg();

                    uintN skip = (funbox->level + 1) - upvarLevel;
                    if (skip < skipmin)
                        skipmin = skip;
                }
            }
        }

        /*
         * If this function escapes, whether directly (the parser detects such
         * escapes) or indirectly (because this non-escaping function uses an
         * upvar that reaches across an outer function boundary where the outer
         * function escapes), enqueue it for further analysis, and bump fnlevel
         * to trap any non-escaping children.
         */
        if (fn->isFunArg()) {
            queue->push(funbox);
            fnlevel = int(funbox->level);
        }

        /*
         * Now process the current function's children, and recalibrate their
         * cumulative skipmin to be relative to the current static level.
         */
        if (funbox->kids) {
            uintN kidskipmin = FindFunArgs(funbox->kids, fnlevel, queue);

            JS_ASSERT(kidskipmin != 0);
            if (kidskipmin != UpvarCookie::FREE_LEVEL) {
                --kidskipmin;
                if (kidskipmin != 0 && kidskipmin < skipmin)
                    skipmin = kidskipmin;
            }
        }

        /*
         * Finally, after we've traversed all of the current function's kids,
         * minimize fun's skipmin against our accumulated skipmin. Do likewise
         * with allskipmin, but minimize across funbox and all of its siblings,
         * to compute our return value.
         */
        if (skipmin != UpvarCookie::FREE_LEVEL) {
            fun->u.i.skipmin = skipmin;
            if (skipmin < allskipmin)
                allskipmin = skipmin;
        }
    } while ((funbox = funbox->siblings) != NULL);

    return allskipmin;
}

bool
Parser::markFunArgs(JSFunctionBox *funbox, uintN tcflags)
{
    JSFunctionBoxQueue queue;
    if (!queue.init(functionCount))
        return false;

    FindFunArgs(funbox, -1, &queue);
    while ((funbox = queue.pull()) != NULL) {
        JSParseNode *fn = funbox->node;
        JS_ASSERT(fn->isFunArg());

        JSParseNode *pn = fn->pn_body;
        if (pn->pn_type == TOK_UPVARS) {
            JSAtomList upvars(pn->pn_names);
            JS_ASSERT(upvars.count != 0);

            JSAtomListIterator iter(&upvars);
            JSAtomListElement *ale;

            while ((ale = iter()) != NULL) {
                JSDefinition *lexdep = ALE_DEFN(ale)->resolve();

                if (!lexdep->isFreeVar() &&
                    !lexdep->isFunArg() &&
                    (lexdep->kind() == JSDefinition::FUNCTION ||
                     PN_OP(lexdep) == JSOP_CALLEE)) {
                    /*
                     * Mark this formerly-Algol-like function as an escaping
                     * function (i.e., as a funarg), because it is used from a
                     * funarg and therefore can not use JSOP_{GET,CALL}UPVAR to
                     * access upvars.
                     *
                     * Progress is guaranteed because we set the funarg flag
                     * here, which suppresses revisiting this function (thanks
                     * to the !lexdep->isFunArg() test just above).
                     */
                    lexdep->setFunArg();

                    JSFunctionBox *afunbox;
                    if (PN_OP(lexdep) == JSOP_CALLEE) {
                        /*
                         * A named function expression will not appear to be a
                         * funarg if it is immediately applied. However, if its
                         * name is used in an escaping function nested within
                         * it, then it must become flagged as a funarg again.
                         * See bug 545980.
                         */
                        afunbox = funbox;
                        uintN calleeLevel = lexdep->pn_cookie.level();
                        uintN staticLevel = afunbox->level + 1U;
                        while (staticLevel != calleeLevel) {
                            afunbox = afunbox->parent;
                            --staticLevel;
                        }
                        JS_ASSERT(afunbox->level + 1U == calleeLevel);
                        afunbox->node->setFunArg();
                    } else {
                       afunbox = lexdep->pn_funbox;
                    }
                    queue.push(afunbox);

                    /*
                     * Walk over nested functions again, now that we have
                     * changed the level across which it is unsafe to access
                     * upvars using the runtime dynamic link (frame chain).
                     */
                    if (afunbox->kids)
                        FindFunArgs(afunbox->kids, afunbox->level, &queue);
                }
            }
        }
    }
    return true;
}

static uint32
MinBlockId(JSParseNode *fn, uint32 id)
{
    if (fn->pn_blockid < id)
        return false;
    if (fn->pn_defn) {
        for (JSParseNode *pn = fn->dn_uses; pn; pn = pn->pn_link) {
            if (pn->pn_blockid < id)
                return false;
        }
    }
    return true;
}

static inline bool
CanFlattenUpvar(JSDefinition *dn, JSFunctionBox *funbox, uint32 tcflags)
{
    /*
     * Consider the current function (the lambda, innermost below) using a var
     * x defined two static levels up:
     *
     *  function f() {
     *      // z = g();
     *      var x = 42;
     *      function g() {
     *          return function () { return x; };
     *      }
     *      return g();
     *  }
     *
     * So long as (1) the initialization in 'var x = 42' dominates all uses of
     * g and (2) x is not reassigned, it is safe to optimize the lambda to a
     * flat closure. Uncommenting the early call to g makes this optimization
     * unsafe (z could name a global setter that calls its argument).
     */
    JSFunctionBox *afunbox = funbox;
    uintN dnLevel = dn->frameLevel();

    JS_ASSERT(dnLevel <= funbox->level);
    while (afunbox->level != dnLevel) {
        afunbox = afunbox->parent;

        /*
         * NB: afunbox can't be null because we are sure to find a function box
         * whose level == dnLevel before we would try to walk above the root of
         * the funbox tree. See bug 493260 comments 16-18.
         *
         * Assert but check anyway, to protect future changes that bind eval
         * upvars in the parser.
         */
        JS_ASSERT(afunbox);

        /*
         * If this function is reaching up across an enclosing funarg, then we
         * cannot copy dn's value into a flat closure slot (the display stops
         * working once the funarg escapes).
         */
        if (!afunbox || afunbox->node->isFunArg())
            return false;

        /*
         * Reaching up for dn across a generator also means we can't flatten,
         * since the generator iterator does not run until later, in general.
         * See bug 563034.
         */
        if (afunbox->tcflags & TCF_FUN_IS_GENERATOR)
            return false;
    }

    /*
     * If afunbox's function (which is at the same level as dn) is in a loop,
     * pessimistically assume the variable initializer may be in the same loop.
     * A flat closure would then be unsafe, as the captured variable could be
     * assigned after the closure is created. See bug 493232.
     */
    if (afunbox->inLoop)
        return false;

    /*
     * |with| and eval used as an operator defeat lexical scoping: they can be
     * used to assign to any in-scope variable. Therefore they must disable
     * flat closures that use such upvars.  The parser detects these as special
     * forms and marks the function heavyweight.
     */
    if ((afunbox->parent ? afunbox->parent->tcflags : tcflags) & TCF_FUN_HEAVYWEIGHT)
        return false;

    /*
     * If afunbox's function is not a lambda, it will be hoisted, so it could
     * capture the undefined value that by default initializes var, let, and
     * const bindings. And if dn is a function that comes at (meaning a
     * function refers to its own name) or strictly after afunbox, we also
     * defeat the flat closure optimization for this dn.
     */
    JSFunction *afun = (JSFunction *) afunbox->object;
    if (!(afun->flags & JSFUN_LAMBDA)) {
        if (dn->isBindingForm() || dn->pn_pos >= afunbox->node->pn_pos)
            return false;
    }

    if (!dn->isInitialized())
        return false;

    JSDefinition::Kind dnKind = dn->kind();
    if (dnKind != JSDefinition::CONST) {
        if (dn->isAssigned())
            return false;

        /*
         * Any formal could be mutated behind our back via the arguments
         * object, so deoptimize if the outer function uses arguments.
         *
         * In a Function constructor call where the final argument -- the body
         * source for the function to create -- contains a nested function
         * definition or expression, afunbox->parent will be null. The body
         * source might use |arguments| outside of any nested functions it may
         * contain, so we have to check the tcflags parameter that was passed
         * in from Compiler::compileFunctionBody.
         */
        if (dnKind == JSDefinition::ARG &&
            ((afunbox->parent ? afunbox->parent->tcflags : tcflags) & TCF_FUN_USES_ARGUMENTS)) {
            return false;
        }
    }

    /*
     * Check quick-and-dirty dominance relation. Function definitions dominate
     * their uses thanks to hoisting.  Other binding forms hoist as undefined,
     * of course, so check forward-reference and blockid relations.
     */
    if (dnKind != JSDefinition::FUNCTION) {
        /*
         * Watch out for code such as
         *
         *   (function () {
         *   ...
         *   var jQuery = ... = function (...) {
         *       return new jQuery.foo.bar(baz);
         *   }
         *   ...
         *   })();
         *
         * where the jQuery variable is not reassigned, but of course is not
         * initialized at the time that the would-be-flat closure containing
         * the jQuery upvar is formed.
         */
        if (dn->pn_pos.end >= afunbox->node->pn_pos.end)
            return false;
        if (!MinBlockId(afunbox->node, dn->pn_blockid))
            return false;
    }
    return true;
}

static void
FlagHeavyweights(JSDefinition *dn, JSFunctionBox *funbox, uint32& tcflags)
{
    uintN dnLevel = dn->frameLevel();

    while ((funbox = funbox->parent) != NULL) {
        /*
         * Notice that funbox->level is the static level of the definition or
         * expression of the function parsed into funbox, not the static level
         * of its body. Therefore we must add 1 to match dn's level to find the
         * funbox whose body contains the dn definition.
         */
        if (funbox->level + 1U == dnLevel || (dnLevel == 0 && dn->isLet())) {
            funbox->tcflags |= TCF_FUN_HEAVYWEIGHT;
            break;
        }
        funbox->tcflags |= TCF_FUN_ENTRAINS_SCOPES;
    }

    if (!funbox && (tcflags & TCF_IN_FUNCTION))
        tcflags |= TCF_FUN_HEAVYWEIGHT;
}

static bool
DeoptimizeUsesWithin(JSDefinition *dn, const TokenPos &pos)
{
    uintN ndeoptimized = 0;

    for (JSParseNode *pnu = dn->dn_uses; pnu; pnu = pnu->pn_link) {
        JS_ASSERT(pnu->pn_used);
        JS_ASSERT(!pnu->pn_defn);
        if (pnu->pn_pos.begin >= pos.begin && pnu->pn_pos.end <= pos.end) {
            pnu->pn_dflags |= PND_DEOPTIMIZED;
            ++ndeoptimized;
        }
    }

    return ndeoptimized != 0;
}

void
Parser::setFunctionKinds(JSFunctionBox *funbox, uint32& tcflags)
{
#define FUN_METER(x) JS_FUNCTION_METER(context, x)

    for (;;) {
        JSParseNode *fn = funbox->node;
        JSParseNode *pn = fn->pn_body;

        if (funbox->kids) {
            setFunctionKinds(funbox->kids, tcflags);

            /*
             * We've unwound from recursively setting our kids' kinds, which
             * also classifies enclosing functions holding upvars referenced in
             * those descendants' bodies. So now we can check our "methods".
             *
             * Despecialize from branded method-identity-based shape to shape-
             * or slot-based shape if this function smells like a constructor
             * and too many of its methods are *not* joinable null closures
             * (i.e., they have one or more upvars fetched via the display).
             */
            JSParseNode *pn2 = pn;
            if (PN_TYPE(pn2) == TOK_UPVARS)
                pn2 = pn2->pn_tree;
            if (PN_TYPE(pn2) == TOK_ARGSBODY)
                pn2 = pn2->last();

#if JS_HAS_EXPR_CLOSURES
            if (PN_TYPE(pn2) == TOK_LC)
#endif
            if (!(funbox->tcflags & TCF_RETURN_EXPR)) {
                uintN methodSets = 0, slowMethodSets = 0;

                for (JSParseNode *method = funbox->methods; method; method = method->pn_link) {
                    JS_ASSERT(PN_OP(method) == JSOP_LAMBDA || PN_OP(method) == JSOP_LAMBDA_FC);
                    ++methodSets;
                    if (!method->pn_funbox->joinable())
                        ++slowMethodSets;
                }

                if (funbox->shouldUnbrand(methodSets, slowMethodSets))
                    funbox->tcflags |= TCF_FUN_UNBRAND_THIS;
            }
        }

        JSFunction *fun = (JSFunction *) funbox->object;

        JS_ASSERT(FUN_KIND(fun) == JSFUN_INTERPRETED);

        FUN_METER(allfun);
        if (funbox->tcflags & TCF_FUN_HEAVYWEIGHT) {
            FUN_METER(heavy);
        } else if (pn->pn_type != TOK_UPVARS) {
            /*
             * No lexical dependencies => null closure, for best performance.
             * A null closure needs no scope chain, but alas we've coupled
             * principals-finding to scope (for good fundamental reasons, but
             * the implementation overloads the parent slot and we should fix
             * that). See, e.g., the JSOP_LAMBDA case in jsinterp.cpp.
             *
             * In more detail: the ES3 spec allows the implementation to create
             * "joined function objects", or not, at its discretion. But real-
             * world implementations always create unique function objects for
             * closures, and this can be detected via mutation. Open question:
             * do popular implementations create unique function objects for
             * null closures?
             *
             * FIXME: bug 476950.
             */
            FUN_METER(nofreeupvar);
            FUN_SET_KIND(fun, JSFUN_NULL_CLOSURE);
        } else {
            JSAtomList upvars(pn->pn_names);
            JS_ASSERT(upvars.count != 0);

            JSAtomListIterator iter(&upvars);
            JSAtomListElement *ale;

            if (!fn->isFunArg()) {
                /*
                 * This function is Algol-like, it never escapes. So long as it
                 * does not assign to outer variables, it needs only an upvars
                 * array in its script and JSOP_{GET,CALL}UPVAR opcodes in its
                 * bytecode to reach up the frame stack at runtime based on
                 * those upvars' cookies.
                 *
                 * Any assignments to upvars from functions called by this one
                 * will be coherent because of the JSOP_{GET,CALL}UPVAR ops,
                 * which load from stack homes when interpreting or from native
                 * stack slots when executing a trace.
                 *
                 * We could add JSOP_SETUPVAR, etc., but it is uncommon for a
                 * nested function to assign to an outer lexical variable, so
                 * we defer adding yet more code footprint in the absence of
                 * evidence motivating these opcodes.
                 */
                bool mutation = !!(funbox->tcflags & TCF_FUN_SETS_OUTER_NAME);
                uintN nupvars = 0;

                /*
                 * Check that at least one outer lexical binding was assigned
                 * to (global variables don't count). This is conservative: we
                 * could limit assignments to those in the current function,
                 * but that's too much work. As with flat closures (handled
                 * below), we optimize for the case where outer bindings are
                 * not reassigned anywhere.
                 */
                while ((ale = iter()) != NULL) {
                    JSDefinition *lexdep = ALE_DEFN(ale)->resolve();

                    if (!lexdep->isFreeVar()) {
                        JS_ASSERT(lexdep->frameLevel() <= funbox->level);
                        ++nupvars;
                        if (lexdep->isAssigned())
                            break;
                    }
                }
                if (!ale)
                    mutation = false;

                if (nupvars == 0) {
                    FUN_METER(onlyfreevar);
                    FUN_SET_KIND(fun, JSFUN_NULL_CLOSURE);
                } else if (!mutation &&
                           !(funbox->tcflags & (TCF_FUN_IS_GENERATOR | TCF_FUN_ENTRAINS_SCOPES))) {
                    /*
                     * Algol-like functions can read upvars using the dynamic
                     * link (cx->fp/fp->down), optimized using the cx->display
                     * lookup table indexed by static level. They do not need
                     * to entrain and search their environment objects.
                     */
                    FUN_METER(display);
                    FUN_SET_KIND(fun, JSFUN_NULL_CLOSURE);
                } else {
                    if (!(funbox->tcflags & TCF_FUN_IS_GENERATOR))
                        FUN_METER(setupvar);
                }
            } else {
                uintN nupvars = 0, nflattened = 0;

                /*
                 * For each lexical dependency from this closure to an outer
                 * binding, analyze whether it is safe to copy the binding's
                 * value into a flat closure slot when the closure is formed.
                 */
                while ((ale = iter()) != NULL) {
                    JSDefinition *lexdep = ALE_DEFN(ale)->resolve();

                    if (!lexdep->isFreeVar()) {
                        ++nupvars;
                        if (CanFlattenUpvar(lexdep, funbox, tcflags)) {
                            ++nflattened;
                            continue;
                        }
                        if (DeoptimizeUsesWithin(lexdep, funbox->node->pn_body->pn_pos))
                            FlagHeavyweights(lexdep, funbox, tcflags);
                    }
                }

                if (nupvars == 0) {
                    FUN_METER(onlyfreevar);
                    FUN_SET_KIND(fun, JSFUN_NULL_CLOSURE);
                } else if (nflattened == nupvars) {
                    /* FIXME bug 545759: to test nflattened != 0 */
                    /*
                     * We made it all the way through the upvar loop, so it's
                     * safe to optimize to a flat closure.
                     */
                    FUN_METER(flat);
                    FUN_SET_KIND(fun, JSFUN_FLAT_CLOSURE);
                    switch (PN_OP(fn)) {
                      case JSOP_DEFFUN:
                        fn->pn_op = JSOP_DEFFUN_FC;
                        break;
                      case JSOP_DEFLOCALFUN:
                        fn->pn_op = JSOP_DEFLOCALFUN_FC;
                        break;
                      case JSOP_LAMBDA:
                        fn->pn_op = JSOP_LAMBDA_FC;
                        break;
                      default:
                        /* js_EmitTree's case TOK_FUNCTION: will select op. */
                        JS_ASSERT(PN_OP(fn) == JSOP_NOP);
                    }
                } else {
                    FUN_METER(badfunarg);
                }
            }
        }

        if (FUN_KIND(fun) == JSFUN_INTERPRETED && pn->pn_type == TOK_UPVARS) {
            /*
             * One or more upvars cannot be safely snapshot into a flat
             * closure's non-reserved slot (see JSOP_GETFCSLOT), so we loop
             * again over all upvars, and for each non-free upvar, ensure that
             * its containing function has been flagged as heavyweight.
             *
             * The emitter must see TCF_FUN_HEAVYWEIGHT accurately before
             * generating any code for a tree of nested functions.
             */
            JSAtomList upvars(pn->pn_names);
            JS_ASSERT(upvars.count != 0);

            JSAtomListIterator iter(&upvars);
            JSAtomListElement *ale;

            while ((ale = iter()) != NULL) {
                JSDefinition *lexdep = ALE_DEFN(ale)->resolve();
                if (!lexdep->isFreeVar())
                    FlagHeavyweights(lexdep, funbox, tcflags);
            }
        }

        if (funbox->joinable())
            fun->setJoinable();

        funbox = funbox->siblings;
        if (!funbox)
            break;
    }

#undef FUN_METER
}

const char js_argument_str[] = "argument";
const char js_variable_str[] = "variable";
const char js_unknown_str[]  = "unknown";

const char *
JSDefinition::kindString(Kind kind)
{
    static const char *table[] = {
        js_var_str, js_const_str, js_let_str,
        js_function_str, js_argument_str, js_unknown_str
    };

    JS_ASSERT(unsigned(kind) <= unsigned(ARG));
    return table[kind];
}

static JSFunctionBox *
EnterFunction(JSParseNode *fn, JSTreeContext *funtc, JSAtom *funAtom = NULL,
              uintN lambda = JSFUN_LAMBDA)
{
    JSTreeContext *tc = funtc->parent;
    JSFunction *fun = tc->parser->newFunction(tc, funAtom, lambda);
    if (!fun)
        return NULL;

    /* Create box for fun->object early to protect against last-ditch GC. */
    JSFunctionBox *funbox = tc->parser->newFunctionBox(FUN_OBJECT(fun), fn, tc);
    if (!funbox)
        return NULL;

    /* Initialize non-default members of funtc. */
    funtc->flags |= funbox->tcflags;
    funtc->blockidGen = tc->blockidGen;
    if (!GenerateBlockId(funtc, funtc->bodyid))
        return NULL;
    funtc->setFunction(fun);
    funtc->funbox = funbox;
    if (!SetStaticLevel(funtc, tc->staticLevel + 1))
        return NULL;

    return funbox;
}

static bool
LeaveFunction(JSParseNode *fn, JSTreeContext *funtc, JSAtom *funAtom = NULL,
              uintN lambda = JSFUN_LAMBDA)
{
    JSTreeContext *tc = funtc->parent;
    tc->blockidGen = funtc->blockidGen;

    JSFunctionBox *funbox = fn->pn_funbox;
    funbox->tcflags |= funtc->flags & (TCF_FUN_FLAGS | TCF_COMPILE_N_GO | TCF_RETURN_EXPR);

    fn->pn_dflags |= PND_INITIALIZED;
    JS_ASSERT_IF(tc->atTopLevel() && lambda == 0 && funAtom,
                 fn->pn_dflags & PND_TOPLEVEL);
    if (!tc->topStmt || tc->topStmt->type == STMT_BLOCK)
        fn->pn_dflags |= PND_BLOCKCHILD;

    /*
     * Propagate unresolved lexical names up to tc->lexdeps, and save a copy
     * of funtc->lexdeps in a TOK_UPVARS node wrapping the function's formal
     * params and body. We do this only if there are lexical dependencies not
     * satisfied by the function's declarations, to avoid penalizing functions
     * that use only their arguments and other local bindings.
     */
    if (funtc->lexdeps.count != 0) {
        JSAtomListIterator iter(&funtc->lexdeps);
        JSAtomListElement *ale;
        int foundCallee = 0;

        while ((ale = iter()) != NULL) {
            JSAtom *atom = ALE_ATOM(ale);
            JSDefinition *dn = ALE_DEFN(ale);
            JS_ASSERT(dn->isPlaceholder());

            if (atom == funAtom && lambda != 0) {
                dn->pn_op = JSOP_CALLEE;
                dn->pn_cookie.set(funtc->staticLevel, UpvarCookie::CALLEE_SLOT);
                dn->pn_dflags |= PND_BOUND;

                /*
                 * If this named function expression uses its own name other
                 * than to call itself, flag this function specially.
                 */
                if (dn->isFunArg())
                    funbox->tcflags |= TCF_FUN_USES_OWN_NAME;
                foundCallee = 1;
                continue;
            }

            if (!(funbox->tcflags & TCF_FUN_SETS_OUTER_NAME) &&
                dn->isAssigned()) {
                /*
                 * Make sure we do not fail to set TCF_FUN_SETS_OUTER_NAME if
                 * any use of dn in funtc assigns. See NoteLValue for the easy
                 * backward-reference case; this is the hard forward-reference
                 * case where we pay a higher price.
                 */
                for (JSParseNode *pnu = dn->dn_uses; pnu; pnu = pnu->pn_link) {
                    if (pnu->isAssigned() && pnu->pn_blockid >= funtc->bodyid) {
                        funbox->tcflags |= TCF_FUN_SETS_OUTER_NAME;
                        break;
                    }
                }
            }

            JSAtomListElement *outer_ale = tc->decls.lookup(atom);

            /*
             * Make sure to deoptimize lexical dependencies that are polluted
             * by eval or with, to safely statically bind globals (see bug 561923).
             */
            if (funtc->callsEval() ||
                (outer_ale && tc->innermostWith &&
                 ALE_DEFN(outer_ale)->pn_pos < tc->innermostWith->pn_pos)) {
                DeoptimizeUsesWithin(dn, fn->pn_pos);
            }

            if (!outer_ale)
                outer_ale = tc->lexdeps.lookup(atom);
            if (!outer_ale) {
                /* 
                 * Create a new placeholder for our outer lexdep. We could simply re-use
                 * the inner placeholder, but that introduces subtleties in the case where
                 * we find a later definition that captures an existing lexdep. For
                 * example:
                 *
                 *   function f() { function g() { x; } let x; }
                 *
                 * Here, g's TOK_UPVARS node lists the placeholder for x, which must be
                 * captured by the 'let' declaration later, since 'let's are hoisted.
                 * Taking g's placeholder as our own would work fine. But consider:
                 *
                 *   function f() { x; { function g() { x; } let x; } }
                 *
                 * Here, the 'let' must not capture all the uses of f's lexdep entry for
                 * x, but it must capture the x node referred to from g's TOK_UPVARS node.
                 * Always turning inherited lexdeps into uses of a new outer definition
                 * allows us to handle both these cases in a natural way.
                 */
                outer_ale = MakePlaceholder(dn, tc);
            }

            JSDefinition *outer_dn = ALE_DEFN(outer_ale);

            /*
             * Insert dn's uses list at the front of outer_dn's list.
             *
             * Without loss of generality or correctness, we allow a dn to
             * be in inner and outer lexdeps, since the purpose of lexdeps
             * is one-pass coordination of name use and definition across
             * functions, and if different dn's are used we'll merge lists
             * when leaving the inner function.
             *
             * The dn == outer_dn case arises with generator expressions
             * (see CompExprTransplanter::transplant, the PN_FUNC/PN_NAME
             * case), and nowhere else, currently.
             */
            if (dn != outer_dn) {
                JSParseNode **pnup = &dn->dn_uses;
                JSParseNode *pnu;

                while ((pnu = *pnup) != NULL) {
                    pnu->pn_lexdef = outer_dn;
                    pnup = &pnu->pn_link;
                }

                /*
                 * Make dn be a use that redirects to outer_dn, because we
                 * can't replace dn with outer_dn in all the pn_namesets in
                 * the AST where it may be. Instead we make it forward to
                 * outer_dn. See JSDefinition::resolve.
                 */
                *pnup = outer_dn->dn_uses;
                outer_dn->dn_uses = dn;
                outer_dn->pn_dflags |= dn->pn_dflags & ~PND_PLACEHOLDER;
                dn->pn_defn = false;
                dn->pn_used = true;
                dn->pn_lexdef = outer_dn;
            }

            /* Mark the outer dn as escaping. */
            outer_dn->pn_dflags |= PND_CLOSED;
        }

        if (funtc->lexdeps.count - foundCallee != 0) {
            JSParseNode *body = fn->pn_body;

            fn->pn_body = NameSetNode::create(tc);
            if (!fn->pn_body)
                return false;

            fn->pn_body->pn_type = TOK_UPVARS;
            fn->pn_body->pn_pos = body->pn_pos;
            if (foundCallee)
                funtc->lexdeps.remove(tc->parser, funAtom);
            fn->pn_body->pn_names = funtc->lexdeps;
            fn->pn_body->pn_tree = body;
        }

        funtc->lexdeps.clear();
    }

    /*
     * Check whether any parameters have been assigned within this function.
     * In strict mode parameters do not alias arguments[i], and to make the
     * arguments object reflect initial parameter values prior to any mutation
     * we create it eagerly whenever parameters are (or might, in the case of
     * calls to eval) be assigned.
     */
    if (funtc->inStrictMode() && funbox->object->getFunctionPrivate()->nargs > 0) {
        JSAtomListIterator iter(&funtc->decls);
        JSAtomListElement *ale;

        while ((ale = iter()) != NULL) {
            JSDefinition *dn = ALE_DEFN(ale);
            if (dn->kind() == JSDefinition::ARG && dn->isAssigned()) {
                funbox->tcflags |= TCF_FUN_MUTATES_PARAMETER;
                break;
            }
        }
    }

    return true;
}

static bool
DefineGlobal(JSParseNode *pn, JSCodeGenerator *cg, JSAtom *atom);

bool
Parser::functionArguments(JSTreeContext &funtc, JSFunctionBox *funbox, JSFunction *fun,
                          JSParseNode **listp)
{
    if (tokenStream.getToken() != TOK_LP) {
        reportErrorNumber(NULL, JSREPORT_ERROR, JSMSG_PAREN_BEFORE_FORMAL);
        return false;
    }

    if (!tokenStream.matchToken(TOK_RP)) {
#if JS_HAS_DESTRUCTURING
        JSAtom *duplicatedArg = NULL;
        bool destructuringArg = false;
        JSParseNode *list = NULL;
#endif

        do {
            switch (TokenKind tt = tokenStream.getToken()) {
#if JS_HAS_DESTRUCTURING
              case TOK_LB:
              case TOK_LC:
              {
                /* See comment below in the TOK_NAME case. */
                if (duplicatedArg)
                    goto report_dup_and_destructuring;
                destructuringArg = true;

                /*
                 * A destructuring formal parameter turns into one or more
                 * local variables initialized from properties of a single
                 * anonymous positional parameter, so here we must tweak our
                 * binder and its data.
                 */
                BindData data;
                data.pn = NULL;
                data.op = JSOP_DEFVAR;
                data.binder = BindDestructuringArg;
                JSParseNode *lhs = destructuringExpr(&data, tt);
                if (!lhs)
                    return false;

                /*
                 * Adjust fun->nargs to count the single anonymous positional
                 * parameter that is to be destructured.
                 */
                jsint slot = fun->nargs;
                if (!fun->addLocal(context, NULL, JSLOCAL_ARG))
                    return false;

                /*
                 * Synthesize a destructuring assignment from the single
                 * anonymous positional parameter into the destructuring
                 * left-hand-side expression and accumulate it in list.
                 */
                JSParseNode *rhs = NameNode::create(context->runtime->atomState.emptyAtom, &funtc);
                if (!rhs)
                    return false;
                rhs->pn_type = TOK_NAME;
                rhs->pn_op = JSOP_GETARG;
                rhs->pn_cookie.set(funtc.staticLevel, uint16(slot));
                rhs->pn_dflags |= PND_BOUND;

                JSParseNode *item =
                    JSParseNode::newBinaryOrAppend(TOK_ASSIGN, JSOP_NOP, lhs, rhs, &funtc);
                if (!item)
                    return false;
                if (!list) {
                    list = ListNode::create(&funtc);
                    if (!list)
                        return false;
                    list->pn_type = TOK_VAR;
                    list->makeEmpty();
                    *listp = list;
                }
                list->append(item);
                break;
              }
#endif /* JS_HAS_DESTRUCTURING */

              case TOK_NAME:
              {
                JSAtom *atom = tokenStream.currentToken().t_atom;
                if (!DefineArg(funbox->node, atom, fun->nargs, &funtc))
                    return false;
#ifdef JS_HAS_DESTRUCTURING
                /*
                 * ECMA-262 requires us to support duplicate parameter names, but if the
                 * parameter list includes destructuring, we consider the code to have
                 * opted in to higher standards, and forbid duplicates. We may see a
                 * destructuring parameter later, so always note duplicates now.
                 *
                 * Duplicates are warned about (strict option) or cause errors (strict
                 * mode code), but we do those tests in one place below, after having
                 * parsed the body in case it begins with a "use strict"; directive.
                 */
                if (fun->lookupLocal(context, atom, NULL) != JSLOCAL_NONE) {
                    duplicatedArg = atom;
                    if (destructuringArg)
                        goto report_dup_and_destructuring;
                }
#endif
                if (!fun->addLocal(context, atom, JSLOCAL_ARG))
                    return false;
                break;
              }

              default:
                reportErrorNumber(NULL, JSREPORT_ERROR, JSMSG_MISSING_FORMAL);
                /* FALL THROUGH */
              case TOK_ERROR:
                return false;

#if JS_HAS_DESTRUCTURING
              report_dup_and_destructuring:
                JSDefinition *dn = ALE_DEFN(funtc.decls.lookup(duplicatedArg));
                reportErrorNumber(dn, JSREPORT_ERROR, JSMSG_DESTRUCT_DUP_ARG);
                return false;
#endif
            }
        } while (tokenStream.matchToken(TOK_COMMA));

        if (tokenStream.getToken() != TOK_RP) {
            reportErrorNumber(NULL, JSREPORT_ERROR, JSMSG_PAREN_AFTER_FORMAL);
            return false;
        }
    }

    return true;
}

JSParseNode *
Parser::functionDef(JSAtom *funAtom, FunctionType type, uintN lambda)
{
    /* Make a TOK_FUNCTION node. */
    tokenStream.mungeCurrentToken(TOK_FUNCTION, JSOP_NOP);
    JSParseNode *pn = FunctionNode::create(tc);
    if (!pn)
        return NULL;
    pn->pn_body = NULL;
    pn->pn_cookie.makeFree();

    /*
     * If a lambda, give up on JSOP_{GET,CALL}UPVAR usage unless this function
     * is immediately applied (we clear PND_FUNARG if so -- see memberExpr).
     *
     * Also treat function sub-statements (non-lambda, non-top-level functions)
     * as escaping funargs, since we can't statically analyze their definitions
     * and uses.
     */
    bool topLevel = tc->atTopLevel();
    pn->pn_dflags = (lambda || !topLevel) ? PND_FUNARG : 0;

    /*
     * Record names for function statements in tc->decls so we know when to
     * avoid optimizing variable references that might name a function.
     */
    if (lambda == 0 && funAtom) {
        if (JSAtomListElement *ale = tc->decls.lookup(funAtom)) {
            JSDefinition *dn = ALE_DEFN(ale);
            JSDefinition::Kind dn_kind = dn->kind();

            JS_ASSERT(!dn->pn_used);
            JS_ASSERT(dn->pn_defn);

            if (JS_HAS_STRICT_OPTION(context) || dn_kind == JSDefinition::CONST) {
                JSAutoByteString name;
                if (!js_AtomToPrintableString(context, funAtom, &name) ||
                    !reportErrorNumber(NULL,
                                       (dn_kind != JSDefinition::CONST)
                                       ? JSREPORT_WARNING | JSREPORT_STRICT
                                       : JSREPORT_ERROR,
                                       JSMSG_REDECLARED_VAR,
                                       JSDefinition::kindString(dn_kind),
                                       name.ptr())) {
                    return NULL;
                }
            }

            if (topLevel) {
                ALE_SET_DEFN(ale, pn);
                pn->pn_defn = true;
                pn->dn_uses = dn;               /* dn->dn_uses is now pn_link */

                if (!MakeDefIntoUse(dn, pn, funAtom, tc))
                    return NULL;
            }
        } else if (topLevel) {
            /*
             * If this function was used before it was defined, claim the
             * pre-created definition node for this function that primaryExpr
             * put in tc->lexdeps on first forward reference, and recycle pn.
             */
            JSHashEntry **hep;

            ale = tc->lexdeps.rawLookup(funAtom, hep);
            if (ale) {
                JSDefinition *fn = ALE_DEFN(ale);

                JS_ASSERT(fn->pn_defn);
                fn->pn_type = TOK_FUNCTION;
                fn->pn_arity = PN_FUNC;
                fn->pn_pos.begin = pn->pn_pos.begin;
                fn->pn_body = NULL;
                fn->pn_cookie.makeFree();

                tc->lexdeps.rawRemove(tc->parser, ale, hep);
                RecycleTree(pn, tc);
                pn = fn;
            }

            if (!Define(pn, funAtom, tc))
                return NULL;
        }

        /*
         * A function nested at top level inside another's body needs only a
         * local variable to bind its name to its value, and not an activation
         * object property (it might also need the activation property, if the
         * outer function contains with statements, e.g., but the stack slot
         * wins when jsemit.c's BindNameToSlot can optimize a JSOP_NAME into a
         * JSOP_GETLOCAL bytecode).
         */
        if (topLevel) {
            pn->pn_dflags |= PND_TOPLEVEL;

            if (tc->inFunction()) {
                JSLocalKind localKind;
                uintN index;

                /*
                 * Define a local in the outer function so that BindNameToSlot
                 * can properly optimize accesses. Note that we need a local
                 * variable, not an argument, for the function statement. Thus
                 * we add a variable even if a parameter with the given name
                 * already exists.
                 */
                localKind = tc->fun()->lookupLocal(context, funAtom, &index);
                switch (localKind) {
                  case JSLOCAL_NONE:
                  case JSLOCAL_ARG:
                    index = tc->fun()->u.i.nvars;
                    if (!tc->fun()->addLocal(context, funAtom, JSLOCAL_VAR))
                        return NULL;
                    /* FALL THROUGH */

                  case JSLOCAL_VAR:
                    pn->pn_cookie.set(tc->staticLevel, index);
                    pn->pn_dflags |= PND_BOUND;
                    break;

                  default:;
                }
            }
        }
    }

    JSTreeContext *outertc = tc;

    /* Initialize early for possible flags mutation via destructuringExpr. */
    JSTreeContext funtc(tc->parser);

    JSFunctionBox *funbox = EnterFunction(pn, &funtc, funAtom, lambda);
    if (!funbox)
        return NULL;

    JSFunction *fun = (JSFunction *) funbox->object;

    /* Now parse formal argument list and compute fun->nargs. */
    JSParseNode *prolog = NULL;
    if (!functionArguments(funtc, funbox, fun, &prolog))
        return NULL;

    if (type == GETTER && fun->nargs > 0) {
        reportErrorNumber(NULL, JSREPORT_ERROR, JSMSG_ACCESSOR_WRONG_ARGS,
                          "getter", "no", "s");
        return NULL;
    }
    if (type == SETTER && fun->nargs != 1) {
        reportErrorNumber(NULL, JSREPORT_ERROR, JSMSG_ACCESSOR_WRONG_ARGS,
                          "setter", "one", "");
        return NULL;
    }

#if JS_HAS_EXPR_CLOSURES
    TokenKind tt = tokenStream.getToken(TSF_OPERAND);
    if (tt != TOK_LC) {
        tokenStream.ungetToken();
        fun->flags |= JSFUN_EXPR_CLOSURE;
    }
#else
    MUST_MATCH_TOKEN(TOK_LC, JSMSG_CURLY_BEFORE_BODY);
#endif

    JSParseNode *body = functionBody();
    if (!body)
        return NULL;

    if (!CheckStrictBinding(context, &funtc, funAtom, pn))
        return NULL;

    if (!CheckStrictFormals(context, &funtc, fun, pn))
        return NULL;

#if JS_HAS_EXPR_CLOSURES
    if (tt == TOK_LC)
        MUST_MATCH_TOKEN(TOK_RC, JSMSG_CURLY_AFTER_BODY);
    else if (lambda == 0 && !MatchOrInsertSemicolon(context, &tokenStream))
        return NULL;
#else
    MUST_MATCH_TOKEN(TOK_RC, JSMSG_CURLY_AFTER_BODY);
#endif
    pn->pn_pos.end = tokenStream.currentToken().pos.end;

    /*
     * Strict mode functions' arguments objects copy initial parameter values.
     * We create arguments objects lazily -- but that doesn't work for strict
     * mode functions where a parameter might be modified and arguments might
     * be accessed.  For such functions we synthesize an access to arguments to
     * initialize it with the original parameter values.
     */

    /*
     * Fruit of the poisonous tree: if a closure calls eval, we consider the
     * parent to call eval. We need this for two reasons: (1) the Jaegermonkey
     * optimizations really need to know if eval is called transitively, and
     * (2) in strict mode, eval called transitively requires eager argument
     * creation in strict mode parent functions. 
     *
     * For the latter, we really only need to propagate callsEval if both 
     * functions are strict mode, but we don't lose much by always propagating. 
     * The only optimization we lose this way is in the case where a function 
     * is strict, does not mutate arguments, does not call eval directly, but
     * calls eval transitively.
     */
    if (funtc.callsEval())
        outertc->noteCallsEval();

#if JS_HAS_DESTRUCTURING
    /*
     * If there were destructuring formal parameters, prepend the initializing
     * comma expression that we synthesized to body.  If the body is a return
     * node, we must make a special TOK_SEQ node, to prepend the destructuring
     * code without bracing the decompilation of the function body.
     */
    if (prolog) {
        if (body->pn_arity != PN_LIST) {
            JSParseNode *block;

            block = ListNode::create(outertc);
            if (!block)
                return NULL;
            block->pn_type = TOK_SEQ;
            block->pn_pos = body->pn_pos;
            block->initList(body);

            body = block;
        }

        JSParseNode *item = UnaryNode::create(outertc);
        if (!item)
            return NULL;

        item->pn_type = TOK_SEMI;
        item->pn_pos.begin = item->pn_pos.end = body->pn_pos.begin;
        item->pn_kid = prolog;
        item->pn_next = body->pn_head;
        body->pn_head = item;
        if (body->pn_tail == &body->pn_head)
            body->pn_tail = &item->pn_next;
        ++body->pn_count;
        body->pn_xflags |= PNX_DESTRUCT;
    }
#endif

    /*
     * If we collected flags that indicate nested heavyweight functions, or
     * this function contains heavyweight-making statements (with statement,
     * visible eval call, or assignment to 'arguments'), flag the function as
     * heavyweight (requiring a call object per invocation).
     */
    if (funtc.flags & TCF_FUN_HEAVYWEIGHT) {
        fun->flags |= JSFUN_HEAVYWEIGHT;
        outertc->flags |= TCF_FUN_HEAVYWEIGHT;
    } else {
        /*
         * If this function is a named statement function not at top-level
         * (i.e. not a top-level function definiton or expression), then our
         * enclosing function, if any, must be heavyweight.
         */
        if (!topLevel && lambda == 0 && funAtom)
            outertc->flags |= TCF_FUN_HEAVYWEIGHT;
    }

    JSParseNode *result = pn;
    JSOp op = JSOP_NOP;
    if (lambda != 0) {
        /*
         * ECMA ed. 3 standard: function expression, possibly anonymous.
         */
        op = JSOP_LAMBDA;
    } else if (!funAtom) {
        /*
         * If this anonymous function definition is *not* embedded within a
         * larger expression, we treat it as an expression statement, not as
         * a function declaration -- and not as a syntax error (as ECMA-262
         * Edition 3 would have it).  Backward compatibility must trump all,
         * unless JSOPTION_ANONFUNFIX is set.
         */
        result = UnaryNode::create(outertc);
        if (!result)
            return NULL;
        result->pn_type = TOK_SEMI;
        result->pn_pos = pn->pn_pos;
        result->pn_kid = pn;
        op = JSOP_LAMBDA;
    } else if (!topLevel) {
        /*
         * ECMA ed. 3 extension: a function expression statement not at the
         * top level, e.g., in a compound statement such as the "then" part
         * of an "if" statement, binds a closure only if control reaches that
         * sub-statement.
         */
        op = JSOP_DEFFUN;
        outertc->noteHasDefFun();
    }

    funbox->kids = funtc.functionList;

    pn->pn_funbox = funbox;
    pn->pn_op = op;
    if (pn->pn_body) {
        pn->pn_body->append(body);
        pn->pn_body->pn_pos = body->pn_pos;
    } else {
        pn->pn_body = body;
    }

    if (!outertc->inFunction() && topLevel && funAtom && !lambda &&
        outertc->compiling()) {
        JS_ASSERT(pn->pn_cookie.isFree());
        if (!DefineGlobal(pn, (JSCodeGenerator *)outertc, funAtom))
            return false;
    }

    pn->pn_blockid = outertc->blockid();

    if (!LeaveFunction(pn, &funtc, funAtom, lambda))
        return NULL;

    if (funtc.inStrictMode())
        fun->flags |= JSFUN_PRIMITIVE_THIS;

    /* If the surrounding function is not strict code, reset the lexer. */
    if (!outertc->inStrictMode())
        tokenStream.setStrictMode(false);

    return result;
}

JSParseNode *
Parser::functionStmt()
{
    JSAtom *name = NULL;
    if (tokenStream.getToken(TSF_KEYWORD_IS_NAME) == TOK_NAME) {
        name = tokenStream.currentToken().t_atom;
    } else {
        if (context->options & JSOPTION_ANONFUNFIX) {
            /* Extension: accept unnamed function expressions as statements. */
            reportErrorNumber(NULL, JSREPORT_ERROR, JSMSG_SYNTAX_ERROR);
            return NULL;
        }
        tokenStream.ungetToken();
    }
    return functionDef(name, GENERAL, 0);
}

JSParseNode *
Parser::functionExpr()
{
    JSAtom *name = NULL;
    if (tokenStream.getToken(TSF_KEYWORD_IS_NAME) == TOK_NAME)
        name = tokenStream.currentToken().t_atom;
    else
        tokenStream.ungetToken();
    return functionDef(name, GENERAL, JSFUN_LAMBDA);
}

/*
 * Recognize Directive Prologue members and directives.  Assuming pn
 * is a candidate for membership in a directive prologue, return
 * true if it is in fact a member.  Recognize directives and set
 * tc's flags accordingly.
 *
 * Note that the following is a strict mode function:
 *
 * function foo() {
 *   "blah" // inserted semi colon
 *        "blurgh"
 *   "use\x20loose"
 *   "use strict"
 * }
 *
 * That is, a statement can be a Directive Prologue member, even
 * if it can't possibly be a directive, now or in the future.
 */
bool
Parser::recognizeDirectivePrologue(JSParseNode *pn)
{
    if (!pn->isDirectivePrologueMember())
        return false;
    if (pn->isDirective()) {
        JSAtom *directive = pn->pn_kid->pn_atom;
        if (directive == context->runtime->atomState.useStrictAtom) {
            tc->flags |= TCF_STRICT_MODE_CODE;
            tokenStream.setStrictMode();
        }
    }
    return true;
}

/*
 * Parse the statements in a block, creating a TOK_LC node that lists the
 * statements' trees.  If called from block-parsing code, the caller must
 * match { before and } after.
 */
JSParseNode *
Parser::statements()
{
    JSParseNode *pn, *pn2, *saveBlock;
    TokenKind tt;
    bool inDirectivePrologue = tc->atTopLevel();

    JS_CHECK_RECURSION(context, return NULL);

    pn = ListNode::create(tc);
    if (!pn)
        return NULL;
    pn->pn_type = TOK_LC;
    pn->makeEmpty();
    pn->pn_blockid = tc->blockid();
    saveBlock = tc->blockNode;
    tc->blockNode = pn;

    for (;;) {
        tt = tokenStream.peekToken(TSF_OPERAND);
        if (tt <= TOK_EOF || tt == TOK_RC) {
            if (tt == TOK_ERROR) {
                if (tokenStream.isEOF())
                    tokenStream.setUnexpectedEOF();
                return NULL;
            }
            break;
        }
        pn2 = statement();
        if (!pn2) {
            if (tokenStream.isEOF())
                tokenStream.setUnexpectedEOF();
            return NULL;
        }

        if (inDirectivePrologue)
            inDirectivePrologue = recognizeDirectivePrologue(pn2);

        if (pn2->pn_type == TOK_FUNCTION) {
            /*
             * PNX_FUNCDEFS notifies the emitter that the block contains top-
             * level function definitions that should be processed before the
             * rest of nodes.
             *
             * TCF_HAS_FUNCTION_STMT is for the TOK_LC case in Statement. It
             * is relevant only for function definitions not at top-level,
             * which we call function statements.
             */
            if (tc->atTopLevel())
                pn->pn_xflags |= PNX_FUNCDEFS;
            else
                tc->flags |= TCF_HAS_FUNCTION_STMT;
        }
        pn->append(pn2);
    }

    /*
     * Handle the case where there was a let declaration under this block.  If
     * it replaced tc->blockNode with a new block node then we must refresh pn
     * and then restore tc->blockNode.
     */
    if (tc->blockNode != pn)
        pn = tc->blockNode;
    tc->blockNode = saveBlock;

    pn->pn_pos.end = tokenStream.currentToken().pos.end;
    return pn;
}

JSParseNode *
Parser::condition()
{
    JSParseNode *pn;

    MUST_MATCH_TOKEN(TOK_LP, JSMSG_PAREN_BEFORE_COND);
    pn = parenExpr(NULL, NULL);
    if (!pn)
        return NULL;
    MUST_MATCH_TOKEN(TOK_RP, JSMSG_PAREN_AFTER_COND);

    /* Check for (a = b) and warn about possible (a == b) mistype. */
    if (pn->pn_type == TOK_ASSIGN &&
        pn->pn_op == JSOP_NOP &&
        !pn->pn_parens &&
        !reportErrorNumber(NULL, JSREPORT_WARNING | JSREPORT_STRICT, JSMSG_EQUAL_AS_ASSIGN, "")) {
        return NULL;
    }
    return pn;
}

static JSBool
MatchLabel(JSContext *cx, TokenStream *ts, JSParseNode *pn)
{
    JSAtom *label;
    TokenKind tt;

    tt = ts->peekTokenSameLine();
    if (tt == TOK_ERROR)
        return JS_FALSE;
    if (tt == TOK_NAME) {
        (void) ts->getToken();
        label = ts->currentToken().t_atom;
    } else {
        label = NULL;
    }
    pn->pn_atom = label;
    return JS_TRUE;
}

static JSBool
BindLet(JSContext *cx, BindData *data, JSAtom *atom, JSTreeContext *tc)
{
    JSParseNode *pn;
    JSObject *blockObj;
    JSAtomListElement *ale;
    jsint n;

    /*
     * Top-level 'let' is the same as 'var' currently -- this may change in a
     * successor standard to ES3.1 that specifies 'let'.
     */
    JS_ASSERT(!tc->atTopLevel());

    pn = data->pn;
    if (!CheckStrictBinding(cx, tc, atom, pn))
        return false;

    blockObj = tc->blockChain();
    ale = tc->decls.lookup(atom);
    if (ale && ALE_DEFN(ale)->pn_blockid == tc->blockid()) {
        JSAutoByteString name;
        if (js_AtomToPrintableString(cx, atom, &name)) {
            ReportCompileErrorNumber(cx, TS(tc->parser), pn,
                                     JSREPORT_ERROR, JSMSG_REDECLARED_VAR,
                                     (ale && ALE_DEFN(ale)->isConst())
                                     ? js_const_str
                                     : js_variable_str,
                                     name.ptr());
        }
        return false;
    }

    n = OBJ_BLOCK_COUNT(cx, blockObj);
    if (n == JS_BIT(16)) {
        ReportCompileErrorNumber(cx, TS(tc->parser), pn,
                                 JSREPORT_ERROR, data->let.overflow);
        return false;
    }

    /*
     * Pass push = true to Define so it pushes an ale ahead of any outer scope.
     * This is balanced by PopStatement, defined immediately below.
     */
    if (!Define(pn, atom, tc, true))
        return false;

    /*
     * Assign block-local index to pn->pn_cookie right away, encoding it as an
     * upvar cookie whose skip tells the current static level. The emitter will
     * adjust the node's slot based on its stack depth model -- and, for global
     * and eval code, Compiler::compileScript will adjust the slot again to
     * include script->nfixed.
     */
    pn->pn_op = JSOP_GETLOCAL;
    pn->pn_cookie.set(tc->staticLevel, uint16(n));
    pn->pn_dflags |= PND_LET | PND_BOUND;

    /*
     * Define the let binding's property before storing pn in the the binding's
     * slot indexed by n off the class-reserved slot base.
     */
    const Shape *shape = blockObj->defineBlockVariable(cx, ATOM_TO_JSID(atom), n);
    if (!shape)
        return false;

    /*
     * Store pn temporarily in what would be shape-mapped slots in a cloned
     * block object (once the prototype's final population is known, after all
     * 'let' bindings for this block have been parsed). We free these slots in
     * jsemit.cpp:EmitEnterBlock so they don't tie up unused space in the so-
     * called "static" prototype Block.
     */
    blockObj->setSlot(shape->slot, PrivateValue(pn));
    return true;
}

static void
PopStatement(JSTreeContext *tc)
{
    JSStmtInfo *stmt = tc->topStmt;

    if (stmt->flags & SIF_SCOPE) {
        JSObject *obj = stmt->blockBox->object;
        JS_ASSERT(!obj->isClonedBlock());

        for (Shape::Range r = obj->lastProperty()->all(); !r.empty(); r.popFront()) {
            JSAtom *atom = JSID_TO_ATOM(r.front().id);

            /* Beware the empty destructuring dummy. */
            if (atom == tc->parser->context->runtime->atomState.emptyAtom)
                continue;
            tc->decls.remove(tc->parser, atom);
        }
    }
    js_PopStatement(tc);
}

static inline bool
OuterLet(JSTreeContext *tc, JSStmtInfo *stmt, JSAtom *atom)
{
    while (stmt->downScope) {
        stmt = js_LexicalLookup(tc, atom, NULL, stmt->downScope);
        if (!stmt)
            return false;
        if (stmt->type == STMT_BLOCK)
            return true;
    }
    return false;
}

/*
 * If we are generating global or eval-called-from-global code, bind a "gvar"
 * here, as soon as possible. The JSOP_GETGVAR, etc., ops speed up interpreted
 * global variable access by memoizing name-to-slot mappings during execution
 * of the script prolog (via JSOP_DEFVAR/JSOP_DEFCONST). If the memoization
 * can't be done due to a pre-existing property of the same name as the var or
 * const but incompatible attributes/getter/setter/etc, these ops devolve to
 * JSOP_NAME, etc.
 *
 * For now, don't try to lookup eval frame variables at compile time. This is
 * sub-optimal: we could handle eval-called-from-global-code gvars since eval
 * gets its own script and frame. The eval-from-function-code case is harder,
 * since functions do not atomize gvars and then reserve their atom indexes as
 * stack frame slots.
 */
static bool
DefineGlobal(JSParseNode *pn, JSCodeGenerator *cg, JSAtom *atom)
{
    GlobalScope *globalScope = cg->compiler()->globalScope;
    JSObject *globalObj = globalScope->globalObj;

    if (!cg->compileAndGo() || !globalObj || cg->compilingForEval())
        return true;

    JSAtomListElement *ale = globalScope->names.lookup(atom);
    if (!ale) {
        JSContext *cx = cg->parser->context;

        JSObject *holder;
        JSProperty *prop;
        if (!globalObj->lookupProperty(cx, ATOM_TO_JSID(atom), &holder, &prop))
            return false;

        JSFunctionBox *funbox = (pn->pn_type == TOK_FUNCTION) ? pn->pn_funbox : NULL;

        GlobalScope::GlobalDef def;
        if (prop) {
            /*
             * A few cases where we don't bother aggressively caching:
             *   1) Function value changes.
             *   2) Configurable properties.
             *   3) Properties without slots, or with getters/setters.
             */
            const Shape *shape = (const Shape *)prop;
            if (funbox ||
                globalObj != holder ||
                shape->configurable() ||
                !shape->hasSlot() ||
                !shape->hasDefaultGetterOrIsMethod() ||
                !shape->hasDefaultSetter()) {
                return true;
            }
            
            def = GlobalScope::GlobalDef(shape->slot);
        } else {
            def = GlobalScope::GlobalDef(atom, funbox);
        }

        if (!globalScope->defs.append(def))
            return false;

        ale = globalScope->names.add(cg->parser, atom);
        if (!ale)
            return false;

        JS_ASSERT(ALE_INDEX(ale) == globalScope->defs.length() - 1);
    } else {
        /*
         * Functions can be redeclared, and the last one takes effect. Check
         * for this and make sure to rewrite the definition.
         *
         * Note: This could overwrite an existing variable declaration, for
         * example:
         *   var c = []
         *   function c() { }
         *
         * This rewrite is allowed because the function will be statically
         * hoisted to the top of the script, and the |c = []| will just
         * overwrite it at runtime.
         */
        if (pn->pn_type == TOK_FUNCTION) {
            JS_ASSERT(pn->pn_arity = PN_FUNC);
            uint32 index = ALE_INDEX(ale);
            globalScope->defs[index].funbox = pn->pn_funbox;
        }
    }

    UpvarCookie cookie;
    if (!cg->addGlobalUse(atom, ALE_INDEX(ale), &cookie))
        return false;

    if (!cookie.isFree()) {
        pn->pn_cookie.set(cookie);
        pn->pn_dflags |= PND_GVAR;
        if (pn->pn_type != TOK_FUNCTION) {
            pn->pn_op = JSOP_GETGLOBAL;
            pn->pn_dflags |= PND_BOUND;
        }
    }

    return true;
}

/*
 * If compile-and-go, and a global object is present, try to bake in either
 * an already available slot or a predicted slot that will be defined after
 * compiling is completed.
 *
 * If not compile-and-go, or compiling for eval, this optimization is invalid.
 */
static bool
BindGvar(JSParseNode *pn, JSTreeContext *tc)
{
    JS_ASSERT(pn->pn_op == JSOP_NAME);
    JS_ASSERT(!tc->inFunction());

    if (!tc->compiling() || tc->parser->callerFrame)
        return true;

    JSCodeGenerator *cg = (JSCodeGenerator *) tc;

    if (pn->pn_dflags & PND_CONST)
        return true;

    return DefineGlobal(pn, cg, pn->pn_atom);
}

static JSBool
BindVarOrConst(JSContext *cx, BindData *data, JSAtom *atom, JSTreeContext *tc)
{
    JSParseNode *pn = data->pn;

    /* Default best op for pn is JSOP_NAME; we'll try to improve below. */
    pn->pn_op = JSOP_NAME;

    if (!CheckStrictBinding(cx, tc, atom, pn))
        return false;

    JSStmtInfo *stmt = js_LexicalLookup(tc, atom, NULL);

    if (stmt && stmt->type == STMT_WITH) {
        data->fresh = false;
        pn->pn_dflags |= PND_DEOPTIMIZED;
        return true;
    }

    JSAtomListElement *ale = tc->decls.lookup(atom);
    JSOp op = data->op;

    if (stmt || ale) {
        JSDefinition *dn = ale ? ALE_DEFN(ale) : NULL;
        JSDefinition::Kind dn_kind = dn ? dn->kind() : JSDefinition::VAR;

        if (dn_kind == JSDefinition::ARG) {
            JSAutoByteString name;
            if (!js_AtomToPrintableString(cx, atom, &name))
                return JS_FALSE;

            if (op == JSOP_DEFCONST) {
                ReportCompileErrorNumber(cx, TS(tc->parser), pn,
                                         JSREPORT_ERROR, JSMSG_REDECLARED_PARAM,
                                         name.ptr());
                return JS_FALSE;
            }
            if (!ReportCompileErrorNumber(cx, TS(tc->parser), pn,
                                          JSREPORT_WARNING | JSREPORT_STRICT,
                                          JSMSG_VAR_HIDES_ARG, name.ptr())) {
                return JS_FALSE;
            }
        } else {
            bool error = (op == JSOP_DEFCONST ||
                          dn_kind == JSDefinition::CONST ||
                          (dn_kind == JSDefinition::LET &&
                           (stmt->type != STMT_CATCH || OuterLet(tc, stmt, atom))));

            if (JS_HAS_STRICT_OPTION(cx)
                ? op != JSOP_DEFVAR || dn_kind != JSDefinition::VAR
                : error) {
                JSAutoByteString name;
                if (!js_AtomToPrintableString(cx, atom, &name) ||
                    !ReportCompileErrorNumber(cx, TS(tc->parser), pn,
                                              !error
                                              ? JSREPORT_WARNING | JSREPORT_STRICT
                                              : JSREPORT_ERROR,
                                              JSMSG_REDECLARED_VAR,
                                              JSDefinition::kindString(dn_kind),
                                              name.ptr())) {
                    return JS_FALSE;
                }
            }
        }
    }

    if (!ale) {
        if (!Define(pn, atom, tc))
            return JS_FALSE;
    } else {
        /*
         * A var declaration never recreates an existing binding, it restates
         * it and possibly reinitializes its value. Beware that if pn becomes a
         * use of ALE_DEFN(ale), and if we have an initializer for this var or
         * const (typically a const would ;-), then pn must be rewritten into a
         * TOK_ASSIGN node. See Variables, further below.
         *
         * A case such as let (x = 1) { var x = 2; print(x); } is even harder.
         * There the x definition is hoisted but the x = 2 assignment mutates
         * the block-local binding of x.
         */
        JSDefinition *dn = ALE_DEFN(ale);

        data->fresh = false;

        if (!pn->pn_used) {
            /* Make pnu be a fresh name node that uses dn. */
            JSParseNode *pnu = pn;

            if (pn->pn_defn) {
                pnu = NameNode::create(atom, tc);
                if (!pnu)
                    return JS_FALSE;
            }

            LinkUseToDef(pnu, dn, tc);
            pnu->pn_op = JSOP_NAME;
        }

        while (dn->kind() == JSDefinition::LET) {
            do {
                ale = ALE_NEXT(ale);
            } while (ale && ALE_ATOM(ale) != atom);
            if (!ale)
                break;
            dn = ALE_DEFN(ale);
        }

        if (ale) {
            JS_ASSERT_IF(data->op == JSOP_DEFCONST,
                         dn->kind() == JSDefinition::CONST);
            return JS_TRUE;
        }

        /*
         * A var or const that is shadowed by one or more let bindings of the
         * same name, but that has not been declared until this point, must be
         * hoisted above the let bindings.
         */
        if (!pn->pn_defn) {
            JSHashEntry **hep;

            ale = tc->lexdeps.rawLookup(atom, hep);
            if (ale) {
                pn = ALE_DEFN(ale);
                tc->lexdeps.rawRemove(tc->parser, ale, hep);
            } else {
                JSParseNode *pn2 = NameNode::create(atom, tc);
                if (!pn2)
                    return JS_FALSE;

                /* The token stream may be past the location for pn. */
                pn2->pn_type = TOK_NAME;
                pn2->pn_pos = pn->pn_pos;
                pn = pn2;
            }
            pn->pn_op = JSOP_NAME;
        }

        ale = tc->decls.add(tc->parser, atom, JSAtomList::HOIST);
        if (!ale)
            return JS_FALSE;
        ALE_SET_DEFN(ale, pn);
        pn->pn_defn = true;
        pn->pn_dflags &= ~PND_PLACEHOLDER;
    }

    if (data->op == JSOP_DEFCONST)
        pn->pn_dflags |= PND_CONST;

    if (!tc->inFunction())
        return BindGvar(pn, tc);

    if (atom == cx->runtime->atomState.argumentsAtom) {
        pn->pn_op = JSOP_ARGUMENTS;
        pn->pn_dflags |= PND_BOUND;
        return JS_TRUE;
    }

    JSLocalKind localKind = tc->fun()->lookupLocal(cx, atom, NULL);
    if (localKind == JSLOCAL_NONE) {
        /*
         * Property not found in current variable scope: we have not seen this
         * variable before. Define a new local variable by adding a property to
         * the function's scope and allocating one slot in the function's vars
         * frame. Any locals declared in a with statement body are handled at
         * runtime, by script prolog JSOP_DEFVAR opcodes generated for global
         * and heavyweight-function-local vars.
         */
        localKind = (data->op == JSOP_DEFCONST) ? JSLOCAL_CONST : JSLOCAL_VAR;

        uintN index = tc->fun()->u.i.nvars;
        if (!BindLocalVariable(cx, tc->fun(), atom, localKind, false))
            return JS_FALSE;
        pn->pn_op = JSOP_GETLOCAL;
        pn->pn_cookie.set(tc->staticLevel, index);
        pn->pn_dflags |= PND_BOUND;
        return JS_TRUE;
    }

    if (localKind == JSLOCAL_ARG) {
        /* We checked errors and strict warnings earlier -- see above. */
        JS_ASSERT(ale && ALE_DEFN(ale)->kind() == JSDefinition::ARG);
    } else {
        /* Not an argument, must be a redeclared local var. */
        JS_ASSERT(localKind == JSLOCAL_VAR || localKind == JSLOCAL_CONST);
    }
    return JS_TRUE;
}

static bool
MakeSetCall(JSContext *cx, JSParseNode *pn, JSTreeContext *tc, uintN msg)
{
    JS_ASSERT(pn->pn_arity == PN_LIST);
    JS_ASSERT(pn->pn_op == JSOP_CALL || pn->pn_op == JSOP_EVAL ||
              pn->pn_op == JSOP_FUNCALL || pn->pn_op == JSOP_FUNAPPLY);
    if (!ReportStrictModeError(cx, TS(tc->parser), tc, pn, msg))
        return false;

    JSParseNode *pn2 = pn->pn_head;
    if (pn2->pn_type == TOK_FUNCTION && (pn2->pn_funbox->tcflags & TCF_GENEXP_LAMBDA)) {
        ReportCompileErrorNumber(cx, TS(tc->parser), pn, JSREPORT_ERROR, msg);
        return false;
    }
    pn->pn_xflags |= PNX_SETCALL;
    return true;
}

static void
NoteLValue(JSContext *cx, JSParseNode *pn, JSTreeContext *tc, uintN dflag = PND_ASSIGNED)
{
    if (pn->pn_used) {
        JSDefinition *dn = pn->pn_lexdef;

        /*
         * Save the win of PND_INITIALIZED if we can prove 'var x;' and 'x = y'
         * occur as direct kids of the same block with no forward refs to x.
         */
        if (!(dn->pn_dflags & (PND_INITIALIZED | PND_CONST | PND_PLACEHOLDER)) &&
            dn->isBlockChild() &&
            pn->isBlockChild() &&
            dn->pn_blockid == pn->pn_blockid &&
            dn->pn_pos.end <= pn->pn_pos.begin &&
            dn->dn_uses == pn) {
            dflag = PND_INITIALIZED;
        }

        dn->pn_dflags |= dflag;

        if (dn->pn_cookie.isFree() || dn->frameLevel() < tc->staticLevel)
            tc->flags |= TCF_FUN_SETS_OUTER_NAME;
    }

    pn->pn_dflags |= dflag;

    JSAtom *lname = pn->pn_atom;
    if (lname == cx->runtime->atomState.argumentsAtom)
        tc->flags |= TCF_FUN_HEAVYWEIGHT;
}

#if JS_HAS_DESTRUCTURING

static JSBool
BindDestructuringVar(JSContext *cx, BindData *data, JSParseNode *pn,
                     JSTreeContext *tc)
{
    JSAtom *atom;

    /*
     * Destructuring is a form of assignment, so just as for an initialized
     * simple variable, we must check for assignment to 'arguments' and flag
     * the enclosing function (if any) as heavyweight.
     */
    JS_ASSERT(pn->pn_type == TOK_NAME);
    atom = pn->pn_atom;
    if (atom == cx->runtime->atomState.argumentsAtom)
        tc->flags |= TCF_FUN_HEAVYWEIGHT;

    data->pn = pn;
    if (!data->binder(cx, data, atom, tc))
        return JS_FALSE;

    /*
     * Select the appropriate name-setting opcode, respecting eager selection
     * done by the data->binder function.
     */
    if (pn->pn_dflags & PND_BOUND) {
        JS_ASSERT_IF((pn->pn_dflags & PND_GVAR), PN_OP(pn) == JSOP_GETGLOBAL);
        pn->pn_op = (pn->pn_op == JSOP_ARGUMENTS)
                    ? JSOP_SETNAME
                    : (pn->pn_dflags & PND_GVAR)
                    ? JSOP_SETGLOBAL
                    : JSOP_SETLOCAL;
    } else {
        pn->pn_op = (data->op == JSOP_DEFCONST)
                    ? JSOP_SETCONST
                    : JSOP_SETNAME;
    }

    if (data->op == JSOP_DEFCONST)
        pn->pn_dflags |= PND_CONST;

    NoteLValue(cx, pn, tc, PND_INITIALIZED);
    return JS_TRUE;
}

/*
 * Here, we are destructuring {... P: Q, ...} = R, where P is any id, Q is any
 * LHS expression except a destructuring initialiser, and R is on the stack.
 * Because R is already evaluated, the usual LHS-specialized bytecodes won't
 * work.  After pushing R[P] we need to evaluate Q's "reference base" QB and
 * then push its property name QN.  At this point the stack looks like
 *
 *   [... R, R[P], QB, QN]
 *
 * We need to set QB[QN] = R[P].  This is a job for JSOP_ENUMELEM, which takes
 * its operands with left-hand side above right-hand side:
 *
 *   [rval, lval, xval]
 *
 * and pops all three values, setting lval[xval] = rval.  But we cannot select
 * JSOP_ENUMELEM yet, because the LHS may turn out to be an arg or local var,
 * which can be optimized further.  So we select JSOP_SETNAME.
 */
static JSBool
BindDestructuringLHS(JSContext *cx, JSParseNode *pn, JSTreeContext *tc)
{
    switch (pn->pn_type) {
      case TOK_NAME:
        NoteLValue(cx, pn, tc);
        /* FALL THROUGH */

      case TOK_DOT:
      case TOK_LB:
        /*
         * We may be called on a name node that has already been specialized,
         * in the very weird and ECMA-262-required "for (var [x] = i in o) ..."
         * case. See bug 558633.
         */
        if (!(js_CodeSpec[pn->pn_op].format & JOF_SET))
            pn->pn_op = JSOP_SETNAME;
        break;

      case TOK_LP:
        if (!MakeSetCall(cx, pn, tc, JSMSG_BAD_LEFTSIDE_OF_ASS))
            return JS_FALSE;
        break;

#if JS_HAS_XML_SUPPORT
      case TOK_UNARYOP:
        if (pn->pn_op == JSOP_XMLNAME) {
            pn->pn_op = JSOP_BINDXMLNAME;
            break;
        }
        /* FALL THROUGH */
#endif

      default:
        ReportCompileErrorNumber(cx, TS(tc->parser), pn,
                                 JSREPORT_ERROR, JSMSG_BAD_LEFTSIDE_OF_ASS);
        return JS_FALSE;
    }

    return JS_TRUE;
}

typedef struct FindPropValData {
    uint32          numvars;    /* # of destructuring vars in left side */
    uint32          maxstep;    /* max # of steps searching right side */
    JSDHashTable    table;      /* hash table for O(1) right side search */
} FindPropValData;

typedef struct FindPropValEntry {
    JSDHashEntryHdr hdr;
    JSParseNode     *pnkey;
    JSParseNode     *pnval;
} FindPropValEntry;

#define ASSERT_VALID_PROPERTY_KEY(pnkey)                                      \
    JS_ASSERT(((pnkey)->pn_arity == PN_NULLARY &&                             \
               ((pnkey)->pn_type == TOK_NUMBER ||                             \
                (pnkey)->pn_type == TOK_STRING ||                             \
                (pnkey)->pn_type == TOK_NAME)) ||                             \
               ((pnkey)->pn_arity == PN_NAME && (pnkey)->pn_type == TOK_NAME))

static JSDHashNumber
HashFindPropValKey(JSDHashTable *table, const void *key)
{
    const JSParseNode *pnkey = (const JSParseNode *)key;

    ASSERT_VALID_PROPERTY_KEY(pnkey);
    return (pnkey->pn_type == TOK_NUMBER)
           ? (JSDHashNumber) JS_HASH_DOUBLE(pnkey->pn_dval)
           : ATOM_HASH(pnkey->pn_atom);
}

static JSBool
MatchFindPropValEntry(JSDHashTable *table,
                      const JSDHashEntryHdr *entry,
                      const void *key)
{
    const FindPropValEntry *fpve = (const FindPropValEntry *)entry;
    const JSParseNode *pnkey = (const JSParseNode *)key;

    ASSERT_VALID_PROPERTY_KEY(pnkey);
    return pnkey->pn_type == fpve->pnkey->pn_type &&
           ((pnkey->pn_type == TOK_NUMBER)
            ? pnkey->pn_dval == fpve->pnkey->pn_dval
            : pnkey->pn_atom == fpve->pnkey->pn_atom);
}

static const JSDHashTableOps FindPropValOps = {
    JS_DHashAllocTable,
    JS_DHashFreeTable,
    HashFindPropValKey,
    MatchFindPropValEntry,
    JS_DHashMoveEntryStub,
    JS_DHashClearEntryStub,
    JS_DHashFinalizeStub,
    NULL
};

#define STEP_HASH_THRESHOLD     10
#define BIG_DESTRUCTURING        5
#define BIG_OBJECT_INIT         20

static JSParseNode *
FindPropertyValue(JSParseNode *pn, JSParseNode *pnid, FindPropValData *data)
{
    FindPropValEntry *entry;
    JSParseNode *pnhit, *pnhead, *pnprop, *pnkey;
    uint32 step;

    /* If we have a hash table, use it as the sole source of truth. */
    if (data->table.ops) {
        entry = (FindPropValEntry *)
                JS_DHashTableOperate(&data->table, pnid, JS_DHASH_LOOKUP);
        return JS_DHASH_ENTRY_IS_BUSY(&entry->hdr) ? entry->pnval : NULL;
    }

    /* If pn is not an object initialiser node, we can't do anything here. */
    if (pn->pn_type != TOK_RC)
        return NULL;

    /*
     * We must search all the way through pn's list, to handle the case of an
     * id duplicated for two or more property initialisers.
     */
    pnhit = NULL;
    step = 0;
    ASSERT_VALID_PROPERTY_KEY(pnid);
    pnhead = pn->pn_head;
    if (pnid->pn_type == TOK_NUMBER) {
        for (pnprop = pnhead; pnprop; pnprop = pnprop->pn_next) {
            JS_ASSERT(pnprop->pn_type == TOK_COLON);
            if (pnprop->pn_op == JSOP_NOP) {
                pnkey = pnprop->pn_left;
                ASSERT_VALID_PROPERTY_KEY(pnkey);
                if (pnkey->pn_type == TOK_NUMBER &&
                    pnkey->pn_dval == pnid->pn_dval) {
                    pnhit = pnprop;
                }
                ++step;
            }
        }
    } else {
        for (pnprop = pnhead; pnprop; pnprop = pnprop->pn_next) {
            JS_ASSERT(pnprop->pn_type == TOK_COLON);
            if (pnprop->pn_op == JSOP_NOP) {
                pnkey = pnprop->pn_left;
                ASSERT_VALID_PROPERTY_KEY(pnkey);
                if (pnkey->pn_type == pnid->pn_type &&
                    pnkey->pn_atom == pnid->pn_atom) {
                    pnhit = pnprop;
                }
                ++step;
            }
        }
    }
    if (!pnhit)
        return NULL;

    /* Hit via full search -- see whether it's time to create the hash table. */
    JS_ASSERT(!data->table.ops);
    if (step > data->maxstep) {
        data->maxstep = step;
        if (step >= STEP_HASH_THRESHOLD &&
            data->numvars >= BIG_DESTRUCTURING &&
            pn->pn_count >= BIG_OBJECT_INIT &&
            JS_DHashTableInit(&data->table, &FindPropValOps, pn,
                              sizeof(FindPropValEntry),
                              JS_DHASH_DEFAULT_CAPACITY(pn->pn_count)))
        {
            for (pn = pnhead; pn; pn = pn->pn_next) {
                JS_ASSERT(pnprop->pn_type == TOK_COLON);
                ASSERT_VALID_PROPERTY_KEY(pn->pn_left);
                entry = (FindPropValEntry *)
                        JS_DHashTableOperate(&data->table, pn->pn_left,
                                             JS_DHASH_ADD);
                entry->pnval = pn->pn_right;
            }
        }
    }
    return pnhit->pn_right;
}

/*
 * Destructuring patterns can appear in two kinds of contexts:
 *
 * - assignment-like: assignment expressions and |for| loop heads.  In
 *   these cases, the patterns' property value positions can be
 *   arbitrary lvalue expressions; the destructuring is just a fancy
 *   assignment.
 *
 * - declaration-like: |var| and |let| declarations, functions' formal
 *   parameter lists, |catch| clauses, and comprehension tails.  In
 *   these cases, the patterns' property value positions must be
 *   simple names; the destructuring defines them as new variables.
 *
 * In both cases, other code parses the pattern as an arbitrary
 * primaryExpr, and then, here in CheckDestructuring, verify that the
 * tree is a valid destructuring expression.
 *
 * In assignment-like contexts, we parse the pattern with the
 * TCF_DECL_DESTRUCTURING flag clear, so the lvalue expressions in the
 * pattern are parsed normally.  primaryExpr links variable references
 * into the appropriate use chains; creates placeholder definitions;
 * and so on.  CheckDestructuring is called with |data| NULL (since we
 * won't be binding any new names), and we specialize lvalues as
 * appropriate.  If right is NULL, we just check for well-formed lvalues.
 *
 * In declaration-like contexts, the normal variable reference
 * processing would just be an obstruction, because we're going to
 * define the names that appear in the property value positions as new
 * variables anyway.  In this case, we parse the pattern with
 * TCF_DECL_DESTRUCTURING set, which directs primaryExpr to leave
 * whatever name nodes it creates unconnected.  Then, here in
 * CheckDestructuring, we require the pattern's property value
 * positions to be simple names, and define them as appropriate to the
 * context.  For these calls, |data| points to the right sort of
 * BindData.
 *
 * See also UndominateInitializers, immediately below. If you change
 * either of these functions, you might have to change the other to
 * match.
 */
static JSBool
CheckDestructuring(JSContext *cx, BindData *data,
                   JSParseNode *left, JSParseNode *right,
                   JSTreeContext *tc)
{
    JSBool ok;
    FindPropValData fpvd;
    JSParseNode *lhs, *rhs, *pn, *pn2;

    if (left->pn_type == TOK_ARRAYCOMP) {
        ReportCompileErrorNumber(cx, TS(tc->parser), left, JSREPORT_ERROR,
                                 JSMSG_ARRAY_COMP_LEFTSIDE);
        return JS_FALSE;
    }

#if JS_HAS_DESTRUCTURING_SHORTHAND
    if (right && right->pn_arity == PN_LIST && (right->pn_xflags & PNX_DESTRUCT)) {
        ReportCompileErrorNumber(cx, TS(tc->parser), right, JSREPORT_ERROR,
                                 JSMSG_BAD_OBJECT_INIT);
        return JS_FALSE;
    }
#endif

    fpvd.table.ops = NULL;
    lhs = left->pn_head;
    if (left->pn_type == TOK_RB) {
        rhs = (right && right->pn_type == left->pn_type)
              ? right->pn_head
              : NULL;

        while (lhs) {
            pn = lhs, pn2 = rhs;

            /* Nullary comma is an elision; binary comma is an expression.*/
            if (pn->pn_type != TOK_COMMA || pn->pn_arity != PN_NULLARY) {
                if (pn->pn_type == TOK_RB || pn->pn_type == TOK_RC) {
                    ok = CheckDestructuring(cx, data, pn, pn2, tc);
                } else {
                    if (data) {
                        if (pn->pn_type != TOK_NAME)
                            goto no_var_name;

                        ok = BindDestructuringVar(cx, data, pn, tc);
                    } else {
                        ok = BindDestructuringLHS(cx, pn, tc);
                    }
                }
                if (!ok)
                    goto out;
            }

            lhs = lhs->pn_next;
            if (rhs)
                rhs = rhs->pn_next;
        }
    } else {
        JS_ASSERT(left->pn_type == TOK_RC);
        fpvd.numvars = left->pn_count;
        fpvd.maxstep = 0;
        rhs = NULL;

        while (lhs) {
            JS_ASSERT(lhs->pn_type == TOK_COLON);
            pn = lhs->pn_right;

            if (pn->pn_type == TOK_RB || pn->pn_type == TOK_RC) {
                if (right)
                    rhs = FindPropertyValue(right, lhs->pn_left, &fpvd);
                ok = CheckDestructuring(cx, data, pn, rhs, tc);
            } else if (data) {
                if (pn->pn_type != TOK_NAME)
                    goto no_var_name;

                ok = BindDestructuringVar(cx, data, pn, tc);
            } else {
                ok = BindDestructuringLHS(cx, pn, tc);
            }
            if (!ok)
                goto out;

            lhs = lhs->pn_next;
        }
    }

    /*
     * The catch/finally handler implementation in the interpreter assumes
     * that any operation that introduces a new scope (like a "let" or "with"
     * block) increases the stack depth. This way, it is possible to restore
     * the scope chain based on stack depth of the handler alone. "let" with
     * an empty destructuring pattern like in
     *
     *   let [] = 1;
     *
     * would violate this assumption as the there would be no let locals to
     * store on the stack. To satisfy it we add an empty property to such
     * blocks so that OBJ_BLOCK_COUNT(cx, blockObj), which gives the number of
     * slots, would be always positive.
     *
     * Note that we add such a property even if the block has locals due to
     * later let declarations in it. We optimize for code simplicity here,
     * not the fastest runtime performance with empty [] or {}.
     */
    if (data &&
        data->binder == BindLet &&
        OBJ_BLOCK_COUNT(cx, tc->blockChain()) == 0) {
        ok = !!js_DefineNativeProperty(cx, tc->blockChain(),
                                       ATOM_TO_JSID(cx->runtime->atomState.emptyAtom),
                                       UndefinedValue(), NULL, NULL,
                                       JSPROP_ENUMERATE | JSPROP_PERMANENT,
                                       Shape::HAS_SHORTID, 0, NULL);
        if (!ok)
            goto out;
    }

    ok = JS_TRUE;

  out:
    if (fpvd.table.ops)
        JS_DHashTableFinish(&fpvd.table);
    return ok;

  no_var_name:
    ReportCompileErrorNumber(cx, TS(tc->parser), pn, JSREPORT_ERROR,
                             JSMSG_NO_VARIABLE_NAME);
    ok = JS_FALSE;
    goto out;
}

/*
 * This is a greatly pared down version of CheckDestructuring that extends the
 * pn_pos.end source coordinate of each name in a destructuring binding such as
 *
 *   var [x, y] = [function () y, 42];
 *
 * to cover its corresponding initializer, so that the initialized binding does
 * not appear to dominate any closures in its initializer. See bug 496134.
 *
 * The quick-and-dirty dominance computation in Parser::setFunctionKinds is not
 * very precise. With one-pass SSA construction from structured source code
 * (see "Single-Pass Generation of Static Single Assignment Form for Structured
 * Languages", Brandis and Mössenböck), we could do much better.
 *
 * See CheckDestructuring, immediately above. If you change either of these
 * functions, you might have to change the other to match.
 */
static JSBool
UndominateInitializers(JSParseNode *left, JSParseNode *right, JSTreeContext *tc)
{
    FindPropValData fpvd;
    JSParseNode *lhs, *rhs;

    JS_ASSERT(left->pn_type != TOK_ARRAYCOMP);
    JS_ASSERT(right);

#if JS_HAS_DESTRUCTURING_SHORTHAND
    if (right->pn_arity == PN_LIST && (right->pn_xflags & PNX_DESTRUCT)) {
        ReportCompileErrorNumber(tc->parser->context, TS(tc->parser), right, JSREPORT_ERROR,
                                 JSMSG_BAD_OBJECT_INIT);
        return JS_FALSE;
    }
#endif

    if (right->pn_type != left->pn_type)
        return JS_TRUE;

    fpvd.table.ops = NULL;
    lhs = left->pn_head;
    if (left->pn_type == TOK_RB) {
        rhs = right->pn_head;

        while (lhs && rhs) {
            /* Nullary comma is an elision; binary comma is an expression.*/
            if (lhs->pn_type != TOK_COMMA || lhs->pn_arity != PN_NULLARY) {
                if (lhs->pn_type == TOK_RB || lhs->pn_type == TOK_RC) {
                    if (!UndominateInitializers(lhs, rhs, tc))
                        return JS_FALSE;
                } else {
                    lhs->pn_pos.end = rhs->pn_pos.end;
                }
            }

            lhs = lhs->pn_next;
            rhs = rhs->pn_next;
        }
    } else {
        JS_ASSERT(left->pn_type == TOK_RC);
        fpvd.numvars = left->pn_count;
        fpvd.maxstep = 0;

        while (lhs) {
            JS_ASSERT(lhs->pn_type == TOK_COLON);
            JSParseNode *pn = lhs->pn_right;

            rhs = FindPropertyValue(right, lhs->pn_left, &fpvd);
            if (pn->pn_type == TOK_RB || pn->pn_type == TOK_RC) {
                if (rhs && !UndominateInitializers(pn, rhs, tc))
                    return JS_FALSE;
            } else {
                if (rhs)
                    pn->pn_pos.end = rhs->pn_pos.end;
            }

            lhs = lhs->pn_next;
        }
    }
    return JS_TRUE;
}

JSParseNode *
Parser::destructuringExpr(BindData *data, TokenKind tt)
{
    JSParseNode *pn;

    tc->flags |= TCF_DECL_DESTRUCTURING;
    pn = primaryExpr(tt, JS_FALSE);
    tc->flags &= ~TCF_DECL_DESTRUCTURING;
    if (!pn)
        return NULL;
    if (!CheckDestructuring(context, data, pn, NULL, tc))
        return NULL;
    return pn;
}

/*
 * Currently used only #if JS_HAS_DESTRUCTURING, in Statement's TOK_FOR case.
 * This function assumes the cloned tree is for use in the same statement and
 * binding context as the original tree.
 */
static JSParseNode *
CloneParseTree(JSParseNode *opn, JSTreeContext *tc)
{
    JSParseNode *pn, *pn2, *opn2;

    pn = NewOrRecycledNode(tc);
    if (!pn)
        return NULL;
    pn->pn_type = opn->pn_type;
    pn->pn_pos = opn->pn_pos;
    pn->pn_op = opn->pn_op;
    pn->pn_used = opn->pn_used;
    pn->pn_defn = opn->pn_defn;
    pn->pn_arity = opn->pn_arity;
    pn->pn_parens = opn->pn_parens;

    switch (pn->pn_arity) {
#define NULLCHECK(e)    JS_BEGIN_MACRO if (!(e)) return NULL; JS_END_MACRO

      case PN_FUNC:
        NULLCHECK(pn->pn_funbox =
                  tc->parser->newFunctionBox(opn->pn_funbox->object, pn, tc));
        NULLCHECK(pn->pn_body = CloneParseTree(opn->pn_body, tc));
        pn->pn_cookie = opn->pn_cookie;
        pn->pn_dflags = opn->pn_dflags;
        pn->pn_blockid = opn->pn_blockid;
        break;

      case PN_LIST:
        pn->makeEmpty();
        for (opn2 = opn->pn_head; opn2; opn2 = opn2->pn_next) {
            NULLCHECK(pn2 = CloneParseTree(opn2, tc));
            pn->append(pn2);
        }
        pn->pn_xflags = opn->pn_xflags;
        break;

      case PN_TERNARY:
        NULLCHECK(pn->pn_kid1 = CloneParseTree(opn->pn_kid1, tc));
        NULLCHECK(pn->pn_kid2 = CloneParseTree(opn->pn_kid2, tc));
        NULLCHECK(pn->pn_kid3 = CloneParseTree(opn->pn_kid3, tc));
        break;

      case PN_BINARY:
        NULLCHECK(pn->pn_left = CloneParseTree(opn->pn_left, tc));
        if (opn->pn_right != opn->pn_left)
            NULLCHECK(pn->pn_right = CloneParseTree(opn->pn_right, tc));
        else
            pn->pn_right = pn->pn_left;
        pn->pn_pval = opn->pn_pval;
        pn->pn_iflags = opn->pn_iflags;
        break;

      case PN_UNARY:
        NULLCHECK(pn->pn_kid = CloneParseTree(opn->pn_kid, tc));
        pn->pn_num = opn->pn_num;
        pn->pn_hidden = opn->pn_hidden;
        break;

      case PN_NAME:
        // PN_NAME could mean several arms in pn_u, so copy the whole thing.
        pn->pn_u = opn->pn_u;
        if (opn->pn_used) {
            /*
             * The old name is a use of its pn_lexdef. Make the clone also be a
             * use of that definition.
             */
            JSDefinition *dn = pn->pn_lexdef;

            pn->pn_link = dn->dn_uses;
            dn->dn_uses = pn;
        } else if (opn->pn_expr) {
            NULLCHECK(pn->pn_expr = CloneParseTree(opn->pn_expr, tc));

            /*
             * If the old name is a definition, the new one has pn_defn set.
             * Make the old name a use of the new node.
             */
            if (opn->pn_defn) {
                opn->pn_defn = false;
                LinkUseToDef(opn, (JSDefinition *) pn, tc);
            }
        }
        break;

      case PN_NAMESET:
        pn->pn_names = opn->pn_names;
        NULLCHECK(pn->pn_tree = CloneParseTree(opn->pn_tree, tc));
        break;

      case PN_NULLARY:
        // Even PN_NULLARY may have data (apair for E4X -- what a botch).
        pn->pn_u = opn->pn_u;
        break;

#undef NULLCHECK
    }
    return pn;
}

#endif /* JS_HAS_DESTRUCTURING */

extern const char js_with_statement_str[];

static JSParseNode *
ContainsStmt(JSParseNode *pn, TokenKind tt)
{
    JSParseNode *pn2, *pnt;

    if (!pn)
        return NULL;
    if (PN_TYPE(pn) == tt)
        return pn;
    switch (pn->pn_arity) {
      case PN_LIST:
        for (pn2 = pn->pn_head; pn2; pn2 = pn2->pn_next) {
            pnt = ContainsStmt(pn2, tt);
            if (pnt)
                return pnt;
        }
        break;
      case PN_TERNARY:
        pnt = ContainsStmt(pn->pn_kid1, tt);
        if (pnt)
            return pnt;
        pnt = ContainsStmt(pn->pn_kid2, tt);
        if (pnt)
            return pnt;
        return ContainsStmt(pn->pn_kid3, tt);
      case PN_BINARY:
        /*
         * Limit recursion if pn is a binary expression, which can't contain a
         * var statement.
         */
        if (pn->pn_op != JSOP_NOP)
            return NULL;
        pnt = ContainsStmt(pn->pn_left, tt);
        if (pnt)
            return pnt;
        return ContainsStmt(pn->pn_right, tt);
      case PN_UNARY:
        if (pn->pn_op != JSOP_NOP)
            return NULL;
        return ContainsStmt(pn->pn_kid, tt);
      case PN_NAME:
        return ContainsStmt(pn->maybeExpr(), tt);
      case PN_NAMESET:
        return ContainsStmt(pn->pn_tree, tt);
      default:;
    }
    return NULL;
}

JSParseNode *
Parser::returnOrYield(bool useAssignExpr)
{
    TokenKind tt, tt2;
    JSParseNode *pn, *pn2;

    tt = tokenStream.currentToken().type;
    if (tt == TOK_RETURN && !tc->inFunction()) {
        reportErrorNumber(NULL, JSREPORT_ERROR, JSMSG_BAD_RETURN_OR_YIELD, js_return_str);
        return NULL;
    }

    pn = UnaryNode::create(tc);
    if (!pn)
        return NULL;

#if JS_HAS_GENERATORS
    if (tt == TOK_YIELD)
        tc->flags |= TCF_FUN_IS_GENERATOR;
#endif

    /* This is ugly, but we don't want to require a semicolon. */
    tt2 = tokenStream.peekTokenSameLine(TSF_OPERAND);
    if (tt2 == TOK_ERROR)
        return NULL;

    if (tt2 != TOK_EOF && tt2 != TOK_EOL && tt2 != TOK_SEMI && tt2 != TOK_RC
#if JS_HAS_GENERATORS
        && (tt != TOK_YIELD ||
            (tt2 != tt && tt2 != TOK_RB && tt2 != TOK_RP &&
             tt2 != TOK_COLON && tt2 != TOK_COMMA))
#endif
        ) {
        pn2 = useAssignExpr ? assignExpr() : expr();
        if (!pn2)
            return NULL;
#if JS_HAS_GENERATORS
        if (tt == TOK_RETURN)
#endif
            tc->flags |= TCF_RETURN_EXPR;
        pn->pn_pos.end = pn2->pn_pos.end;
        pn->pn_kid = pn2;
    } else {
#if JS_HAS_GENERATORS
        if (tt == TOK_RETURN)
#endif
            tc->flags |= TCF_RETURN_VOID;
    }

    if ((~tc->flags & (TCF_RETURN_EXPR | TCF_FUN_IS_GENERATOR)) == 0) {
        /* As in Python (see PEP-255), disallow return v; in generators. */
        ReportBadReturn(context, tc, JSREPORT_ERROR,
                        JSMSG_BAD_GENERATOR_RETURN,
                        JSMSG_BAD_ANON_GENERATOR_RETURN);
        return NULL;
    }

    if (JS_HAS_STRICT_OPTION(context) &&
        (~tc->flags & (TCF_RETURN_EXPR | TCF_RETURN_VOID)) == 0 &&
        !ReportBadReturn(context, tc, JSREPORT_WARNING | JSREPORT_STRICT,
                         JSMSG_NO_RETURN_VALUE,
                         JSMSG_ANON_NO_RETURN_VALUE)) {
        return NULL;
    }

    return pn;
}

static JSParseNode *
PushLexicalScope(JSContext *cx, TokenStream *ts, JSTreeContext *tc,
                 JSStmtInfo *stmt)
{
    JSParseNode *pn;
    JSObject *obj;
    JSObjectBox *blockbox;

    pn = LexicalScopeNode::create(tc);
    if (!pn)
        return NULL;

    obj = js_NewBlockObject(cx);
    if (!obj)
        return NULL;

    blockbox = tc->parser->newObjectBox(obj);
    if (!blockbox)
        return NULL;

    js_PushBlockScope(tc, stmt, blockbox, -1);
    pn->pn_type = TOK_LEXICALSCOPE;
    pn->pn_op = JSOP_LEAVEBLOCK;
    pn->pn_objbox = blockbox;
    pn->pn_cookie.makeFree();
    pn->pn_dflags = 0;
    if (!GenerateBlockId(tc, stmt->blockid))
        return NULL;
    pn->pn_blockid = stmt->blockid;
    return pn;
}

#if JS_HAS_BLOCK_SCOPE

JSParseNode *
Parser::letBlock(JSBool statement)
{
    JSParseNode *pn, *pnblock, *pnlet;
    JSStmtInfo stmtInfo;

    JS_ASSERT(tokenStream.currentToken().type == TOK_LET);

    /* Create the let binary node. */
    pnlet = BinaryNode::create(tc);
    if (!pnlet)
        return NULL;

    MUST_MATCH_TOKEN(TOK_LP, JSMSG_PAREN_BEFORE_LET);

    /* This is a let block or expression of the form: let (a, b, c) .... */
    pnblock = PushLexicalScope(context, &tokenStream, tc, &stmtInfo);
    if (!pnblock)
        return NULL;
    pn = pnblock;
    pn->pn_expr = pnlet;

    pnlet->pn_left = variables(true);
    if (!pnlet->pn_left)
        return NULL;
    pnlet->pn_left->pn_xflags = PNX_POPVAR;

    MUST_MATCH_TOKEN(TOK_RP, JSMSG_PAREN_AFTER_LET);

    if (statement && !tokenStream.matchToken(TOK_LC, TSF_OPERAND)) {
        /*
         * Strict mode eliminates a grammar ambiguity with unparenthesized
         * LetExpressions in an ExpressionStatement. If followed immediately
         * by an arguments list, it's ambiguous whether the let expression
         * is the callee or the call is inside the let expression body.
         *
         * See bug 569464.
         */
        if (!ReportStrictModeError(context, &tokenStream, tc, pnlet,
                                   JSMSG_STRICT_CODE_LET_EXPR_STMT)) {
            return NULL;
        }

        /*
         * If this is really an expression in let statement guise, then we
         * need to wrap the TOK_LET node in a TOK_SEMI node so that we pop
         * the return value of the expression.
         */
        pn = UnaryNode::create(tc);
        if (!pn)
            return NULL;
        pn->pn_type = TOK_SEMI;
        pn->pn_num = -1;
        pn->pn_kid = pnblock;

        statement = JS_FALSE;
    }

    if (statement) {
        pnlet->pn_right = statements();
        if (!pnlet->pn_right)
            return NULL;
        MUST_MATCH_TOKEN(TOK_RC, JSMSG_CURLY_AFTER_LET);
    } else {
        /*
         * Change pnblock's opcode to the variant that propagates the last
         * result down after popping the block, and clear statement.
         */
        pnblock->pn_op = JSOP_LEAVEBLOCKEXPR;
        pnlet->pn_right = assignExpr();
        if (!pnlet->pn_right)
            return NULL;
    }

    PopStatement(tc);
    return pn;
}

#endif /* JS_HAS_BLOCK_SCOPE */

static bool
PushBlocklikeStatement(JSStmtInfo *stmt, JSStmtType type, JSTreeContext *tc)
{
    js_PushStatement(tc, stmt, type, -1);
    return GenerateBlockId(tc, stmt->blockid);
}

static JSParseNode *
NewBindingNode(JSAtom *atom, JSTreeContext *tc, bool let = false)
{
    JSParseNode *pn = NULL;

    JSAtomListElement *ale = tc->decls.lookup(atom);
    if (ale) {
        pn = ALE_DEFN(ale);
        JS_ASSERT(!pn->isPlaceholder());
    } else {
        ale = tc->lexdeps.lookup(atom);
        if (ale) {
            pn = ALE_DEFN(ale);
            JS_ASSERT(pn->isPlaceholder());
        }
    }

    if (pn) {
        JS_ASSERT(pn->pn_defn);

        /*
         * A let binding at top level becomes a var before we get here, so if
         * pn and tc have the same blockid then that id must not be the bodyid.
         * If pn is a forward placeholder definition from the same or a higher
         * block then we claim it.
         */
        JS_ASSERT_IF(let && pn->pn_blockid == tc->blockid(),
                     pn->pn_blockid != tc->bodyid);

        if (pn->isPlaceholder() && pn->pn_blockid >= (let ? tc->blockid() : tc->bodyid)) {
            if (let)
                pn->pn_blockid = tc->blockid();

            tc->lexdeps.remove(tc->parser, atom);
            return pn;
        }
    }

    /* Make a new node for this declarator name (or destructuring pattern). */
    pn = NameNode::create(atom, tc);
    if (!pn)
        return NULL;
    return pn;
}

#if JS_HAS_BLOCK_SCOPE
static bool
RebindLets(JSParseNode *pn, JSTreeContext *tc)
{
    if (!pn)
        return true;

    switch (pn->pn_arity) {
      case PN_LIST:
        for (JSParseNode *pn2 = pn->pn_head; pn2; pn2 = pn2->pn_next)
            RebindLets(pn2, tc);
        break;

      case PN_TERNARY:
        RebindLets(pn->pn_kid1, tc);
        RebindLets(pn->pn_kid2, tc);
        RebindLets(pn->pn_kid3, tc);
        break;

      case PN_BINARY:
        RebindLets(pn->pn_left, tc);
        RebindLets(pn->pn_right, tc);
        break;

      case PN_UNARY:
        RebindLets(pn->pn_kid, tc);
        break;

      case PN_FUNC:
        RebindLets(pn->pn_body, tc);
        break;

      case PN_NAME:
        RebindLets(pn->maybeExpr(), tc);

        if (pn->pn_defn) {
            JS_ASSERT(pn->pn_blockid > tc->topStmt->blockid);
        } else if (pn->pn_used) {
            if (pn->pn_lexdef->pn_blockid == tc->topStmt->blockid) {
                ForgetUse(pn);

                JSAtomListElement *ale = tc->decls.lookup(pn->pn_atom);
                if (ale) {
                    while ((ale = ALE_NEXT(ale)) != NULL) {
                        if (ALE_ATOM(ale) == pn->pn_atom) {
                            LinkUseToDef(pn, ALE_DEFN(ale), tc);
                            return true;
                        }
                    }
                }

                ale = tc->lexdeps.lookup(pn->pn_atom);
                if (!ale) {
                    ale = MakePlaceholder(pn, tc);
                    if (!ale)
                        return NULL;
                }
                LinkUseToDef(pn, ALE_DEFN(ale), tc);
            }
        }
        break;

      case PN_NAMESET:
        RebindLets(pn->pn_tree, tc);
        break;
    }

    return true;
}
#endif /* JS_HAS_BLOCK_SCOPE */

JSParseNode *
Parser::switchStatement()
{
    JSParseNode *pn5, *saveBlock;
    JSBool seenDefault = JS_FALSE;

    JSParseNode *pn = BinaryNode::create(tc);
    if (!pn)
        return NULL;
    MUST_MATCH_TOKEN(TOK_LP, JSMSG_PAREN_BEFORE_SWITCH);

    /* pn1 points to the switch's discriminant. */
    JSParseNode *pn1 = parenExpr(NULL, NULL);
    if (!pn1)
        return NULL;

    MUST_MATCH_TOKEN(TOK_RP, JSMSG_PAREN_AFTER_SWITCH);
    MUST_MATCH_TOKEN(TOK_LC, JSMSG_CURLY_BEFORE_SWITCH);

    /*
     * NB: we must push stmtInfo before calling GenerateBlockIdForStmtNode
     * because that function states tc->topStmt->blockid.
     */
    JSStmtInfo stmtInfo;
    js_PushStatement(tc, &stmtInfo, STMT_SWITCH, -1);

    /* pn2 is a list of case nodes. The default case has pn_left == NULL */
    JSParseNode *pn2 = ListNode::create(tc);
    if (!pn2)
        return NULL;
    pn2->makeEmpty();
    if (!GenerateBlockIdForStmtNode(pn2, tc))
        return NULL;
    saveBlock = tc->blockNode;
    tc->blockNode = pn2;

    TokenKind tt;
    while ((tt = tokenStream.getToken()) != TOK_RC) {
        JSParseNode *pn3;
        switch (tt) {
          case TOK_DEFAULT:
            if (seenDefault) {
                reportErrorNumber(NULL, JSREPORT_ERROR, JSMSG_TOO_MANY_DEFAULTS);
                return NULL;
            }
            seenDefault = JS_TRUE;
            /* FALL THROUGH */

          case TOK_CASE:
          {
            pn3 = BinaryNode::create(tc);
            if (!pn3)
                return NULL;
            if (tt == TOK_CASE) {
                pn3->pn_left = expr();
                if (!pn3->pn_left)
                    return NULL;
            }
            pn2->append(pn3);
            if (pn2->pn_count == JS_BIT(16)) {
                reportErrorNumber(NULL, JSREPORT_ERROR, JSMSG_TOO_MANY_CASES);
                return NULL;
            }
            break;
          }

          case TOK_ERROR:
            return NULL;

          default:
            reportErrorNumber(NULL, JSREPORT_ERROR, JSMSG_BAD_SWITCH);
            return NULL;
        }
        MUST_MATCH_TOKEN(TOK_COLON, JSMSG_COLON_AFTER_CASE);

        JSParseNode *pn4 = ListNode::create(tc);
        if (!pn4)
            return NULL;
        pn4->pn_type = TOK_LC;
        pn4->makeEmpty();
        while ((tt = tokenStream.peekToken(TSF_OPERAND)) != TOK_RC &&
               tt != TOK_CASE && tt != TOK_DEFAULT) {
            if (tt == TOK_ERROR)
                return NULL;
            pn5 = statement();
            if (!pn5)
                return NULL;
            pn4->pn_pos.end = pn5->pn_pos.end;
            pn4->append(pn5);
        }

        /* Fix the PN_LIST so it doesn't begin at the TOK_COLON. */
        if (pn4->pn_head)
            pn4->pn_pos.begin = pn4->pn_head->pn_pos.begin;
        pn3->pn_pos.end = pn4->pn_pos.end;
        pn3->pn_right = pn4;
    }

    /*
     * Handle the case where there was a let declaration in any case in
     * the switch body, but not within an inner block.  If it replaced
     * tc->blockNode with a new block node then we must refresh pn2 and
     * then restore tc->blockNode.
     */
    if (tc->blockNode != pn2)
        pn2 = tc->blockNode;
    tc->blockNode = saveBlock;
    PopStatement(tc);

    pn->pn_pos.end = pn2->pn_pos.end = tokenStream.currentToken().pos.end;
    pn->pn_left = pn1;
    pn->pn_right = pn2;
    return pn;
}

JSParseNode *
Parser::forStatement()
{
    JSParseNode *pnseq = NULL;
#if JS_HAS_BLOCK_SCOPE
    JSParseNode *pnlet = NULL;
    JSStmtInfo blockInfo;
#endif

    /* A FOR node is binary, left is loop control and right is the body. */
    JSParseNode *pn = BinaryNode::create(tc);
    if (!pn)
        return NULL;
    JSStmtInfo stmtInfo;
    js_PushStatement(tc, &stmtInfo, STMT_FOR_LOOP, -1);

    pn->pn_op = JSOP_ITER;
    pn->pn_iflags = 0;
    if (tokenStream.matchToken(TOK_NAME)) {
        if (tokenStream.currentToken().t_atom == context->runtime->atomState.eachAtom)
            pn->pn_iflags = JSITER_FOREACH;
        else
            tokenStream.ungetToken();
    }

    MUST_MATCH_TOKEN(TOK_LP, JSMSG_PAREN_AFTER_FOR);
    TokenKind tt = tokenStream.peekToken(TSF_OPERAND);

#if JS_HAS_BLOCK_SCOPE
    bool let = false;
#endif

    JSParseNode *pn1;
    if (tt == TOK_SEMI) {
        if (pn->pn_iflags & JSITER_FOREACH)
            goto bad_for_each;

        /* No initializer -- set first kid of left sub-node to null. */
        pn1 = NULL;
    } else {
        /*
         * Set pn1 to a var list or an initializing expression.
         *
         * Set the TCF_IN_FOR_INIT flag during parsing of the first clause
         * of the for statement.  This flag will be used by the RelExpr
         * production; if it is set, then the 'in' keyword will not be
         * recognized as an operator, leaving it available to be parsed as
         * part of a for/in loop.
         *
         * A side effect of this restriction is that (unparenthesized)
         * expressions involving an 'in' operator are illegal in the init
         * clause of an ordinary for loop.
         */
        tc->flags |= TCF_IN_FOR_INIT;
        if (tt == TOK_VAR) {
            (void) tokenStream.getToken();
            pn1 = variables(false);
#if JS_HAS_BLOCK_SCOPE
        } else if (tt == TOK_LET) {
            let = true;
            (void) tokenStream.getToken();
            if (tokenStream.peekToken() == TOK_LP) {
                pn1 = letBlock(JS_FALSE);
                tt = TOK_LEXICALSCOPE;
            } else {
                pnlet = PushLexicalScope(context, &tokenStream, tc, &blockInfo);
                if (!pnlet)
                    return NULL;
                blockInfo.flags |= SIF_FOR_BLOCK;
                pn1 = variables(false);
            }
#endif
        } else {
            pn1 = expr();
        }
        tc->flags &= ~TCF_IN_FOR_INIT;
        if (!pn1)
            return NULL;
    }

    /*
     * We can be sure that it's a for/in loop if there's still an 'in'
     * keyword here, even if JavaScript recognizes 'in' as an operator,
     * as we've excluded 'in' from being parsed in RelExpr by setting
     * the TCF_IN_FOR_INIT flag in our JSTreeContext.
     */
    if (pn1 && tokenStream.matchToken(TOK_IN)) {
        pn->pn_iflags |= JSITER_ENUMERATE;
        stmtInfo.type = STMT_FOR_IN_LOOP;

        /* Check that the left side of the 'in' is valid. */
        JS_ASSERT(!TokenKindIsDecl(tt) || PN_TYPE(pn1) == tt);
        if (TokenKindIsDecl(tt)
            ? (pn1->pn_count > 1 || pn1->pn_op == JSOP_DEFCONST
#if JS_HAS_DESTRUCTURING
               || (VersionNumber(version) == JSVERSION_1_7 &&
                   pn->pn_op == JSOP_ITER &&
                   !(pn->pn_iflags & JSITER_FOREACH) &&
                   (pn1->pn_head->pn_type == TOK_RC ||
                    (pn1->pn_head->pn_type == TOK_RB &&
                     pn1->pn_head->pn_count != 2) ||
                    (pn1->pn_head->pn_type == TOK_ASSIGN &&
                     (pn1->pn_head->pn_left->pn_type != TOK_RB ||
                      pn1->pn_head->pn_left->pn_count != 2))))
#endif
              )
            : (pn1->pn_type != TOK_NAME &&
               pn1->pn_type != TOK_DOT &&
#if JS_HAS_DESTRUCTURING
               ((VersionNumber(version) == JSVERSION_1_7 &&
                 pn->pn_op == JSOP_ITER &&
                 !(pn->pn_iflags & JSITER_FOREACH))
                ? (pn1->pn_type != TOK_RB || pn1->pn_count != 2)
                : (pn1->pn_type != TOK_RB && pn1->pn_type != TOK_RC)) &&
#endif
               pn1->pn_type != TOK_LP &&
#if JS_HAS_XML_SUPPORT
               (pn1->pn_type != TOK_UNARYOP ||
                pn1->pn_op != JSOP_XMLNAME) &&
#endif
               pn1->pn_type != TOK_LB)) {
            reportErrorNumber(pn1, JSREPORT_ERROR, JSMSG_BAD_FOR_LEFTSIDE);
            return NULL;
        }

        /* pn2 points to the name or destructuring pattern on in's left. */
        JSParseNode *pn2 = NULL;
        uintN dflag = PND_ASSIGNED;

        if (TokenKindIsDecl(tt)) {
            /* Tell js_EmitTree(TOK_VAR) that pn1 is part of a for/in. */
            pn1->pn_xflags |= PNX_FORINVAR;

            /*
             * Rewrite 'for (<decl> x = i in o)' where <decl> is 'let',
             * 'var', or 'const' to hoist the initializer or the entire
             * decl out of the loop head. TOK_VAR is the type for both
             * 'var' and 'const'.
             */
            pn2 = pn1->pn_head;
            if ((pn2->pn_type == TOK_NAME && pn2->maybeExpr())
#if JS_HAS_DESTRUCTURING
                || pn2->pn_type == TOK_ASSIGN
#endif
                ) {
                pnseq = ListNode::create(tc);
                if (!pnseq)
                    return NULL;
                pnseq->pn_type = TOK_SEQ;
                pnseq->pn_pos.begin = pn->pn_pos.begin;

#if JS_HAS_BLOCK_SCOPE
                if (tt == TOK_LET) {
                    /*
                     * Hoist just the 'i' from 'for (let x = i in o)' to
                     * before the loop, glued together via pnseq.
                     */
                    JSParseNode *pn3 = UnaryNode::create(tc);
                    if (!pn3)
                        return NULL;
                    pn3->pn_type = TOK_SEMI;
                    pn3->pn_op = JSOP_NOP;
                    JSParseNode *pn4;
#if JS_HAS_DESTRUCTURING
                    if (pn2->pn_type == TOK_ASSIGN) {
                        pn4 = pn2->pn_right;
                        pn2 = pn1->pn_head = pn2->pn_left;
                    } else
#endif
                    {
                        pn4 = pn2->pn_expr;
                        pn2->pn_expr = NULL;
                    }
                    if (!RebindLets(pn4, tc))
                        return NULL;
                    pn3->pn_pos = pn4->pn_pos;
                    pn3->pn_kid = pn4;
                    pnseq->initList(pn3);
                } else
#endif /* JS_HAS_BLOCK_SCOPE */
                {
                    dflag = PND_INITIALIZED;

                    /*
                     * All of 'var x = i' is hoisted above 'for (x in o)',
                     * so clear PNX_FORINVAR.
                     *
                     * Request JSOP_POP here since the var is for a simple
                     * name (it is not a destructuring binding's left-hand
                     * side) and it has an initializer.
                     */
                    pn1->pn_xflags &= ~PNX_FORINVAR;
                    pn1->pn_xflags |= PNX_POPVAR;
                    pnseq->initList(pn1);

#if JS_HAS_DESTRUCTURING
                    if (pn2->pn_type == TOK_ASSIGN) {
                        pn1 = CloneParseTree(pn2->pn_left, tc);
                        if (!pn1)
                            return NULL;
                    } else
#endif
                    {
                        JS_ASSERT(pn2->pn_type == TOK_NAME);
                        pn1 = NameNode::create(pn2->pn_atom, tc);
                        if (!pn1)
                            return NULL;
                        pn1->pn_type = TOK_NAME;
                        pn1->pn_op = JSOP_NAME;
                        pn1->pn_pos = pn2->pn_pos;
                        if (pn2->pn_defn)
                            LinkUseToDef(pn1, (JSDefinition *) pn2, tc);
                    }
                    pn2 = pn1;
                }
            }
        }

        if (!pn2) {
            pn2 = pn1;
            if (pn2->pn_type == TOK_LP &&
                !MakeSetCall(context, pn2, tc, JSMSG_BAD_LEFTSIDE_OF_ASS)) {
                return NULL;
            }
#if JS_HAS_XML_SUPPORT
            if (pn2->pn_type == TOK_UNARYOP)
                pn2->pn_op = JSOP_BINDXMLNAME;
#endif
        }

        switch (pn2->pn_type) {
          case TOK_NAME:
            /* Beware 'for (arguments in ...)' with or without a 'var'. */
            NoteLValue(context, pn2, tc, dflag);
            break;

#if JS_HAS_DESTRUCTURING
          case TOK_ASSIGN:
            pn2 = pn2->pn_left;
            JS_ASSERT(pn2->pn_type == TOK_RB || pn2->pn_type == TOK_RC);
            /* FALL THROUGH */
          case TOK_RB:
          case TOK_RC:
            /* Check for valid lvalues in var-less destructuring for-in. */
            if (pn1 == pn2 && !CheckDestructuring(context, NULL, pn2, NULL, tc))
                return NULL;

            if (VersionNumber(version) == JSVERSION_1_7) {
                /*
                 * Destructuring for-in requires [key, value] enumeration
                 * in JS1.7.
                 */
                JS_ASSERT(pn->pn_op == JSOP_ITER);
                if (!(pn->pn_iflags & JSITER_FOREACH))
                    pn->pn_iflags |= JSITER_FOREACH | JSITER_KEYVALUE;
            }
            break;
#endif

          default:;
        }

        /*
         * Parse the object expression as the right operand of 'in', first
         * removing the top statement from the statement-stack if this is a
         * 'for (let x in y)' loop.
         */
#if JS_HAS_BLOCK_SCOPE
        JSStmtInfo *save = tc->topStmt;
        if (let)
            tc->topStmt = save->down;
#endif
        pn2 = expr();
#if JS_HAS_BLOCK_SCOPE
        if (let)
            tc->topStmt = save;
#endif

        pn2 = JSParseNode::newBinaryOrAppend(TOK_IN, JSOP_NOP, pn1, pn2, tc);
        if (!pn2)
            return NULL;
        pn->pn_left = pn2;
    } else {
        if (pn->pn_iflags & JSITER_FOREACH)
            goto bad_for_each;
        pn->pn_op = JSOP_NOP;

        /* Parse the loop condition or null into pn2. */
        MUST_MATCH_TOKEN(TOK_SEMI, JSMSG_SEMI_AFTER_FOR_INIT);
        tt = tokenStream.peekToken(TSF_OPERAND);
        JSParseNode *pn2;
        if (tt == TOK_SEMI) {
            pn2 = NULL;
        } else {
            pn2 = expr();
            if (!pn2)
                return NULL;
        }

        /* Parse the update expression or null into pn3. */
        MUST_MATCH_TOKEN(TOK_SEMI, JSMSG_SEMI_AFTER_FOR_COND);
        tt = tokenStream.peekToken(TSF_OPERAND);
        JSParseNode *pn3;
        if (tt == TOK_RP) {
            pn3 = NULL;
        } else {
            pn3 = expr();
            if (!pn3)
                return NULL;
        }

        /* Build the FORHEAD node to use as the left kid of pn. */
        JSParseNode *pn4 = TernaryNode::create(tc);
        if (!pn4)
            return NULL;
        pn4->pn_type = TOK_FORHEAD;
        pn4->pn_op = JSOP_NOP;
        pn4->pn_kid1 = pn1;
        pn4->pn_kid2 = pn2;
        pn4->pn_kid3 = pn3;
        pn->pn_left = pn4;
    }

    MUST_MATCH_TOKEN(TOK_RP, JSMSG_PAREN_AFTER_FOR_CTRL);

    /* Parse the loop body into pn->pn_right. */
    JSParseNode *pn2;
    pn2 = statement();
    if (!pn2)
        return NULL;
    pn->pn_right = pn2;

    /* Record the absolute line number for source note emission. */
    pn->pn_pos.end = pn2->pn_pos.end;

#if JS_HAS_BLOCK_SCOPE
    if (pnlet) {
        PopStatement(tc);
        pnlet->pn_expr = pn;
        pn = pnlet;
    }
#endif
    if (pnseq) {
        pnseq->pn_pos.end = pn->pn_pos.end;
        pnseq->append(pn);
        pn = pnseq;
    }
    PopStatement(tc);
    return pn;

  bad_for_each:
    reportErrorNumber(pn, JSREPORT_ERROR, JSMSG_BAD_FOR_EACH_LOOP);
    return NULL;
}

JSParseNode *
Parser::tryStatement()
{
    JSParseNode *catchList, *lastCatch;

    /*
     * try nodes are ternary.
     * kid1 is the try statement
     * kid2 is the catch node list or null
     * kid3 is the finally statement
     *
     * catch nodes are ternary.
     * kid1 is the lvalue (TOK_NAME, TOK_LB, or TOK_LC)
     * kid2 is the catch guard or null if no guard
     * kid3 is the catch block
     *
     * catch lvalue nodes are either:
     *   TOK_NAME for a single identifier
     *   TOK_RB or TOK_RC for a destructuring left-hand side
     *
     * finally nodes are TOK_LC statement lists.
     */
    JSParseNode *pn = TernaryNode::create(tc);
    if (!pn)
        return NULL;
    pn->pn_op = JSOP_NOP;

    MUST_MATCH_TOKEN(TOK_LC, JSMSG_CURLY_BEFORE_TRY);
    JSStmtInfo stmtInfo;
    if (!PushBlocklikeStatement(&stmtInfo, STMT_TRY, tc))
        return NULL;
    pn->pn_kid1 = statements();
    if (!pn->pn_kid1)
        return NULL;
    MUST_MATCH_TOKEN(TOK_RC, JSMSG_CURLY_AFTER_TRY);
    PopStatement(tc);

    catchList = NULL;
    TokenKind tt = tokenStream.getToken();
    if (tt == TOK_CATCH) {
        catchList = ListNode::create(tc);
        if (!catchList)
            return NULL;
        catchList->pn_type = TOK_RESERVED;
        catchList->makeEmpty();
        lastCatch = NULL;

        do {
            JSParseNode *pnblock;
            BindData data;

            /* Check for another catch after unconditional catch. */
            if (lastCatch && !lastCatch->pn_kid2) {
                reportErrorNumber(NULL, JSREPORT_ERROR, JSMSG_CATCH_AFTER_GENERAL);
                return NULL;
            }

            /*
             * Create a lexical scope node around the whole catch clause,
             * including the head.
             */
            pnblock = PushLexicalScope(context, &tokenStream, tc, &stmtInfo);
            if (!pnblock)
                return NULL;
            stmtInfo.type = STMT_CATCH;

            /*
             * Legal catch forms are:
             *   catch (lhs)
             *   catch (lhs if <boolean_expression>)
             * where lhs is a name or a destructuring left-hand side.
             * (the latter is legal only #ifdef JS_HAS_CATCH_GUARD)
             */
            JSParseNode *pn2 = TernaryNode::create(tc);
            if (!pn2)
                return NULL;
            pnblock->pn_expr = pn2;
            MUST_MATCH_TOKEN(TOK_LP, JSMSG_PAREN_BEFORE_CATCH);

            /*
             * Contrary to ECMA Ed. 3, the catch variable is lexically
             * scoped, not a property of a new Object instance.  This is
             * an intentional change that anticipates ECMA Ed. 4.
             */
            data.pn = NULL;
            data.op = JSOP_NOP;
            data.binder = BindLet;
            data.let.overflow = JSMSG_TOO_MANY_CATCH_VARS;

            tt = tokenStream.getToken();
            JSParseNode *pn3;
            switch (tt) {
#if JS_HAS_DESTRUCTURING
              case TOK_LB:
              case TOK_LC:
                pn3 = destructuringExpr(&data, tt);
                if (!pn3)
                    return NULL;
                break;
#endif

              case TOK_NAME:
              {
                JSAtom *label = tokenStream.currentToken().t_atom;
                pn3 = NewBindingNode(label, tc, true);
                if (!pn3)
                    return NULL;
                data.pn = pn3;
                if (!data.binder(context, &data, label, tc))
                    return NULL;
                break;
              }

              default:
                reportErrorNumber(NULL, JSREPORT_ERROR, JSMSG_CATCH_IDENTIFIER);
                return NULL;
            }

            pn2->pn_kid1 = pn3;
#if JS_HAS_CATCH_GUARD
            /*
             * We use 'catch (x if x === 5)' (not 'catch (x : x === 5)')
             * to avoid conflicting with the JS2/ECMAv4 type annotation
             * catchguard syntax.
             */
            if (tokenStream.matchToken(TOK_IF)) {
                pn2->pn_kid2 = expr();
                if (!pn2->pn_kid2)
                    return NULL;
            }
#endif
            MUST_MATCH_TOKEN(TOK_RP, JSMSG_PAREN_AFTER_CATCH);

            MUST_MATCH_TOKEN(TOK_LC, JSMSG_CURLY_BEFORE_CATCH);
            pn2->pn_kid3 = statements();
            if (!pn2->pn_kid3)
                return NULL;
            MUST_MATCH_TOKEN(TOK_RC, JSMSG_CURLY_AFTER_CATCH);
            PopStatement(tc);

            catchList->append(pnblock);
            lastCatch = pn2;
            tt = tokenStream.getToken(TSF_OPERAND);
        } while (tt == TOK_CATCH);
    }
    pn->pn_kid2 = catchList;

    if (tt == TOK_FINALLY) {
        MUST_MATCH_TOKEN(TOK_LC, JSMSG_CURLY_BEFORE_FINALLY);
        if (!PushBlocklikeStatement(&stmtInfo, STMT_FINALLY, tc))
            return NULL;
        pn->pn_kid3 = statements();
        if (!pn->pn_kid3)
            return NULL;
        MUST_MATCH_TOKEN(TOK_RC, JSMSG_CURLY_AFTER_FINALLY);
        PopStatement(tc);
    } else {
        tokenStream.ungetToken();
    }
    if (!catchList && !pn->pn_kid3) {
        reportErrorNumber(NULL, JSREPORT_ERROR, JSMSG_CATCH_OR_FINALLY);
        return NULL;
    }
    return pn;
}

JSParseNode *
Parser::withStatement()
{
    /*
     * In most cases, we want the constructs forbidden in strict mode
     * code to be a subset of those that JSOPTION_STRICT warns about, and
     * we should use ReportStrictModeError.  However, 'with' is the sole
     * instance of a construct that is forbidden in strict mode code, but
     * doesn't even merit a warning under JSOPTION_STRICT.  See
     * https://bugzilla.mozilla.org/show_bug.cgi?id=514576#c1.
     */
    if (tc->flags & TCF_STRICT_MODE_CODE) {
        reportErrorNumber(NULL, JSREPORT_ERROR, JSMSG_STRICT_CODE_WITH);
        return NULL;
    }

    JSParseNode *pn = BinaryNode::create(tc);
    if (!pn)
        return NULL;
    MUST_MATCH_TOKEN(TOK_LP, JSMSG_PAREN_BEFORE_WITH);
    JSParseNode *pn2 = parenExpr(NULL, NULL);
    if (!pn2)
        return NULL;
    MUST_MATCH_TOKEN(TOK_RP, JSMSG_PAREN_AFTER_WITH);
    pn->pn_left = pn2;

    JSParseNode *oldWith = tc->innermostWith;
    tc->innermostWith = pn;

    JSStmtInfo stmtInfo;
    js_PushStatement(tc, &stmtInfo, STMT_WITH, -1);
    pn2 = statement();
    if (!pn2)
        return NULL;
    PopStatement(tc);

    pn->pn_pos.end = pn2->pn_pos.end;
    pn->pn_right = pn2;
    tc->flags |= TCF_FUN_HEAVYWEIGHT;
    tc->innermostWith = oldWith;

    /*
     * Make sure to deoptimize lexical dependencies inside the |with|
     * to safely optimize binding globals (see bug 561923).
     */
    JSAtomListIterator iter(&tc->lexdeps);
    while (JSAtomListElement *ale = iter()) {
        JSDefinition *lexdep = ALE_DEFN(ale)->resolve();
        DeoptimizeUsesWithin(lexdep, pn->pn_pos);
    }

    return pn;
}

#if JS_HAS_BLOCK_SCOPE
JSParseNode *
Parser::letStatement()
{
    JSObject *obj;
    JSObjectBox *blockbox;

    JSParseNode *pn;
    do {
        /* Check for a let statement or let expression. */
        if (tokenStream.peekToken() == TOK_LP) {
            pn = letBlock(JS_TRUE);
            if (!pn || pn->pn_op == JSOP_LEAVEBLOCK)
                return pn;

            /* Let expressions require automatic semicolon insertion. */
            JS_ASSERT(pn->pn_type == TOK_SEMI ||
                      pn->pn_op == JSOP_LEAVEBLOCKEXPR);
            break;
        }

        /*
         * This is a let declaration. We must be directly under a block per
         * the proposed ES4 specs, but not an implicit block created due to
         * 'for (let ...)'. If we pass this error test, make the enclosing
         * JSStmtInfo be our scope. Further let declarations in this block
         * will find this scope statement and use the same block object.
         *
         * If we are the first let declaration in this block (i.e., when the
         * enclosing maybe-scope JSStmtInfo isn't yet a scope statement) then
         * we also need to set tc->blockNode to be our TOK_LEXICALSCOPE.
         */
        JSStmtInfo *stmt = tc->topStmt;
        if (stmt &&
            (!STMT_MAYBE_SCOPE(stmt) || (stmt->flags & SIF_FOR_BLOCK))) {
            reportErrorNumber(NULL, JSREPORT_ERROR, JSMSG_LET_DECL_NOT_IN_BLOCK);
            return NULL;
        }

        if (stmt && (stmt->flags & SIF_SCOPE)) {
            JS_ASSERT(tc->blockChainBox == stmt->blockBox);
            obj = tc->blockChain();
        } else {
            if (!stmt || (stmt->flags & SIF_BODY_BLOCK)) {
                /*
                 * ES4 specifies that let at top level and at body-block scope
                 * does not shadow var, so convert back to var.
                 */
                tokenStream.mungeCurrentToken(TOK_VAR, JSOP_DEFVAR);

                pn = variables(false);
                if (!pn)
                    return NULL;
                pn->pn_xflags |= PNX_POPVAR;
                break;
            }

            /*
             * Some obvious assertions here, but they may help clarify the
             * situation. This stmt is not yet a scope, so it must not be a
             * catch block (catch is a lexical scope by definition).
             */
            JS_ASSERT(!(stmt->flags & SIF_SCOPE));
            JS_ASSERT(stmt != tc->topScopeStmt);
            JS_ASSERT(stmt->type == STMT_BLOCK ||
                      stmt->type == STMT_SWITCH ||
                      stmt->type == STMT_TRY ||
                      stmt->type == STMT_FINALLY);
            JS_ASSERT(!stmt->downScope);

            /* Convert the block statement into a scope statement. */
            JSObject *obj = js_NewBlockObject(tc->parser->context);
            if (!obj)
                return NULL;

            blockbox = tc->parser->newObjectBox(obj);
            if (!blockbox)
                return NULL;

            /*
             * Insert stmt on the tc->topScopeStmt/stmtInfo.downScope linked
             * list stack, if it isn't already there.  If it is there, but it
             * lacks the SIF_SCOPE flag, it must be a try, catch, or finally
             * block.
             */
            stmt->flags |= SIF_SCOPE;
            stmt->downScope = tc->topScopeStmt;
            tc->topScopeStmt = stmt;
            JS_SCOPE_DEPTH_METERING(++tc->scopeDepth > tc->maxScopeDepth &&
                                    (tc->maxScopeDepth = tc->scopeDepth));

            obj->setParent(tc->blockChain());
            blockbox->parent = tc->blockChainBox;
            tc->blockChainBox = blockbox;
            stmt->blockBox = blockbox;

#ifdef DEBUG
            JSParseNode *tmp = tc->blockNode;
            JS_ASSERT(!tmp || tmp->pn_type != TOK_LEXICALSCOPE);
#endif

            /* Create a new lexical scope node for these statements. */
            JSParseNode *pn1 = LexicalScopeNode::create(tc);
            if (!pn1)
                return NULL;

            pn1->pn_type = TOK_LEXICALSCOPE;
            pn1->pn_op = JSOP_LEAVEBLOCK;
            pn1->pn_pos = tc->blockNode->pn_pos;
            pn1->pn_objbox = blockbox;
            pn1->pn_expr = tc->blockNode;
            pn1->pn_blockid = tc->blockNode->pn_blockid;
            tc->blockNode = pn1;
        }

        pn = variables(false);
        if (!pn)
            return NULL;
        pn->pn_xflags = PNX_POPVAR;
    } while (0);

    /* Check termination of this primitive statement. */
    return MatchOrInsertSemicolon(context, &tokenStream) ? pn : NULL;
}
#endif

JSParseNode *
Parser::expressionStatement()
{
    tokenStream.ungetToken();
    JSParseNode *pn2 = expr();
    if (!pn2)
        return NULL;

    if (tokenStream.peekToken() == TOK_COLON) {
        if (pn2->pn_type != TOK_NAME) {
            reportErrorNumber(NULL, JSREPORT_ERROR, JSMSG_BAD_LABEL);
            return NULL;
        }
        JSAtom *label = pn2->pn_atom;
        for (JSStmtInfo *stmt = tc->topStmt; stmt; stmt = stmt->down) {
            if (stmt->type == STMT_LABEL && stmt->label == label) {
                reportErrorNumber(NULL, JSREPORT_ERROR, JSMSG_DUPLICATE_LABEL);
                return NULL;
            }
        }
        ForgetUse(pn2);

        (void) tokenStream.getToken();

        /* Push a label struct and parse the statement. */
        JSStmtInfo stmtInfo;
        js_PushStatement(tc, &stmtInfo, STMT_LABEL, -1);
        stmtInfo.label = label;
        JSParseNode *pn = statement();
        if (!pn)
            return NULL;

        /* Normalize empty statement to empty block for the decompiler. */
        if (pn->pn_type == TOK_SEMI && !pn->pn_kid) {
            pn->pn_type = TOK_LC;
            pn->pn_arity = PN_LIST;
            pn->makeEmpty();
        }

        /* Pop the label, set pn_expr, and return early. */
        PopStatement(tc);
        pn2->pn_type = TOK_COLON;
        pn2->pn_pos.end = pn->pn_pos.end;
        pn2->pn_expr = pn;
        return pn2;
    }

    JSParseNode *pn = UnaryNode::create(tc);
    if (!pn)
        return NULL;
    pn->pn_type = TOK_SEMI;
    pn->pn_pos = pn2->pn_pos;
    pn->pn_kid = pn2;

    switch (PN_TYPE(pn2)) {
      case TOK_LP:
        /*
         * Flag lambdas immediately applied as statements as instances of
         * the JS "module pattern". See CheckForImmediatelyAppliedLambda.
         */
        if (PN_TYPE(pn2->pn_head) == TOK_FUNCTION &&
            !pn2->pn_head->pn_funbox->node->isFunArg()) {
            pn2->pn_head->pn_funbox->tcflags |= TCF_FUN_MODULE_PATTERN;
        }
        break;
      case TOK_ASSIGN:
        /*
         * Keep track of all apparent methods created by assignments such
         * as this.foo = function (...) {...} in a function that could end
         * up a constructor function. See Parser::setFunctionKinds.
         */
        if (tc->funbox &&
            PN_OP(pn2) == JSOP_NOP &&
            PN_OP(pn2->pn_left) == JSOP_SETPROP &&
            PN_OP(pn2->pn_left->pn_expr) == JSOP_THIS &&
            PN_OP(pn2->pn_right) == JSOP_LAMBDA) {
            JS_ASSERT(!pn2->pn_defn);
            JS_ASSERT(!pn2->pn_used);
            pn2->pn_right->pn_link = tc->funbox->methods;
            tc->funbox->methods = pn2->pn_right;
        }
        break;
      default:;
    }

    /* Check termination of this primitive statement. */
    return MatchOrInsertSemicolon(context, &tokenStream) ? pn : NULL;
}

JSParseNode *
Parser::statement()
{
    JSParseNode *pn;

    JS_CHECK_RECURSION(context, return NULL);

    switch (tokenStream.getToken(TSF_OPERAND)) {
      case TOK_FUNCTION:
      {
#if JS_HAS_XML_SUPPORT
        TokenKind tt = tokenStream.peekToken(TSF_KEYWORD_IS_NAME);
        if (tt == TOK_DBLCOLON)
            goto expression;
#endif
        return functionStmt();
      }

      case TOK_IF:
      {
        /* An IF node has three kids: condition, then, and optional else. */
        pn = TernaryNode::create(tc);
        if (!pn)
            return NULL;
        JSParseNode *pn1 = condition();
        if (!pn1)
            return NULL;
        JSStmtInfo stmtInfo;
        js_PushStatement(tc, &stmtInfo, STMT_IF, -1);
        JSParseNode *pn2 = statement();
        if (!pn2)
            return NULL;
        JSParseNode *pn3;
        if (tokenStream.matchToken(TOK_ELSE, TSF_OPERAND)) {
            stmtInfo.type = STMT_ELSE;
            pn3 = statement();
            if (!pn3)
                return NULL;
            pn->pn_pos.end = pn3->pn_pos.end;
        } else {
            pn3 = NULL;
            pn->pn_pos.end = pn2->pn_pos.end;
        }
        PopStatement(tc);
        pn->pn_kid1 = pn1;
        pn->pn_kid2 = pn2;
        pn->pn_kid3 = pn3;
        return pn;
      }

      case TOK_SWITCH:
        return switchStatement();

      case TOK_WHILE:
      {
        pn = BinaryNode::create(tc);
        if (!pn)
            return NULL;
        JSStmtInfo stmtInfo;
        js_PushStatement(tc, &stmtInfo, STMT_WHILE_LOOP, -1);
        JSParseNode *pn2 = condition();
        if (!pn2)
            return NULL;
        pn->pn_left = pn2;
        JSParseNode *pn3 = statement();
        if (!pn3)
            return NULL;
        PopStatement(tc);
        pn->pn_pos.end = pn3->pn_pos.end;
        pn->pn_right = pn3;
        return pn;
      }

      case TOK_DO:
      {
        pn = BinaryNode::create(tc);
        if (!pn)
            return NULL;
        JSStmtInfo stmtInfo;
        js_PushStatement(tc, &stmtInfo, STMT_DO_LOOP, -1);
        JSParseNode *pn2 = statement();
        if (!pn2)
            return NULL;
        pn->pn_left = pn2;
        MUST_MATCH_TOKEN(TOK_WHILE, JSMSG_WHILE_AFTER_DO);
        JSParseNode *pn3 = condition();
        if (!pn3)
            return NULL;
        PopStatement(tc);
        pn->pn_pos.end = pn3->pn_pos.end;
        pn->pn_right = pn3;
        if (VersionNumber(version) != JSVERSION_ECMA_3) {
            /*
             * All legacy and extended versions must do automatic semicolon
             * insertion after do-while.  See the testcase and discussion in
             * http://bugzilla.mozilla.org/show_bug.cgi?id=238945.
             */
            (void) tokenStream.matchToken(TOK_SEMI);
            return pn;
        }
        break;
      }

      case TOK_FOR:
        return forStatement();

      case TOK_TRY:
        return tryStatement();

      case TOK_THROW:
      {
        pn = UnaryNode::create(tc);
        if (!pn)
            return NULL;

        /* ECMA-262 Edition 3 says 'throw [no LineTerminator here] Expr'. */
        TokenKind tt = tokenStream.peekTokenSameLine(TSF_OPERAND);
        if (tt == TOK_ERROR)
            return NULL;
        if (tt == TOK_EOF || tt == TOK_EOL || tt == TOK_SEMI || tt == TOK_RC) {
            reportErrorNumber(NULL, JSREPORT_ERROR, JSMSG_SYNTAX_ERROR);
            return NULL;
        }

        JSParseNode *pn2 = expr();
        if (!pn2)
            return NULL;
        pn->pn_pos.end = pn2->pn_pos.end;
        pn->pn_op = JSOP_THROW;
        pn->pn_kid = pn2;
        break;
      }

      /* TOK_CATCH and TOK_FINALLY are both handled in the TOK_TRY case */
      case TOK_CATCH:
        reportErrorNumber(NULL, JSREPORT_ERROR, JSMSG_CATCH_WITHOUT_TRY);
        return NULL;

      case TOK_FINALLY:
        reportErrorNumber(NULL, JSREPORT_ERROR, JSMSG_FINALLY_WITHOUT_TRY);
        return NULL;

      case TOK_BREAK:
      {
        pn = NullaryNode::create(tc);
        if (!pn)
            return NULL;
        if (!MatchLabel(context, &tokenStream, pn))
            return NULL;
        JSStmtInfo *stmt = tc->topStmt;
        JSAtom *label = pn->pn_atom;
        if (label) {
            for (; ; stmt = stmt->down) {
                if (!stmt) {
                    reportErrorNumber(NULL, JSREPORT_ERROR, JSMSG_LABEL_NOT_FOUND);
                    return NULL;
                }
                if (stmt->type == STMT_LABEL && stmt->label == label)
                    break;
            }
        } else {
            for (; ; stmt = stmt->down) {
                if (!stmt) {
                    reportErrorNumber(NULL, JSREPORT_ERROR, JSMSG_TOUGH_BREAK);
                    return NULL;
                }
                if (STMT_IS_LOOP(stmt) || stmt->type == STMT_SWITCH)
                    break;
            }
        }
        if (label)
            pn->pn_pos.end = tokenStream.currentToken().pos.end;
        break;
      }

      case TOK_CONTINUE:
      {
        pn = NullaryNode::create(tc);
        if (!pn)
            return NULL;
        if (!MatchLabel(context, &tokenStream, pn))
            return NULL;
        JSStmtInfo *stmt = tc->topStmt;
        JSAtom *label = pn->pn_atom;
        if (label) {
            for (JSStmtInfo *stmt2 = NULL; ; stmt = stmt->down) {
                if (!stmt) {
                    reportErrorNumber(NULL, JSREPORT_ERROR, JSMSG_LABEL_NOT_FOUND);
                    return NULL;
                }
                if (stmt->type == STMT_LABEL) {
                    if (stmt->label == label) {
                        if (!stmt2 || !STMT_IS_LOOP(stmt2)) {
                            reportErrorNumber(NULL, JSREPORT_ERROR, JSMSG_BAD_CONTINUE);
                            return NULL;
                        }
                        break;
                    }
                } else {
                    stmt2 = stmt;
                }
            }
        } else {
            for (; ; stmt = stmt->down) {
                if (!stmt) {
                    reportErrorNumber(NULL, JSREPORT_ERROR, JSMSG_BAD_CONTINUE);
                    return NULL;
                }
                if (STMT_IS_LOOP(stmt))
                    break;
            }
        }
        if (label)
            pn->pn_pos.end = tokenStream.currentToken().pos.end;
        break;
      }

      case TOK_WITH:
        return withStatement();

      case TOK_VAR:
        pn = variables(false);
        if (!pn)
            return NULL;

        /* Tell js_EmitTree to generate a final POP. */
        pn->pn_xflags |= PNX_POPVAR;
        break;

#if JS_HAS_BLOCK_SCOPE
      case TOK_LET:
        return letStatement();
#endif /* JS_HAS_BLOCK_SCOPE */

      case TOK_RETURN:
        pn = returnOrYield(false);
        if (!pn)
            return NULL;
        break;

      case TOK_LC:
      {
        uintN oldflags;

        oldflags = tc->flags;
        tc->flags = oldflags & ~TCF_HAS_FUNCTION_STMT;
        JSStmtInfo stmtInfo;
        if (!PushBlocklikeStatement(&stmtInfo, STMT_BLOCK, tc))
            return NULL;
        pn = statements();
        if (!pn)
            return NULL;

        MUST_MATCH_TOKEN(TOK_RC, JSMSG_CURLY_IN_COMPOUND);
        PopStatement(tc);

        /*
         * If we contain a function statement and our container is top-level
         * or another block, flag pn to preserve braces when decompiling.
         */
        if ((tc->flags & TCF_HAS_FUNCTION_STMT) &&
            (!tc->topStmt || tc->topStmt->type == STMT_BLOCK)) {
            pn->pn_xflags |= PNX_NEEDBRACES;
        }
        tc->flags = oldflags | (tc->flags & (TCF_FUN_FLAGS | TCF_RETURN_FLAGS));
        return pn;
      }

      case TOK_EOL:
      case TOK_SEMI:
        pn = UnaryNode::create(tc);
        if (!pn)
            return NULL;
        pn->pn_type = TOK_SEMI;
        return pn;

#if JS_HAS_DEBUGGER_KEYWORD
      case TOK_DEBUGGER:
        pn = NullaryNode::create(tc);
        if (!pn)
            return NULL;
        pn->pn_type = TOK_DEBUGGER;
        tc->flags |= TCF_FUN_HEAVYWEIGHT;
        break;
#endif /* JS_HAS_DEBUGGER_KEYWORD */

#if JS_HAS_XML_SUPPORT
      case TOK_DEFAULT:
      {
        pn = UnaryNode::create(tc);
        if (!pn)
            return NULL;
        if (!tokenStream.matchToken(TOK_NAME) ||
            tokenStream.currentToken().t_atom != context->runtime->atomState.xmlAtom ||
            !tokenStream.matchToken(TOK_NAME) ||
            tokenStream.currentToken().t_atom != context->runtime->atomState.namespaceAtom ||
            !tokenStream.matchToken(TOK_ASSIGN) ||
            tokenStream.currentToken().t_op != JSOP_NOP) {
            reportErrorNumber(NULL, JSREPORT_ERROR, JSMSG_BAD_DEFAULT_XML_NAMESPACE);
            return NULL;
        }

        /* Is this an E4X dagger I see before me? */
        tc->flags |= TCF_FUN_HEAVYWEIGHT;
        JSParseNode *pn2 = expr();
        if (!pn2)
            return NULL;
        pn->pn_op = JSOP_DEFXMLNS;
        pn->pn_pos.end = pn2->pn_pos.end;
        pn->pn_kid = pn2;
        break;
      }
#endif

      case TOK_ERROR:
        return NULL;

      default:
#if JS_HAS_XML_SUPPORT
      expression:
#endif
        return expressionStatement();
    }

    /* Check termination of this primitive statement. */
    return MatchOrInsertSemicolon(context, &tokenStream) ? pn : NULL;
}

JSParseNode *
Parser::variables(bool inLetHead)
{
    TokenKind tt;
    bool let;
    JSStmtInfo *scopeStmt;
    BindData data;
    JSParseNode *pn, *pn2;
    JSAtom *atom;

    /*
     * The three options here are:
     * - TOK_LET: We are parsing a let declaration.
     * - TOK_LP: We are parsing the head of a let block.
     * - Otherwise, we're parsing var declarations.
     */
    tt = tokenStream.currentToken().type;
    let = (tt == TOK_LET || tt == TOK_LP);
    JS_ASSERT(let || tt == TOK_VAR);

#if JS_HAS_BLOCK_SCOPE
    bool popScope = (inLetHead || (let && (tc->flags & TCF_IN_FOR_INIT)));
    JSStmtInfo *save = tc->topStmt, *saveScope = tc->topScopeStmt;
#endif

    /* Make sure that statement set up the tree context correctly. */
    scopeStmt = tc->topScopeStmt;
    if (let) {
        while (scopeStmt && !(scopeStmt->flags & SIF_SCOPE)) {
            JS_ASSERT(!STMT_MAYBE_SCOPE(scopeStmt));
            scopeStmt = scopeStmt->downScope;
        }
        JS_ASSERT(scopeStmt);
    }

    data.op = let ? JSOP_NOP : tokenStream.currentToken().t_op;
    pn = ListNode::create(tc);
    if (!pn)
        return NULL;
    pn->pn_op = data.op;
    pn->makeEmpty();

    /*
     * SpiderMonkey const is really "write once per initialization evaluation"
     * var, whereas let is block scoped. ES-Harmony wants block-scoped const so
     * this code will change soon.
     */
    if (let) {
        JS_ASSERT(tc->blockChainBox == scopeStmt->blockBox);
        data.binder = BindLet;
        data.let.overflow = JSMSG_TOO_MANY_LOCALS;
    } else {
        data.binder = BindVarOrConst;
    }

    do {
        tt = tokenStream.getToken();
#if JS_HAS_DESTRUCTURING
        if (tt == TOK_LB || tt == TOK_LC) {
            tc->flags |= TCF_DECL_DESTRUCTURING;
            pn2 = primaryExpr(tt, JS_FALSE);
            tc->flags &= ~TCF_DECL_DESTRUCTURING;
            if (!pn2)
                return NULL;

            if (!CheckDestructuring(context, &data, pn2, NULL, tc))
                return NULL;
            if ((tc->flags & TCF_IN_FOR_INIT) &&
                tokenStream.peekToken() == TOK_IN) {
                pn->append(pn2);
                continue;
            }

            MUST_MATCH_TOKEN(TOK_ASSIGN, JSMSG_BAD_DESTRUCT_DECL);
            if (tokenStream.currentToken().t_op != JSOP_NOP)
                goto bad_var_init;

#if JS_HAS_BLOCK_SCOPE
            if (popScope) {
                tc->topStmt = save->down;
                tc->topScopeStmt = saveScope->downScope;
            }
#endif
            JSParseNode *init = assignExpr();
#if JS_HAS_BLOCK_SCOPE
            if (popScope) {
                tc->topStmt = save;
                tc->topScopeStmt = saveScope;
            }
#endif

            if (!init || !UndominateInitializers(pn2, init, tc))
                return NULL;

            pn2 = JSParseNode::newBinaryOrAppend(TOK_ASSIGN, JSOP_NOP, pn2, init, tc);
            if (!pn2)
                return NULL;
            pn->append(pn2);
            continue;
        }
#endif /* JS_HAS_DESTRUCTURING */

        if (tt != TOK_NAME) {
            if (tt != TOK_ERROR) {
                reportErrorNumber(NULL, JSREPORT_ERROR, JSMSG_NO_VARIABLE_NAME);
            }
            return NULL;
        }

        atom = tokenStream.currentToken().t_atom;
        pn2 = NewBindingNode(atom, tc, let);
        if (!pn2)
            return NULL;
        if (data.op == JSOP_DEFCONST)
            pn2->pn_dflags |= PND_CONST;
        data.pn = pn2;
        if (!data.binder(context, &data, atom, tc))
            return NULL;
        pn->append(pn2);

        if (tokenStream.matchToken(TOK_ASSIGN)) {
            if (tokenStream.currentToken().t_op != JSOP_NOP)
                goto bad_var_init;

#if JS_HAS_BLOCK_SCOPE
            if (popScope) {
                tc->topStmt = save->down;
                tc->topScopeStmt = saveScope->downScope;
            }
#endif
            JSParseNode *init = assignExpr();
#if JS_HAS_BLOCK_SCOPE
            if (popScope) {
                tc->topStmt = save;
                tc->topScopeStmt = saveScope;
            }
#endif
            if (!init)
                return NULL;

            if (pn2->pn_used) {
                pn2 = MakeAssignment(pn2, init, tc);
                if (!pn2)
                    return NULL;
            } else {
                pn2->pn_expr = init;
            }

            JS_ASSERT_IF((pn2->pn_dflags & PND_GVAR), PN_OP(pn2) == JSOP_GETGLOBAL);

            pn2->pn_op = (PN_OP(pn2) == JSOP_ARGUMENTS)
                         ? JSOP_SETNAME
                         : (pn2->pn_dflags & PND_GVAR)
                         ? JSOP_SETGLOBAL
                         : (pn2->pn_dflags & PND_BOUND)
                         ? JSOP_SETLOCAL
                         : (data.op == JSOP_DEFCONST)
                         ? JSOP_SETCONST
                         : JSOP_SETNAME;

            NoteLValue(context, pn2, tc, data.fresh ? PND_INITIALIZED : PND_ASSIGNED);

            /* The declarator's position must include the initializer. */
            pn2->pn_pos.end = init->pn_pos.end;

            if (tc->inFunction() &&
                atom == context->runtime->atomState.argumentsAtom) {
                tc->noteArgumentsUse();
                if (!let)
                    tc->flags |= TCF_FUN_HEAVYWEIGHT;
            }
        }
    } while (tokenStream.matchToken(TOK_COMMA));

    pn->pn_pos.end = pn->last()->pn_pos.end;
    return pn;

bad_var_init:
    reportErrorNumber(NULL, JSREPORT_ERROR, JSMSG_BAD_VAR_INIT);
    return NULL;
}

JSParseNode *
Parser::expr()
{
    JSParseNode *pn = assignExpr();
    if (pn && tokenStream.matchToken(TOK_COMMA)) {
        JSParseNode *pn2 = ListNode::create(tc);
        if (!pn2)
            return NULL;
        pn2->pn_pos.begin = pn->pn_pos.begin;
        pn2->initList(pn);
        pn = pn2;
        do {
#if JS_HAS_GENERATORS
            pn2 = pn->last();
            if (pn2->pn_type == TOK_YIELD && !pn2->pn_parens) {
                reportErrorNumber(pn2, JSREPORT_ERROR, JSMSG_BAD_GENERATOR_SYNTAX, js_yield_str);
                return NULL;
            }
#endif
            pn2 = assignExpr();
            if (!pn2)
                return NULL;
            pn->append(pn2);
        } while (tokenStream.matchToken(TOK_COMMA));
        pn->pn_pos.end = pn->last()->pn_pos.end;
    }
    return pn;
}

JSParseNode *
Parser::assignExpr()
{
    JS_CHECK_RECURSION(context, return NULL);

#if JS_HAS_GENERATORS
    if (tokenStream.matchToken(TOK_YIELD, TSF_OPERAND))
        return returnOrYield(true);
#endif

    JSParseNode *pn = condExpr();
    if (!pn)
        return NULL;

    TokenKind tt = tokenStream.getToken();
    if (tt != TOK_ASSIGN) {
        tokenStream.ungetToken();
        return pn;
    }

    JSOp op = tokenStream.currentToken().t_op;
    switch (pn->pn_type) {
      case TOK_NAME:
        if (!CheckStrictAssignment(context, tc, pn))
            return NULL;
        pn->pn_op = JSOP_SETNAME;
        NoteLValue(context, pn, tc);
        break;
      case TOK_DOT:
        pn->pn_op = JSOP_SETPROP;
        break;
      case TOK_LB:
        pn->pn_op = JSOP_SETELEM;
        break;
#if JS_HAS_DESTRUCTURING
      case TOK_RB:
      case TOK_RC:
      {
        if (op != JSOP_NOP) {
            reportErrorNumber(NULL, JSREPORT_ERROR, JSMSG_BAD_DESTRUCT_ASS);
            return NULL;
        }
        JSParseNode *rhs = assignExpr();
        if (!rhs || !CheckDestructuring(context, NULL, pn, rhs, tc))
            return NULL;
        return JSParseNode::newBinaryOrAppend(TOK_ASSIGN, op, pn, rhs, tc);
      }
#endif
      case TOK_LP:
        if (!MakeSetCall(context, pn, tc, JSMSG_BAD_LEFTSIDE_OF_ASS))
            return NULL;
        break;
#if JS_HAS_XML_SUPPORT
      case TOK_UNARYOP:
        if (pn->pn_op == JSOP_XMLNAME) {
            pn->pn_op = JSOP_SETXMLNAME;
            break;
        }
        /* FALL THROUGH */
#endif
      default:
        reportErrorNumber(NULL, JSREPORT_ERROR, JSMSG_BAD_LEFTSIDE_OF_ASS);
        return NULL;
    }

    JSParseNode *rhs = assignExpr();
    if (rhs && PN_TYPE(pn) == TOK_NAME && pn->pn_used) {
        JSDefinition *dn = pn->pn_lexdef;

        /*
         * If the definition is not flagged as assigned, we must have imputed
         * the initialized flag to it, to optimize for flat closures. But that
         * optimization uses source coordinates to check dominance relations,
         * so we must extend the end of the definition to cover the right-hand
         * side of this assignment, i.e., the initializer.
         */
        if (!dn->isAssigned()) {
            JS_ASSERT(dn->isInitialized());
            dn->pn_pos.end = rhs->pn_pos.end;
        }
    }

    return JSParseNode::newBinaryOrAppend(TOK_ASSIGN, op, pn, rhs, tc);
}

JSParseNode *
Parser::condExpr()
{
    JSParseNode *pn = orExpr();
    if (pn && tokenStream.matchToken(TOK_HOOK)) {
        JSParseNode *pn1 = pn;
        pn = TernaryNode::create(tc);
        if (!pn)
            return NULL;

        /*
         * Always accept the 'in' operator in the middle clause of a ternary,
         * where it's unambiguous, even if we might be parsing the init of a
         * for statement.
         */
        uintN oldflags = tc->flags;
        tc->flags &= ~TCF_IN_FOR_INIT;
        JSParseNode *pn2 = assignExpr();
        tc->flags = oldflags | (tc->flags & TCF_FUN_FLAGS);

        if (!pn2)
            return NULL;
        MUST_MATCH_TOKEN(TOK_COLON, JSMSG_COLON_IN_COND);
        JSParseNode *pn3 = assignExpr();
        if (!pn3)
            return NULL;
        pn->pn_pos.begin = pn1->pn_pos.begin;
        pn->pn_pos.end = pn3->pn_pos.end;
        pn->pn_kid1 = pn1;
        pn->pn_kid2 = pn2;
        pn->pn_kid3 = pn3;
    }
    return pn;
}

JSParseNode *
Parser::orExpr()
{
    JSParseNode *pn = andExpr();
    while (pn && tokenStream.matchToken(TOK_OR))
        pn = JSParseNode::newBinaryOrAppend(TOK_OR, JSOP_OR, pn, andExpr(), tc);
    return pn;
}

JSParseNode *
Parser::andExpr()
{
    JSParseNode *pn = bitOrExpr();
    while (pn && tokenStream.matchToken(TOK_AND))
        pn = JSParseNode::newBinaryOrAppend(TOK_AND, JSOP_AND, pn, bitOrExpr(), tc);
    return pn;
}

JSParseNode *
Parser::bitOrExpr()
{
    JSParseNode *pn = bitXorExpr();
    while (pn && tokenStream.matchToken(TOK_BITOR))
        pn = JSParseNode::newBinaryOrAppend(TOK_BITOR, JSOP_BITOR, pn, bitXorExpr(), tc);
    return pn;
}

JSParseNode *
Parser::bitXorExpr()
{
    JSParseNode *pn = bitAndExpr();
    while (pn && tokenStream.matchToken(TOK_BITXOR))
        pn = JSParseNode::newBinaryOrAppend(TOK_BITXOR, JSOP_BITXOR, pn, bitAndExpr(), tc);
    return pn;
}

JSParseNode *
Parser::bitAndExpr()
{
    JSParseNode *pn = eqExpr();
    while (pn && tokenStream.matchToken(TOK_BITAND))
        pn = JSParseNode::newBinaryOrAppend(TOK_BITAND, JSOP_BITAND, pn, eqExpr(), tc);
    return pn;
}

JSParseNode *
Parser::eqExpr()
{
    JSParseNode *pn = relExpr();
    while (pn && tokenStream.matchToken(TOK_EQOP)) {
        JSOp op = tokenStream.currentToken().t_op;
        pn = JSParseNode::newBinaryOrAppend(TOK_EQOP, op, pn, relExpr(), tc);
    }
    return pn;
}

JSParseNode *
Parser::relExpr()
{
    uintN inForInitFlag = tc->flags & TCF_IN_FOR_INIT;

    /*
     * Uses of the in operator in shiftExprs are always unambiguous,
     * so unset the flag that prohibits recognizing it.
     */
    tc->flags &= ~TCF_IN_FOR_INIT;

    JSParseNode *pn = shiftExpr();
    while (pn &&
           (tokenStream.matchToken(TOK_RELOP) ||
            /*
             * Recognize the 'in' token as an operator only if we're not
             * currently in the init expr of a for loop.
             */
            (inForInitFlag == 0 && tokenStream.matchToken(TOK_IN)) ||
            tokenStream.matchToken(TOK_INSTANCEOF))) {
        TokenKind tt = tokenStream.currentToken().type;
        JSOp op = tokenStream.currentToken().t_op;
        pn = JSParseNode::newBinaryOrAppend(tt, op, pn, shiftExpr(), tc);
    }
    /* Restore previous state of inForInit flag. */
    tc->flags |= inForInitFlag;

    return pn;
}

JSParseNode *
Parser::shiftExpr()
{
    JSParseNode *pn = addExpr();
    while (pn && tokenStream.matchToken(TOK_SHOP)) {
        JSOp op = tokenStream.currentToken().t_op;
        pn = JSParseNode::newBinaryOrAppend(TOK_SHOP, op, pn, addExpr(), tc);
    }
    return pn;
}

JSParseNode *
Parser::addExpr()
{
    JSParseNode *pn = mulExpr();
    while (pn &&
           (tokenStream.matchToken(TOK_PLUS) ||
            tokenStream.matchToken(TOK_MINUS))) {
        TokenKind tt = tokenStream.currentToken().type;
        JSOp op = (tt == TOK_PLUS) ? JSOP_ADD : JSOP_SUB;
        pn = JSParseNode::newBinaryOrAppend(tt, op, pn, mulExpr(), tc);
    }
    return pn;
}

JSParseNode *
Parser::mulExpr()
{
    JSParseNode *pn = unaryExpr();
    while (pn && (tokenStream.matchToken(TOK_STAR) || tokenStream.matchToken(TOK_DIVOP))) {
        TokenKind tt = tokenStream.currentToken().type;
        JSOp op = tokenStream.currentToken().t_op;
        pn = JSParseNode::newBinaryOrAppend(tt, op, pn, unaryExpr(), tc);
    }
    return pn;
}

static JSParseNode *
SetLvalKid(JSContext *cx, TokenStream *ts, JSTreeContext *tc,
           JSParseNode *pn, JSParseNode *kid, const char *name)
{
    if (kid->pn_type != TOK_NAME &&
        kid->pn_type != TOK_DOT &&
        (kid->pn_type != TOK_LP ||
         (kid->pn_op != JSOP_CALL && kid->pn_op != JSOP_EVAL &&
          kid->pn_op != JSOP_FUNCALL && kid->pn_op != JSOP_FUNAPPLY)) &&
#if JS_HAS_XML_SUPPORT
        (kid->pn_type != TOK_UNARYOP || kid->pn_op != JSOP_XMLNAME) &&
#endif
        kid->pn_type != TOK_LB) {
        ReportCompileErrorNumber(cx, ts, NULL, JSREPORT_ERROR, JSMSG_BAD_OPERAND, name);
        return NULL;
    }
    if (!CheckStrictAssignment(cx, tc, kid))
        return NULL;
    pn->pn_kid = kid;
    return kid;
}

static const char incop_name_str[][10] = {"increment", "decrement"};

static JSBool
SetIncOpKid(JSContext *cx, TokenStream *ts, JSTreeContext *tc,
            JSParseNode *pn, JSParseNode *kid,
            TokenKind tt, JSBool preorder)
{
    JSOp op;

    kid = SetLvalKid(cx, ts, tc, pn, kid, incop_name_str[tt == TOK_DEC]);
    if (!kid)
        return JS_FALSE;
    switch (kid->pn_type) {
      case TOK_NAME:
        op = (tt == TOK_INC)
             ? (preorder ? JSOP_INCNAME : JSOP_NAMEINC)
             : (preorder ? JSOP_DECNAME : JSOP_NAMEDEC);
        NoteLValue(cx, kid, tc);
        break;

      case TOK_DOT:
        op = (tt == TOK_INC)
             ? (preorder ? JSOP_INCPROP : JSOP_PROPINC)
             : (preorder ? JSOP_DECPROP : JSOP_PROPDEC);
        break;

      case TOK_LP:
        if (!MakeSetCall(cx, kid, tc, JSMSG_BAD_INCOP_OPERAND))
            return JS_FALSE;
        /* FALL THROUGH */
#if JS_HAS_XML_SUPPORT
      case TOK_UNARYOP:
        if (kid->pn_op == JSOP_XMLNAME)
            kid->pn_op = JSOP_SETXMLNAME;
        /* FALL THROUGH */
#endif
      case TOK_LB:
        op = (tt == TOK_INC)
             ? (preorder ? JSOP_INCELEM : JSOP_ELEMINC)
             : (preorder ? JSOP_DECELEM : JSOP_ELEMDEC);
        break;

      default:
        JS_ASSERT(0);
        op = JSOP_NOP;
    }
    pn->pn_op = op;
    return JS_TRUE;
}

JSParseNode *
Parser::unaryExpr()
{
    JSParseNode *pn, *pn2;

    JS_CHECK_RECURSION(context, return NULL);

    TokenKind tt = tokenStream.getToken(TSF_OPERAND);
    switch (tt) {
      case TOK_UNARYOP:
      case TOK_PLUS:
      case TOK_MINUS:
        pn = UnaryNode::create(tc);
        if (!pn)
            return NULL;
        pn->pn_type = TOK_UNARYOP;      /* PLUS and MINUS are binary */
        pn->pn_op = tokenStream.currentToken().t_op;
        pn2 = unaryExpr();
        if (!pn2)
            return NULL;
        pn->pn_pos.end = pn2->pn_pos.end;
        pn->pn_kid = pn2;
        break;

      case TOK_INC:
      case TOK_DEC:
        pn = UnaryNode::create(tc);
        if (!pn)
            return NULL;
        pn2 = memberExpr(JS_TRUE);
        if (!pn2)
            return NULL;
        if (!SetIncOpKid(context, &tokenStream, tc, pn, pn2, tt, JS_TRUE))
            return NULL;
        pn->pn_pos.end = pn2->pn_pos.end;
        break;

      case TOK_DELETE:
      {
        pn = UnaryNode::create(tc);
        if (!pn)
            return NULL;
        pn2 = unaryExpr();
        if (!pn2)
            return NULL;
        pn->pn_pos.end = pn2->pn_pos.end;

        /*
         * Under ECMA3, deleting any unary expression is valid -- it simply
         * returns true. Here we fold constants before checking for a call
         * expression, in order to rule out delete of a generator expression.
         */
        if (!js_FoldConstants(context, pn2, tc))
            return NULL;
        switch (pn2->pn_type) {
          case TOK_LP:
            if (!(pn2->pn_xflags & PNX_SETCALL)) {
                /*
                 * Call MakeSetCall to check for errors, but clear PNX_SETCALL
                 * because the optimizer will eliminate the useless delete.
                 */
                if (!MakeSetCall(context, pn2, tc, JSMSG_BAD_DELETE_OPERAND))
                    return NULL;
                pn2->pn_xflags &= ~PNX_SETCALL;
            }
            break;
          case TOK_NAME:
            if (!ReportStrictModeError(context, &tokenStream, tc, pn,
                                       JSMSG_DEPRECATED_DELETE_OPERAND)) {
                return NULL;
            }
            pn2->pn_op = JSOP_DELNAME;
            if (pn2->pn_atom == context->runtime->atomState.argumentsAtom)
                tc->flags |= TCF_FUN_HEAVYWEIGHT;
            break;
          default:;
        }
        pn->pn_kid = pn2;
        break;
      }
      case TOK_ERROR:
        return NULL;

      default:
        tokenStream.ungetToken();
        pn = memberExpr(JS_TRUE);
        if (!pn)
            return NULL;

        /* Don't look across a newline boundary for a postfix incop. */
        if (tokenStream.onCurrentLine(pn->pn_pos)) {
            tt = tokenStream.peekTokenSameLine(TSF_OPERAND);
            if (tt == TOK_INC || tt == TOK_DEC) {
                (void) tokenStream.getToken();
                pn2 = UnaryNode::create(tc);
                if (!pn2)
                    return NULL;
                if (!SetIncOpKid(context, &tokenStream, tc, pn2, pn, tt, JS_FALSE))
                    return NULL;
                pn2->pn_pos.begin = pn->pn_pos.begin;
                pn = pn2;
            }
        }
        break;
    }
    return pn;
}

#if JS_HAS_GENERATORS

/*
 * A dedicated helper for transplanting the comprehension expression E in
 *
 *   [E for (V in I)]   // array comprehension
 *   (E for (V in I))   // generator expression
 *
 * from its initial location in the AST, on the left of the 'for', to its final
 * position on the right. To avoid a separate pass we do this by adjusting the
 * blockids and name binding links that were established when E was parsed.
 *
 * A generator expression desugars like so:
 *
 *   (E for (V in I)) => (function () { for (var V in I) yield E; })()
 *
 * so the transplanter must adjust static level as well as blockid. E's source
 * coordinates in root->pn_pos are critical to deciding which binding links to
 * preserve and which to cut.
 *
 * NB: This is not a general tree transplanter -- it knows in particular that
 * the one or more bindings induced by V have not yet been created.
 */
class CompExprTransplanter {
    JSParseNode     *root;
    JSTreeContext   *tc;
    bool            genexp;
    uintN           adjust;
    uintN           funcLevel;

  public:
    CompExprTransplanter(JSParseNode *pn, JSTreeContext *tc, bool ge, uintN adj)
      : root(pn), tc(tc), genexp(ge), adjust(adj), funcLevel(0)
    {
    }

    bool transplant(JSParseNode *pn);
};

/*
 * Any definitions nested within the comprehension expression of a generator
 * expression must move "down" one static level, which of course increases the
 * upvar-frame-skip count.
 */
static bool
BumpStaticLevel(JSParseNode *pn, JSTreeContext *tc)
{
    if (!pn->pn_cookie.isFree()) {
        uintN level = pn->pn_cookie.level() + 1;

        JS_ASSERT(level >= tc->staticLevel);
        if (level >= UpvarCookie::FREE_LEVEL) {
            JS_ReportErrorNumber(tc->parser->context, js_GetErrorMessage, NULL,
                                 JSMSG_TOO_DEEP, js_function_str);
            return false;
        }

        pn->pn_cookie.set(level, pn->pn_cookie.slot());
    }
    return true;
}

static void
AdjustBlockId(JSParseNode *pn, uintN adjust, JSTreeContext *tc)
{
    JS_ASSERT(pn->pn_arity == PN_LIST || pn->pn_arity == PN_FUNC || pn->pn_arity == PN_NAME);
    pn->pn_blockid += adjust;
    if (pn->pn_blockid >= tc->blockidGen)
        tc->blockidGen = pn->pn_blockid + 1;
}

bool
CompExprTransplanter::transplant(JSParseNode *pn)
{
    if (!pn)
        return true;

    switch (pn->pn_arity) {
      case PN_LIST:
        for (JSParseNode *pn2 = pn->pn_head; pn2; pn2 = pn2->pn_next)
            transplant(pn2);
        if (pn->pn_pos >= root->pn_pos)
            AdjustBlockId(pn, adjust, tc);
        break;

      case PN_TERNARY:
        transplant(pn->pn_kid1);
        transplant(pn->pn_kid2);
        transplant(pn->pn_kid3);
        break;

      case PN_BINARY:
        transplant(pn->pn_left);

        /* Binary TOK_COLON nodes can have left == right. See bug 492714. */
        if (pn->pn_right != pn->pn_left)
            transplant(pn->pn_right);
        break;

      case PN_UNARY:
        transplant(pn->pn_kid);
        break;

      case PN_FUNC:
      {
        /*
         * Only the first level of transplant recursion through functions needs
         * to reparent the funbox, since all descendant functions are correctly
         * linked under the top-most funbox. But every visit to this case needs
         * to update funbox->level.
         *
         * Recall that funbox->level is the static level of the code containing
         * the definition or expression of the function and not the static level
         * of the function's body.
         */
        JSFunctionBox *funbox = pn->pn_funbox;

        funbox->level = tc->staticLevel + funcLevel;
        if (++funcLevel == 1 && genexp) {
            JSFunctionBox *parent = tc->funbox;

            JSFunctionBox **funboxp = &tc->parent->functionList;
            while (*funboxp != funbox)
                funboxp = &(*funboxp)->siblings;
            *funboxp = funbox->siblings;

            funbox->parent = parent;
            funbox->siblings = parent->kids;
            parent->kids = funbox;
            funbox->level = tc->staticLevel;
        }
        /* FALL THROUGH */
      }

      case PN_NAME:
        transplant(pn->maybeExpr());
        if (pn->pn_arity == PN_FUNC)
            --funcLevel;

        if (pn->pn_defn) {
            if (genexp && !BumpStaticLevel(pn, tc))
                return false;
        } else if (pn->pn_used) {
            JS_ASSERT(pn->pn_op != JSOP_NOP);
            JS_ASSERT(pn->pn_cookie.isFree());

            JSDefinition *dn = pn->pn_lexdef;
            JS_ASSERT(dn->pn_defn);

            /*
             * Adjust the definition's block id only if it is a placeholder not
             * to the left of the root node, and if pn is the last use visited
             * in the comprehension expression (to avoid adjusting the blockid
             * multiple times).
             *
             * Non-placeholder definitions within the comprehension expression
             * will be visited further below.
             */
            if (dn->isPlaceholder() && dn->pn_pos >= root->pn_pos && dn->dn_uses == pn) {
                if (genexp && !BumpStaticLevel(dn, tc))
                    return false;
                AdjustBlockId(dn, adjust, tc);
            }

            JSAtom *atom = pn->pn_atom;
#ifdef DEBUG
            JSStmtInfo *stmt = js_LexicalLookup(tc, atom, NULL);
            JS_ASSERT(!stmt || stmt != tc->topStmt);
#endif
            if (genexp && PN_OP(dn) != JSOP_CALLEE) {
                JS_ASSERT(!tc->decls.lookup(atom));

                if (dn->pn_pos < root->pn_pos || dn->isPlaceholder()) {
                    JSAtomListElement *ale = tc->lexdeps.add(tc->parser, dn->pn_atom);
                    if (!ale)
                        return false;

                    if (dn->pn_pos >= root->pn_pos) {
                        tc->parent->lexdeps.remove(tc->parser, atom);
                    } else {
                        JSDefinition *dn2 = (JSDefinition *)NameNode::create(dn->pn_atom, tc);
                        if (!dn2)
                            return false;

                        dn2->pn_type = dn->pn_type;
                        dn2->pn_pos = root->pn_pos;
                        dn2->pn_defn = true;
                        dn2->pn_dflags |= PND_PLACEHOLDER;

                        JSParseNode **pnup = &dn->dn_uses;
                        JSParseNode *pnu;
                        while ((pnu = *pnup) != NULL && pnu->pn_pos >= root->pn_pos) {
                            pnu->pn_lexdef = dn2;
                            dn2->pn_dflags |= pnu->pn_dflags & PND_USE2DEF_FLAGS;
                            pnup = &pnu->pn_link;
                        }
                        dn2->dn_uses = dn->dn_uses;
                        dn->dn_uses = *pnup;
                        *pnup = NULL;

                        dn = dn2;
                    }

                    ALE_SET_DEFN(ale, dn);
                }
            }
        }

        if (pn->pn_pos >= root->pn_pos)
            AdjustBlockId(pn, adjust, tc);
        break;

      case PN_NAMESET:
        transplant(pn->pn_tree);
        break;
    }
    return true;
}

/*
 * Starting from a |for| keyword after the first array initialiser element or
 * an expression in an open parenthesis, parse the tail of the comprehension
 * or generator expression signified by this |for| keyword in context.
 *
 * Return null on failure, else return the top-most parse node for the array
 * comprehension or generator expression, with a unary node as the body of the
 * (possibly nested) for-loop, initialized by |type, op, kid|.
 */
JSParseNode *
Parser::comprehensionTail(JSParseNode *kid, uintN blockid,
                          TokenKind type, JSOp op)
{
    uintN adjust;
    JSParseNode *pn, *pn2, *pn3, **pnp;
    JSStmtInfo stmtInfo;
    BindData data;
    TokenKind tt;
    JSAtom *atom;

    JS_ASSERT(tokenStream.currentToken().type == TOK_FOR);

    if (type == TOK_SEMI) {
        /*
         * Generator expression desugars to an immediately applied lambda that
         * yields the next value from a for-in loop (possibly nested, and with
         * optional if guard). Make pn be the TOK_LC body node.
         */
        pn = PushLexicalScope(context, &tokenStream, tc, &stmtInfo);
        if (!pn)
            return NULL;
        adjust = pn->pn_blockid - blockid;
    } else {
        JS_ASSERT(type == TOK_ARRAYPUSH);

        /*
         * Make a parse-node and literal object representing the block scope of
         * this array comprehension. Our caller in primaryExpr, the TOK_LB case
         * aka the array initialiser case, has passed the blockid to claim for
         * the comprehension's block scope. We allocate that id or one above it
         * here, by calling js_PushLexicalScope.
         *
         * In the case of a comprehension expression that has nested blocks
         * (e.g., let expressions), we will allocate a higher blockid but then
         * slide all blocks "to the right" to make room for the comprehension's
         * block scope.
         */
        adjust = tc->blockid();
        pn = PushLexicalScope(context, &tokenStream, tc, &stmtInfo);
        if (!pn)
            return NULL;

        JS_ASSERT(blockid <= pn->pn_blockid);
        JS_ASSERT(blockid < tc->blockidGen);
        JS_ASSERT(tc->bodyid < blockid);
        pn->pn_blockid = stmtInfo.blockid = blockid;
        JS_ASSERT(adjust < blockid);
        adjust = blockid - adjust;
    }

    pnp = &pn->pn_expr;

    CompExprTransplanter transplanter(kid, tc, type == TOK_SEMI, adjust);
    transplanter.transplant(kid);

    data.pn = NULL;
    data.op = JSOP_NOP;
    data.binder = BindLet;
    data.let.overflow = JSMSG_ARRAY_INIT_TOO_BIG;

    do {
        /*
         * FOR node is binary, left is loop control and right is body.  Use
         * index to count each block-local let-variable on the left-hand side
         * of the IN.
         */
        pn2 = BinaryNode::create(tc);
        if (!pn2)
            return NULL;

        pn2->pn_op = JSOP_ITER;
        pn2->pn_iflags = JSITER_ENUMERATE;
        if (tokenStream.matchToken(TOK_NAME)) {
            if (tokenStream.currentToken().t_atom == context->runtime->atomState.eachAtom)
                pn2->pn_iflags |= JSITER_FOREACH;
            else
                tokenStream.ungetToken();
        }
        MUST_MATCH_TOKEN(TOK_LP, JSMSG_PAREN_AFTER_FOR);

        atom = NULL;
        tt = tokenStream.getToken();
        switch (tt) {
#if JS_HAS_DESTRUCTURING
          case TOK_LB:
          case TOK_LC:
            tc->flags |= TCF_DECL_DESTRUCTURING;
            pn3 = primaryExpr(tt, JS_FALSE);
            tc->flags &= ~TCF_DECL_DESTRUCTURING;
            if (!pn3)
                return NULL;
            break;
#endif

          case TOK_NAME:
            atom = tokenStream.currentToken().t_atom;

            /*
             * Create a name node with pn_op JSOP_NAME.  We can't set pn_op to
             * JSOP_GETLOCAL here, because we don't yet know the block's depth
             * in the operand stack frame.  The code generator computes that,
             * and it tries to bind all names to slots, so we must let it do
             * the deed.
             */
            pn3 = NewBindingNode(atom, tc, true);
            if (!pn3)
                return NULL;
            break;

          default:
            reportErrorNumber(NULL, JSREPORT_ERROR, JSMSG_NO_VARIABLE_NAME);

          case TOK_ERROR:
            return NULL;
        }

        MUST_MATCH_TOKEN(TOK_IN, JSMSG_IN_AFTER_FOR_NAME);
        JSParseNode *pn4 = expr();
        if (!pn4)
            return NULL;
        MUST_MATCH_TOKEN(TOK_RP, JSMSG_PAREN_AFTER_FOR_CTRL);

        switch (tt) {
#if JS_HAS_DESTRUCTURING
          case TOK_LB:
          case TOK_LC:
            if (!CheckDestructuring(context, &data, pn3, NULL, tc))
                return NULL;

            if (VersionNumber(version) == JSVERSION_1_7) {
                /* Destructuring requires [key, value] enumeration in JS1.7. */
                if (pn3->pn_type != TOK_RB || pn3->pn_count != 2) {
                    reportErrorNumber(NULL, JSREPORT_ERROR, JSMSG_BAD_FOR_LEFTSIDE);
                    return NULL;
                }

                JS_ASSERT(pn2->pn_op == JSOP_ITER);
                JS_ASSERT(pn2->pn_iflags & JSITER_ENUMERATE);
                if (!(pn2->pn_iflags & JSITER_FOREACH))
                    pn2->pn_iflags |= JSITER_FOREACH | JSITER_KEYVALUE;
            }
            break;
#endif

          case TOK_NAME:
            data.pn = pn3;
            if (!data.binder(context, &data, atom, tc))
                return NULL;
            break;

          default:;
        }

        pn2->pn_left = JSParseNode::newBinaryOrAppend(TOK_IN, JSOP_NOP, pn3, pn4, tc);
        if (!pn2->pn_left)
            return NULL;
        *pnp = pn2;
        pnp = &pn2->pn_right;
    } while (tokenStream.matchToken(TOK_FOR));

    if (tokenStream.matchToken(TOK_IF)) {
        pn2 = TernaryNode::create(tc);
        if (!pn2)
            return NULL;
        pn2->pn_kid1 = condition();
        if (!pn2->pn_kid1)
            return NULL;
        *pnp = pn2;
        pnp = &pn2->pn_kid2;
    }

    pn2 = UnaryNode::create(tc);
    if (!pn2)
        return NULL;
    pn2->pn_type = type;
    pn2->pn_op = op;
    pn2->pn_kid = kid;
    *pnp = pn2;

    PopStatement(tc);
    return pn;
}

#if JS_HAS_GENERATOR_EXPRS

/*
 * Starting from a |for| keyword after an expression, parse the comprehension
 * tail completing this generator expression. Wrap the expression at kid in a
 * generator function that is immediately called to evaluate to the generator
 * iterator that is the value of this generator expression.
 *
 * Callers pass a blank unary node via pn, which generatorExpr fills in as the
 * yield expression, which ComprehensionTail in turn wraps in a TOK_SEMI-type
 * expression-statement node that constitutes the body of the |for| loop(s) in
 * the generator function.
 *
 * Note how unlike Python, we do not evaluate the expression to the right of
 * the first |in| in the chain of |for| heads. Instead, a generator expression
 * is merely sugar for a generator function expression and its application.
 */
JSParseNode *
Parser::generatorExpr(JSParseNode *pn, JSParseNode *kid)
{
    /* Initialize pn, connecting it to kid. */
    JS_ASSERT(pn->pn_arity == PN_UNARY);
    pn->pn_type = TOK_YIELD;
    pn->pn_op = JSOP_YIELD;
    pn->pn_parens = true;
    pn->pn_pos = kid->pn_pos;
    pn->pn_kid = kid;
    pn->pn_hidden = true;

    /* Make a new node for the desugared generator function. */
    JSParseNode *genfn = FunctionNode::create(tc);
    if (!genfn)
        return NULL;
    genfn->pn_type = TOK_FUNCTION;
    genfn->pn_op = JSOP_LAMBDA;
    JS_ASSERT(!genfn->pn_body);
    genfn->pn_dflags = PND_FUNARG;

    {
        JSTreeContext *outertc = tc;
        JSTreeContext gentc(tc->parser);

        JSFunctionBox *funbox = EnterFunction(genfn, &gentc);
        if (!funbox)
            return NULL;

        /*
         * We have to dance around a bit to propagate sharp variables from
         * outertc to gentc before setting TCF_HAS_SHARPS implicitly by
         * propagating all of outertc's TCF_FUN_FLAGS flags. As below, we have
         * to be conservative by leaving TCF_HAS_SHARPS set in outertc if we
         * do propagate to gentc.
         */
        if (outertc->flags & TCF_HAS_SHARPS) {
            gentc.flags |= TCF_IN_FUNCTION;
            if (!gentc.ensureSharpSlots())
                return NULL;
        }

        /*
         * We assume conservatively that any deoptimization flag in tc->flags
         * besides TCF_FUN_PARAM_ARGUMENTS can come from the kid. So we
         * propagate these flags into genfn. For code simplicity we also do
         * not detect if the flags were only set in the kid and could be
         * removed from tc->flags.
         */
        gentc.flags |= TCF_FUN_IS_GENERATOR | TCF_GENEXP_LAMBDA |
                       (tc->flags & (TCF_FUN_FLAGS & ~TCF_FUN_PARAM_ARGUMENTS));
        funbox->tcflags |= gentc.flags;
        genfn->pn_funbox = funbox;
        genfn->pn_blockid = gentc.bodyid;

        JSParseNode *body = comprehensionTail(pn, outertc->blockid());
        if (!body)
            return NULL;
        JS_ASSERT(!genfn->pn_body);
        genfn->pn_body = body;
        genfn->pn_pos.begin = body->pn_pos.begin = kid->pn_pos.begin;
        genfn->pn_pos.end = body->pn_pos.end = tokenStream.currentToken().pos.end;

        if (!LeaveFunction(genfn, &gentc))
            return NULL;
    }

    /*
     * Our result is a call expression that invokes the anonymous generator
     * function object.
     */
    JSParseNode *result = ListNode::create(tc);
    if (!result)
        return NULL;
    result->pn_type = TOK_LP;
    result->pn_op = JSOP_CALL;
    result->pn_pos.begin = genfn->pn_pos.begin;
    result->initList(genfn);
    return result;
}

static const char js_generator_str[] = "generator";

#endif /* JS_HAS_GENERATOR_EXPRS */
#endif /* JS_HAS_GENERATORS */

JSBool
Parser::argumentList(JSParseNode *listNode)
{
    if (tokenStream.matchToken(TOK_RP, TSF_OPERAND))
        return JS_TRUE;

    do {
        JSParseNode *argNode = assignExpr();
        if (!argNode)
            return JS_FALSE;
#if JS_HAS_GENERATORS
        if (argNode->pn_type == TOK_YIELD &&
            !argNode->pn_parens &&
            tokenStream.peekToken() == TOK_COMMA) {
            reportErrorNumber(argNode, JSREPORT_ERROR, JSMSG_BAD_GENERATOR_SYNTAX, js_yield_str);
            return JS_FALSE;
        }
#endif
#if JS_HAS_GENERATOR_EXPRS
        if (tokenStream.matchToken(TOK_FOR)) {
            JSParseNode *pn = UnaryNode::create(tc);
            if (!pn)
                return JS_FALSE;
            argNode = generatorExpr(pn, argNode);
            if (!argNode)
                return JS_FALSE;
            if (listNode->pn_count > 1 ||
                tokenStream.peekToken() == TOK_COMMA) {
                reportErrorNumber(argNode, JSREPORT_ERROR, JSMSG_BAD_GENERATOR_SYNTAX,
                                  js_generator_str);
                return JS_FALSE;
            }
        }
#endif
        listNode->append(argNode);
    } while (tokenStream.matchToken(TOK_COMMA));

    if (tokenStream.getToken() != TOK_RP) {
        reportErrorNumber(NULL, JSREPORT_ERROR, JSMSG_PAREN_AFTER_ARGS);
        return JS_FALSE;
    }
    return JS_TRUE;
}

/* Check for an immediately-applied (new'ed) lambda and clear PND_FUNARG. */
static JSParseNode *
CheckForImmediatelyAppliedLambda(JSParseNode *pn)
{
    if (pn->pn_type == TOK_FUNCTION) {
        JS_ASSERT(pn->pn_arity == PN_FUNC);

        JSFunctionBox *funbox = pn->pn_funbox;
        JS_ASSERT(((JSFunction *) funbox->object)->flags & JSFUN_LAMBDA);
        if (!(funbox->tcflags & (TCF_FUN_USES_ARGUMENTS | TCF_FUN_USES_OWN_NAME)))
            pn->pn_dflags &= ~PND_FUNARG;
    }
    return pn;
}

JSParseNode *
Parser::memberExpr(JSBool allowCallSyntax)
{
    JSParseNode *pn, *pn2, *pn3;

    JS_CHECK_RECURSION(context, return NULL);

    /* Check for new expression first. */
    TokenKind tt = tokenStream.getToken(TSF_OPERAND);
    if (tt == TOK_NEW) {
        pn = ListNode::create(tc);
        if (!pn)
            return NULL;
        pn2 = memberExpr(JS_FALSE);
        if (!pn2)
            return NULL;
        pn2 = CheckForImmediatelyAppliedLambda(pn2);
        pn->pn_op = JSOP_NEW;
        pn->initList(pn2);
        pn->pn_pos.begin = pn2->pn_pos.begin;

        if (tokenStream.matchToken(TOK_LP) && !argumentList(pn))
            return NULL;
        if (pn->pn_count > ARGC_LIMIT) {
            JS_ReportErrorNumber(context, js_GetErrorMessage, NULL,
                                 JSMSG_TOO_MANY_CON_ARGS);
            return NULL;
        }
        pn->pn_pos.end = pn->last()->pn_pos.end;
    } else {
        pn = primaryExpr(tt, JS_FALSE);
        if (!pn)
            return NULL;

        if (pn->pn_type == TOK_ANYNAME ||
            pn->pn_type == TOK_AT ||
            pn->pn_type == TOK_DBLCOLON) {
            pn2 = NewOrRecycledNode(tc);
            if (!pn2)
                return NULL;
            pn2->pn_type = TOK_UNARYOP;
            pn2->pn_pos = pn->pn_pos;
            pn2->pn_op = JSOP_XMLNAME;
            pn2->pn_arity = PN_UNARY;
            pn2->pn_parens = false;
            pn2->pn_kid = pn;
            pn = pn2;
        }
    }

    while ((tt = tokenStream.getToken()) > TOK_EOF) {
        if (tt == TOK_DOT) {
            pn2 = NameNode::create(NULL, tc);
            if (!pn2)
                return NULL;
#if JS_HAS_XML_SUPPORT
            tt = tokenStream.getToken(TSF_OPERAND | TSF_KEYWORD_IS_NAME);
            pn3 = primaryExpr(tt, JS_TRUE);
            if (!pn3)
                return NULL;

            /* Check both tt and pn_type, to distinguish |x.(y)| and |x.y::z| from |x.y|. */
            if (tt == TOK_NAME && pn3->pn_type == TOK_NAME) {
                pn2->pn_op = JSOP_GETPROP;
                pn2->pn_expr = pn;
                pn2->pn_atom = pn3->pn_atom;
                RecycleTree(pn3, tc);
            } else {
                if (tt == TOK_LP) {
                    pn2->pn_type = TOK_FILTER;
                    pn2->pn_op = JSOP_FILTER;

                    /* A filtering predicate is like a with statement. */
                    tc->flags |= TCF_FUN_HEAVYWEIGHT;
                } else if (TokenKindIsXML(PN_TYPE(pn3))) {
                    pn2->pn_type = TOK_LB;
                    pn2->pn_op = JSOP_GETELEM;
                } else {
                    reportErrorNumber(NULL, JSREPORT_ERROR, JSMSG_NAME_AFTER_DOT);
                    return NULL;
                }
                pn2->pn_arity = PN_BINARY;
                pn2->pn_left = pn;
                pn2->pn_right = pn3;
            }
#else
            MUST_MATCH_TOKEN_WITH_FLAGS(TOK_NAME, JSMSG_NAME_AFTER_DOT, TSF_KEYWORD_IS_NAME);
            pn2->pn_op = JSOP_GETPROP;
            pn2->pn_expr = pn;
            pn2->pn_atom = tokenStream.currentToken().t_atom;
#endif
            pn2->pn_pos.begin = pn->pn_pos.begin;
            pn2->pn_pos.end = tokenStream.currentToken().pos.end;
#if JS_HAS_XML_SUPPORT
        } else if (tt == TOK_DBLDOT) {
            pn2 = BinaryNode::create(tc);
            if (!pn2)
                return NULL;
            tt = tokenStream.getToken(TSF_OPERAND | TSF_KEYWORD_IS_NAME);
            pn3 = primaryExpr(tt, JS_TRUE);
            if (!pn3)
                return NULL;
            tt = PN_TYPE(pn3);
            if (tt == TOK_NAME && !pn3->pn_parens) {
                pn3->pn_type = TOK_STRING;
                pn3->pn_arity = PN_NULLARY;
                pn3->pn_op = JSOP_QNAMEPART;
            } else if (!TokenKindIsXML(tt)) {
                reportErrorNumber(NULL, JSREPORT_ERROR, JSMSG_NAME_AFTER_DOT);
                return NULL;
            }
            pn2->pn_op = JSOP_DESCENDANTS;
            pn2->pn_left = pn;
            pn2->pn_right = pn3;
            pn2->pn_pos.begin = pn->pn_pos.begin;
            pn2->pn_pos.end = tokenStream.currentToken().pos.end;
#endif
        } else if (tt == TOK_LB) {
            pn2 = BinaryNode::create(tc);
            if (!pn2)
                return NULL;
            pn3 = expr();
            if (!pn3)
                return NULL;

            MUST_MATCH_TOKEN(TOK_RB, JSMSG_BRACKET_IN_INDEX);
            pn2->pn_pos.begin = pn->pn_pos.begin;
            pn2->pn_pos.end = tokenStream.currentToken().pos.end;

            /*
             * Optimize o['p'] to o.p by rewriting pn2, but avoid rewriting
             * o['0'] to use JSOP_GETPROP, to keep fast indexing disjoint in
             * the interpreter from fast property access. However, if the
             * bracketed string is a uint32, we rewrite pn3 to be a number
             * instead of a string.
             */
            do {
                if (pn3->pn_type == TOK_STRING) {
                    jsuint index;

                    if (!js_IdIsIndex(ATOM_TO_JSID(pn3->pn_atom), &index)) {
                        pn2->pn_type = TOK_DOT;
                        pn2->pn_op = JSOP_GETPROP;
                        pn2->pn_arity = PN_NAME;
                        pn2->pn_expr = pn;
                        pn2->pn_atom = pn3->pn_atom;
                        break;
                    }
                    pn3->pn_type = TOK_NUMBER;
                    pn3->pn_op = JSOP_DOUBLE;
                    pn3->pn_dval = index;
                }
                pn2->pn_op = JSOP_GETELEM;
                pn2->pn_left = pn;
                pn2->pn_right = pn3;
            } while (0);
        } else if (allowCallSyntax && tt == TOK_LP) {
            pn2 = ListNode::create(tc);
            if (!pn2)
                return NULL;
            pn2->pn_op = JSOP_CALL;

            pn = CheckForImmediatelyAppliedLambda(pn);
            if (pn->pn_op == JSOP_NAME) {
                if (pn->pn_atom == context->runtime->atomState.evalAtom) {
                    /* Select JSOP_EVAL and flag tc as heavyweight. */
                    pn2->pn_op = JSOP_EVAL;
                    tc->noteCallsEval();
                    tc->flags |= TCF_FUN_HEAVYWEIGHT;
                }
            } else if (pn->pn_op == JSOP_GETPROP) {
                /* Select JSOP_FUNAPPLY given foo.apply(...). */
                if (pn->pn_atom == context->runtime->atomState.applyAtom)
                    pn2->pn_op = JSOP_FUNAPPLY;
                else if (pn->pn_atom == context->runtime->atomState.callAtom)
                    pn2->pn_op = JSOP_FUNCALL;
            }

            pn2->initList(pn);
            pn2->pn_pos.begin = pn->pn_pos.begin;

            if (!argumentList(pn2))
                return NULL;
            if (pn2->pn_count > ARGC_LIMIT) {
                JS_ReportErrorNumber(context, js_GetErrorMessage, NULL,
                                     JSMSG_TOO_MANY_FUN_ARGS);
                return NULL;
            }
            pn2->pn_pos.end = tokenStream.currentToken().pos.end;
        } else {
            tokenStream.ungetToken();
            return pn;
        }

        pn = pn2;
    }
    if (tt == TOK_ERROR)
        return NULL;
    return pn;
}

JSParseNode *
Parser::bracketedExpr()
{
    uintN oldflags;
    JSParseNode *pn;

    /*
     * Always accept the 'in' operator in a parenthesized expression,
     * where it's unambiguous, even if we might be parsing the init of a
     * for statement.
     */
    oldflags = tc->flags;
    tc->flags &= ~TCF_IN_FOR_INIT;
    pn = expr();
    tc->flags = oldflags | (tc->flags & TCF_FUN_FLAGS);
    return pn;
}

#if JS_HAS_XML_SUPPORT

JSParseNode *
Parser::endBracketedExpr()
{
    JSParseNode *pn;

    pn = bracketedExpr();
    if (!pn)
        return NULL;

    MUST_MATCH_TOKEN(TOK_RB, JSMSG_BRACKET_AFTER_ATTR_EXPR);
    return pn;
}

/*
 * From the ECMA-357 grammar in 11.1.1 and 11.1.2:
 *
 *      AttributeIdentifier:
 *              @ PropertySelector
 *              @ QualifiedIdentifier
 *              @ [ Expression ]
 *
 *      PropertySelector:
 *              Identifier
 *              *
 *
 *      QualifiedIdentifier:
 *              PropertySelector :: PropertySelector
 *              PropertySelector :: [ Expression ]
 *
 * We adapt AttributeIdentifier and QualifiedIdentier to be LL(1), like so:
 *
 *      AttributeIdentifier:
 *              @ QualifiedIdentifier
 *              @ [ Expression ]
 *
 *      PropertySelector:
 *              Identifier
 *              *
 *
 *      QualifiedIdentifier:
 *              PropertySelector :: PropertySelector
 *              PropertySelector :: [ Expression ]
 *              PropertySelector
 *
 * As PrimaryExpression: Identifier is in ECMA-262 and we want the semantics
 * for that rule to result in a name node, but ECMA-357 extends the grammar
 * to include PrimaryExpression: QualifiedIdentifier, we must factor further:
 *
 *      QualifiedIdentifier:
 *              PropertySelector QualifiedSuffix
 *
 *      QualifiedSuffix:
 *              :: PropertySelector
 *              :: [ Expression ]
 *              /nothing/
 *
 * And use this production instead of PrimaryExpression: QualifiedIdentifier:
 *
 *      PrimaryExpression:
 *              Identifier QualifiedSuffix
 *
 * We hoist the :: match into callers of QualifiedSuffix, in order to tweak
 * PropertySelector vs. Identifier pn_arity, pn_op, and other members.
 */
JSParseNode *
Parser::propertySelector()
{
    JSParseNode *pn;

    pn = NullaryNode::create(tc);
    if (!pn)
        return NULL;
    if (pn->pn_type == TOK_STAR) {
        pn->pn_type = TOK_ANYNAME;
        pn->pn_op = JSOP_ANYNAME;
        pn->pn_atom = context->runtime->atomState.starAtom;
    } else {
        JS_ASSERT(pn->pn_type == TOK_NAME);
        pn->pn_op = JSOP_QNAMEPART;
        pn->pn_arity = PN_NAME;
        pn->pn_atom = tokenStream.currentToken().t_atom;
        pn->pn_cookie.makeFree();
    }
    return pn;
}

JSParseNode *
Parser::qualifiedSuffix(JSParseNode *pn)
{
    JSParseNode *pn2, *pn3;
    TokenKind tt;

    JS_ASSERT(tokenStream.currentToken().type == TOK_DBLCOLON);
    pn2 = NameNode::create(NULL, tc);
    if (!pn2)
        return NULL;

    /* Left operand of :: must be evaluated if it is an identifier. */
    if (pn->pn_op == JSOP_QNAMEPART)
        pn->pn_op = JSOP_NAME;

    tt = tokenStream.getToken(TSF_KEYWORD_IS_NAME);
    if (tt == TOK_STAR || tt == TOK_NAME) {
        /* Inline and specialize propertySelector for JSOP_QNAMECONST. */
        pn2->pn_op = JSOP_QNAMECONST;
        pn2->pn_pos.begin = pn->pn_pos.begin;
        pn2->pn_atom = (tt == TOK_STAR)
                       ? context->runtime->atomState.starAtom
                       : tokenStream.currentToken().t_atom;
        pn2->pn_expr = pn;
        pn2->pn_cookie.makeFree();
        return pn2;
    }

    if (tt != TOK_LB) {
        reportErrorNumber(NULL, JSREPORT_ERROR, JSMSG_SYNTAX_ERROR);
        return NULL;
    }
    pn3 = endBracketedExpr();
    if (!pn3)
        return NULL;

    pn2->pn_op = JSOP_QNAME;
    pn2->pn_arity = PN_BINARY;
    pn2->pn_pos.begin = pn->pn_pos.begin;
    pn2->pn_pos.end = pn3->pn_pos.end;
    pn2->pn_left = pn;
    pn2->pn_right = pn3;
    return pn2;
}

JSParseNode *
Parser::qualifiedIdentifier()
{
    JSParseNode *pn;

    pn = propertySelector();
    if (!pn)
        return NULL;
    if (tokenStream.matchToken(TOK_DBLCOLON)) {
        /* Hack for bug 496316. Slowing down E4X won't make it go away, alas. */
        tc->flags |= TCF_FUN_HEAVYWEIGHT;
        pn = qualifiedSuffix(pn);
    }
    return pn;
}

JSParseNode *
Parser::attributeIdentifier()
{
    JSParseNode *pn, *pn2;
    TokenKind tt;

    JS_ASSERT(tokenStream.currentToken().type == TOK_AT);
    pn = UnaryNode::create(tc);
    if (!pn)
        return NULL;
    pn->pn_op = JSOP_TOATTRNAME;
    tt = tokenStream.getToken(TSF_KEYWORD_IS_NAME);
    if (tt == TOK_STAR || tt == TOK_NAME) {
        pn2 = qualifiedIdentifier();
    } else if (tt == TOK_LB) {
        pn2 = endBracketedExpr();
    } else {
        reportErrorNumber(NULL, JSREPORT_ERROR, JSMSG_SYNTAX_ERROR);
        return NULL;
    }
    if (!pn2)
        return NULL;
    pn->pn_kid = pn2;
    return pn;
}

/*
 * Make a TOK_LC unary node whose pn_kid is an expression.
 */
JSParseNode *
Parser::xmlExpr(JSBool inTag)
{
    JSParseNode *pn, *pn2;

    JS_ASSERT(tokenStream.currentToken().type == TOK_LC);
    pn = UnaryNode::create(tc);
    if (!pn)
        return NULL;

    /*
     * Turn off XML tag mode. We save the old value of the flag because it may
     * already be off: XMLExpr is called both from within a tag, and from
     * within text contained in an element, but outside of any start, end, or
     * point tag.
     */
    bool oldflag = tokenStream.isXMLTagMode();
    tokenStream.setXMLTagMode(false);
    pn2 = expr();
    if (!pn2)
        return NULL;

    MUST_MATCH_TOKEN(TOK_RC, JSMSG_CURLY_IN_XML_EXPR);
    tokenStream.setXMLTagMode(oldflag);
    pn->pn_kid = pn2;
    pn->pn_op = inTag ? JSOP_XMLTAGEXPR : JSOP_XMLELTEXPR;
    return pn;
}

/*
 * Make a terminal node for one of TOK_XMLNAME, TOK_XMLATTR, TOK_XMLSPACE,
 * TOK_XMLTEXT, TOK_XMLCDATA, TOK_XMLCOMMENT, or TOK_XMLPI.  When converting
 * parse tree to XML, we preserve a TOK_XMLSPACE node only if it's the sole
 * child of a container tag.
 */
JSParseNode *
Parser::xmlAtomNode()
{
    JSParseNode *pn = NullaryNode::create(tc);
    if (!pn)
        return NULL;
    const Token &tok = tokenStream.currentToken();
    pn->pn_op = tok.t_op;
    pn->pn_atom = tok.t_atom;
    if (tok.type == TOK_XMLPI)
        pn->pn_atom2 = tok.t_atom2;
    return pn;
}

/*
 * Parse the productions:
 *
 *      XMLNameExpr:
 *              XMLName XMLNameExpr?
 *              { Expr } XMLNameExpr?
 *
 * Return a PN_LIST, PN_UNARY, or PN_NULLARY according as XMLNameExpr produces
 * a list of names and/or expressions, a single expression, or a single name.
 * If PN_LIST or PN_NULLARY, pn_type will be TOK_XMLNAME; if PN_UNARY, pn_type
 * will be TOK_LC.
 */
JSParseNode *
Parser::xmlNameExpr()
{
    JSParseNode *pn, *pn2, *list;
    TokenKind tt;

    pn = list = NULL;
    do {
        tt = tokenStream.currentToken().type;
        if (tt == TOK_LC) {
            pn2 = xmlExpr(JS_TRUE);
            if (!pn2)
                return NULL;
        } else {
            JS_ASSERT(tt == TOK_XMLNAME);
            pn2 = xmlAtomNode();
            if (!pn2)
                return NULL;
        }

        if (!pn) {
            pn = pn2;
        } else {
            if (!list) {
                list = ListNode::create(tc);
                if (!list)
                    return NULL;
                list->pn_type = TOK_XMLNAME;
                list->pn_pos.begin = pn->pn_pos.begin;
                list->initList(pn);
                list->pn_xflags = PNX_CANTFOLD;
                pn = list;
            }
            pn->pn_pos.end = pn2->pn_pos.end;
            pn->append(pn2);
        }
    } while ((tt = tokenStream.getToken()) == TOK_XMLNAME || tt == TOK_LC);

    tokenStream.ungetToken();
    return pn;
}

/*
 * Macro to test whether an XMLNameExpr or XMLTagContent node can be folded
 * at compile time into a JSXML tree.
 */
#define XML_FOLDABLE(pn)        ((pn)->pn_arity == PN_LIST                    \
                                 ? ((pn)->pn_xflags & PNX_CANTFOLD) == 0      \
                                 : (pn)->pn_type != TOK_LC)

/*
 * Parse the productions:
 *
 *      XMLTagContent:
 *              XMLNameExpr
 *              XMLTagContent S XMLNameExpr S? = S? XMLAttr
 *              XMLTagContent S XMLNameExpr S? = S? { Expr }
 *
 * Return a PN_LIST, PN_UNARY, or PN_NULLARY according to how XMLTagContent
 * produces a list of name and attribute values and/or braced expressions, a
 * single expression, or a single name.
 *
 * If PN_LIST or PN_NULLARY, pn_type will be TOK_XMLNAME for the case where
 * XMLTagContent: XMLNameExpr.  If pn_type is not TOK_XMLNAME but pn_arity is
 * PN_LIST, pn_type will be tagtype.  If PN_UNARY, pn_type will be TOK_LC and
 * we parsed exactly one expression.
 */
JSParseNode *
Parser::xmlTagContent(TokenKind tagtype, JSAtom **namep)
{
    JSParseNode *pn, *pn2, *list;
    TokenKind tt;

    pn = xmlNameExpr();
    if (!pn)
        return NULL;
    *namep = (pn->pn_arity == PN_NULLARY) ? pn->pn_atom : NULL;
    list = NULL;

    while (tokenStream.matchToken(TOK_XMLSPACE)) {
        tt = tokenStream.getToken();
        if (tt != TOK_XMLNAME && tt != TOK_LC) {
            tokenStream.ungetToken();
            break;
        }

        pn2 = xmlNameExpr();
        if (!pn2)
            return NULL;
        if (!list) {
            list = ListNode::create(tc);
            if (!list)
                return NULL;
            list->pn_type = tagtype;
            list->pn_pos.begin = pn->pn_pos.begin;
            list->initList(pn);
            pn = list;
        }
        pn->append(pn2);
        if (!XML_FOLDABLE(pn2))
            pn->pn_xflags |= PNX_CANTFOLD;

        tokenStream.matchToken(TOK_XMLSPACE);
        MUST_MATCH_TOKEN(TOK_ASSIGN, JSMSG_NO_ASSIGN_IN_XML_ATTR);
        tokenStream.matchToken(TOK_XMLSPACE);

        tt = tokenStream.getToken();
        if (tt == TOK_XMLATTR) {
            pn2 = xmlAtomNode();
        } else if (tt == TOK_LC) {
            pn2 = xmlExpr(JS_TRUE);
            pn->pn_xflags |= PNX_CANTFOLD;
        } else {
            reportErrorNumber(NULL, JSREPORT_ERROR, JSMSG_BAD_XML_ATTR_VALUE);
            return NULL;
        }
        if (!pn2)
            return NULL;
        pn->pn_pos.end = pn2->pn_pos.end;
        pn->append(pn2);
    }

    return pn;
}

#define XML_CHECK_FOR_ERROR_AND_EOF(tt,result)                                              \
    JS_BEGIN_MACRO                                                                          \
        if ((tt) <= TOK_EOF) {                                                              \
            if ((tt) == TOK_EOF) {                                                          \
                reportErrorNumber(NULL, JSREPORT_ERROR, JSMSG_END_OF_XML_SOURCE);           \
            }                                                                               \
            return result;                                                                  \
        }                                                                                   \
    JS_END_MACRO

/*
 * Consume XML element tag content, including the TOK_XMLETAGO (</) sequence
 * that opens the end tag for the container.
 */
JSBool
Parser::xmlElementContent(JSParseNode *pn)
{
    tokenStream.setXMLTagMode(false);
    for (;;) {
        TokenKind tt = tokenStream.getToken(TSF_XMLTEXTMODE);
        XML_CHECK_FOR_ERROR_AND_EOF(tt, JS_FALSE);

        JS_ASSERT(tt == TOK_XMLSPACE || tt == TOK_XMLTEXT);
        JSAtom *textAtom = tokenStream.currentToken().t_atom;
        if (textAtom) {
            /* Non-zero-length XML text scanned. */
            JSParseNode *pn2 = xmlAtomNode();
            if (!pn2)
                return JS_FALSE;
            pn->pn_pos.end = pn2->pn_pos.end;
            pn->append(pn2);
        }

        tt = tokenStream.getToken(TSF_OPERAND);
        XML_CHECK_FOR_ERROR_AND_EOF(tt, JS_FALSE);
        if (tt == TOK_XMLETAGO)
            break;

        JSParseNode *pn2;
        if (tt == TOK_LC) {
            pn2 = xmlExpr(JS_FALSE);
            pn->pn_xflags |= PNX_CANTFOLD;
        } else if (tt == TOK_XMLSTAGO) {
            pn2 = xmlElementOrList(JS_FALSE);
            if (pn2) {
                pn2->pn_xflags &= ~PNX_XMLROOT;
                pn->pn_xflags |= pn2->pn_xflags;
            }
        } else {
            JS_ASSERT(tt == TOK_XMLCDATA || tt == TOK_XMLCOMMENT ||
                      tt == TOK_XMLPI);
            pn2 = xmlAtomNode();
        }
        if (!pn2)
            return JS_FALSE;
        pn->pn_pos.end = pn2->pn_pos.end;
        pn->append(pn2);
    }
    tokenStream.setXMLTagMode(true);

    JS_ASSERT(tokenStream.currentToken().type == TOK_XMLETAGO);
    return JS_TRUE;
}

/*
 * Return a PN_LIST node containing an XML or XMLList Initialiser.
 */
JSParseNode *
Parser::xmlElementOrList(JSBool allowList)
{
    JSParseNode *pn, *pn2, *list;
    TokenKind tt;
    JSAtom *startAtom, *endAtom;

    JS_CHECK_RECURSION(context, return NULL);

    JS_ASSERT(tokenStream.currentToken().type == TOK_XMLSTAGO);
    pn = ListNode::create(tc);
    if (!pn)
        return NULL;

    tokenStream.setXMLTagMode(true);
    tt = tokenStream.getToken();
    if (tt == TOK_ERROR)
        return NULL;

    if (tt == TOK_XMLNAME || tt == TOK_LC) {
        /*
         * XMLElement.  Append the tag and its contents, if any, to pn.
         */
        pn2 = xmlTagContent(TOK_XMLSTAGO, &startAtom);
        if (!pn2)
            return NULL;
        tokenStream.matchToken(TOK_XMLSPACE);

        tt = tokenStream.getToken();
        if (tt == TOK_XMLPTAGC) {
            /* Point tag (/>): recycle pn if pn2 is a list of tag contents. */
            if (pn2->pn_type == TOK_XMLSTAGO) {
                pn->makeEmpty();
                RecycleTree(pn, tc);
                pn = pn2;
            } else {
                JS_ASSERT(pn2->pn_type == TOK_XMLNAME ||
                          pn2->pn_type == TOK_LC);
                pn->initList(pn2);
                if (!XML_FOLDABLE(pn2))
                    pn->pn_xflags |= PNX_CANTFOLD;
            }
            pn->pn_type = TOK_XMLPTAGC;
            pn->pn_xflags |= PNX_XMLROOT;
        } else {
            /* We had better have a tag-close (>) at this point. */
            if (tt != TOK_XMLTAGC) {
                reportErrorNumber(NULL, JSREPORT_ERROR, JSMSG_BAD_XML_TAG_SYNTAX);
                return NULL;
            }
            pn2->pn_pos.end = tokenStream.currentToken().pos.end;

            /* Make sure pn2 is a TOK_XMLSTAGO list containing tag contents. */
            if (pn2->pn_type != TOK_XMLSTAGO) {
                pn->initList(pn2);
                if (!XML_FOLDABLE(pn2))
                    pn->pn_xflags |= PNX_CANTFOLD;
                pn2 = pn;
                pn = ListNode::create(tc);
                if (!pn)
                    return NULL;
            }

            /* Now make pn a nominal-root TOK_XMLELEM list containing pn2. */
            pn->pn_type = TOK_XMLELEM;
            pn->pn_pos.begin = pn2->pn_pos.begin;
            pn->initList(pn2);
            if (!XML_FOLDABLE(pn2))
                pn->pn_xflags |= PNX_CANTFOLD;
            pn->pn_xflags |= PNX_XMLROOT;

            /* Get element contents and delimiting end-tag-open sequence. */
            if (!xmlElementContent(pn))
                return NULL;

            tt = tokenStream.getToken();
            XML_CHECK_FOR_ERROR_AND_EOF(tt, NULL);
            if (tt != TOK_XMLNAME && tt != TOK_LC) {
                reportErrorNumber(NULL, JSREPORT_ERROR, JSMSG_BAD_XML_TAG_SYNTAX);
                return NULL;
            }

            /* Parse end tag; check mismatch at compile-time if we can. */
            pn2 = xmlTagContent(TOK_XMLETAGO, &endAtom);
            if (!pn2)
                return NULL;
            if (pn2->pn_type == TOK_XMLETAGO) {
                /* Oops, end tag has attributes! */
                reportErrorNumber(NULL, JSREPORT_ERROR, JSMSG_BAD_XML_TAG_SYNTAX);
                return NULL;
            }
            if (endAtom && startAtom && endAtom != startAtom) {
                JSString *str = ATOM_TO_STRING(startAtom);

                /* End vs. start tag name mismatch: point to the tag name. */
                reportErrorNumber(pn2, JSREPORT_UC | JSREPORT_ERROR, JSMSG_XML_TAG_NAME_MISMATCH,
                                  str->chars());
                return NULL;
            }

            /* Make a TOK_XMLETAGO list with pn2 as its single child. */
            JS_ASSERT(pn2->pn_type == TOK_XMLNAME || pn2->pn_type == TOK_LC);
            list = ListNode::create(tc);
            if (!list)
                return NULL;
            list->pn_type = TOK_XMLETAGO;
            list->initList(pn2);
            pn->append(list);
            if (!XML_FOLDABLE(pn2)) {
                list->pn_xflags |= PNX_CANTFOLD;
                pn->pn_xflags |= PNX_CANTFOLD;
            }

            tokenStream.matchToken(TOK_XMLSPACE);
            MUST_MATCH_TOKEN(TOK_XMLTAGC, JSMSG_BAD_XML_TAG_SYNTAX);
        }

        /* Set pn_op now that pn has been updated to its final value. */
        pn->pn_op = JSOP_TOXML;
    } else if (allowList && tt == TOK_XMLTAGC) {
        /* XMLList Initialiser. */
        pn->pn_type = TOK_XMLLIST;
        pn->pn_op = JSOP_TOXMLLIST;
        pn->makeEmpty();
        pn->pn_xflags |= PNX_XMLROOT;
        if (!xmlElementContent(pn))
            return NULL;

        MUST_MATCH_TOKEN(TOK_XMLTAGC, JSMSG_BAD_XML_LIST_SYNTAX);
    } else {
        reportErrorNumber(NULL, JSREPORT_ERROR, JSMSG_BAD_XML_NAME_SYNTAX);
        return NULL;
    }
    tokenStream.setXMLTagMode(false);

    pn->pn_pos.end = tokenStream.currentToken().pos.end;
    return pn;
}

JSParseNode *
Parser::xmlElementOrListRoot(JSBool allowList)
{
    uint32 oldopts;
    JSParseNode *pn;

    /*
     * Force XML support to be enabled so that comments and CDATA literals
     * are recognized, instead of <! followed by -- starting an HTML comment
     * to end of line (used in script tags to hide content from old browsers
     * that don't recognize <script>).
     */
    oldopts = JS_SetOptions(context, context->options | JSOPTION_XML);
    version = context->findVersion();
    tokenStream.setVersion(version);
    JS_ASSERT(VersionHasXML(version));

    pn = xmlElementOrList(allowList);

    JS_SetOptions(context, oldopts);
    version = context->findVersion();
    tokenStream.setVersion(version);
    JS_ASSERT(!!(oldopts & JSOPTION_XML) == VersionHasXML(version));
    return pn;
}

JSParseNode *
Parser::parseXMLText(JSObject *chain, bool allowList)
{
    /*
     * Push a compiler frame if we have no frames, or if the top frame is a
     * lightweight function activation, or if its scope chain doesn't match
     * the one passed to us.
     */
    JSTreeContext xmltc(this);
    xmltc.setScopeChain(chain);

    /* Set XML-only mode to turn off special treatment of {expr} in XML. */
    tokenStream.setXMLOnlyMode();
    TokenKind tt = tokenStream.getToken(TSF_OPERAND);

    JSParseNode *pn;
    if (tt != TOK_XMLSTAGO) {
        reportErrorNumber(NULL, JSREPORT_ERROR, JSMSG_BAD_XML_MARKUP);
        pn = NULL;
    } else {
        pn = xmlElementOrListRoot(allowList);
    }
    tokenStream.setXMLOnlyMode(false);

    return pn;
}

#endif /* JS_HAS_XMLSUPPORT */

#if JS_HAS_BLOCK_SCOPE
/*
 * Check whether blockid is an active scoping statement in tc. This code is
 * necessary to qualify tc->decls.lookup() hits in primaryExpr's TOK_NAME case
 * (below) where the hits come from Scheme-ish let bindings in for loop heads
 * and let blocks and expressions (not let declarations).
 *
 * Unlike let declarations ("let as the new var"), which is a kind of letrec
 * due to hoisting, let in a for loop head, let block, or let expression acts
 * like Scheme's let: initializers are evaluated without the new let bindings
 * being in scope.
 *
 * Name binding analysis is eager with fixups, rather than multi-pass, and let
 * bindings push on the front of the tc->decls JSAtomList (either the singular
 * list or on a hash chain -- see JSAtomList::AddHow) in order to shadow outer
 * scope bindings of the same name.
 *
 * This simplifies binding lookup code at the price of a linear search here,
 * but only if code uses let (var predominates), and even then this function's
 * loop iterates more than once only in crazy cases.
 */
static inline bool
BlockIdInScope(uintN blockid, JSTreeContext *tc)
{
    if (blockid > tc->blockid())
        return false;
    for (JSStmtInfo *stmt = tc->topScopeStmt; stmt; stmt = stmt->downScope) {
        if (stmt->blockid == blockid)
            return true;
    }
    return false;
}
#endif

JSParseNode *
Parser::primaryExpr(TokenKind tt, JSBool afterDot)
{
    JSParseNode *pn, *pn2, *pn3;
    JSOp op;

    JS_CHECK_RECURSION(context, return NULL);

    switch (tt) {
      case TOK_FUNCTION:
#if JS_HAS_XML_SUPPORT
        if (tokenStream.matchToken(TOK_DBLCOLON, TSF_KEYWORD_IS_NAME)) {
            pn2 = NullaryNode::create(tc);
            if (!pn2)
                return NULL;
            pn2->pn_type = TOK_FUNCTION;
            pn = qualifiedSuffix(pn2);
            if (!pn)
                return NULL;
            break;
        }
#endif
        pn = functionExpr();
        if (!pn)
            return NULL;
        break;

      case TOK_LB:
      {
        JSBool matched;
        jsuint index;

        pn = ListNode::create(tc);
        if (!pn)
            return NULL;
        pn->pn_type = TOK_RB;
        pn->pn_op = JSOP_NEWINIT;
        pn->makeEmpty();

#if JS_HAS_GENERATORS
        pn->pn_blockid = tc->blockidGen;
#endif

        matched = tokenStream.matchToken(TOK_RB, TSF_OPERAND);
        if (!matched) {
            for (index = 0; ; index++) {
                if (index == JS_ARGS_LENGTH_MAX) {
                    reportErrorNumber(NULL, JSREPORT_ERROR, JSMSG_ARRAY_INIT_TOO_BIG);
                    return NULL;
                }

                tt = tokenStream.peekToken(TSF_OPERAND);
                if (tt == TOK_RB) {
                    pn->pn_xflags |= PNX_ENDCOMMA;
                    break;
                }

                if (tt == TOK_COMMA) {
                    /* So CURRENT_TOKEN gets TOK_COMMA and not TOK_LB. */
                    tokenStream.matchToken(TOK_COMMA);
                    pn2 = NullaryNode::create(tc);
                    pn->pn_xflags |= PNX_HOLEY;
                } else {
                    pn2 = assignExpr();
                }
                if (!pn2)
                    return NULL;
                pn->append(pn2);

                if (tt != TOK_COMMA) {
                    /* If we didn't already match TOK_COMMA in above case. */
                    if (!tokenStream.matchToken(TOK_COMMA))
                        break;
                }
            }

#if JS_HAS_GENERATORS
            /*
             * At this point, (index == 0 && pn->pn_count != 0) implies one
             * element initialiser was parsed.
             *
             * An array comprehension of the form:
             *
             *   [i * j for (i in o) for (j in p) if (i != j)]
             *
             * translates to roughly the following let expression:
             *
             *   let (array = new Array, i, j) {
             *     for (i in o) let {
             *       for (j in p)
             *         if (i != j)
             *           array.push(i * j)
             *     }
             *     array
             *   }
             *
             * where array is a nameless block-local variable.  The "roughly"
             * means that an implementation may optimize away the array.push.
             * An array comprehension opens exactly one block scope, no matter
             * how many for heads it contains.
             *
             * Each let () {...} or for (let ...) ... compiles to:
             *
             *   JSOP_ENTERBLOCK <o> ... JSOP_LEAVEBLOCK <n>
             *
             * where <o> is a literal object representing the block scope,
             * with <n> properties, naming each var declared in the block.
             *
             * Each var declaration in a let-block binds a name in <o> at
             * compile time, and allocates a slot on the operand stack at
             * runtime via JSOP_ENTERBLOCK.  A block-local var is accessed
             * by the JSOP_GETLOCAL and JSOP_SETLOCAL ops, and iterated with
             * JSOP_FORLOCAL.  These ops all have an immediate operand, the
             * local slot's stack index from fp->spbase.
             *
             * The array comprehension iteration step, array.push(i * j) in
             * the example above, is done by <i * j>; JSOP_ARRAYCOMP <array>,
             * where <array> is the index of array's stack slot.
             */
            if (index == 0 && pn->pn_count != 0 && tokenStream.matchToken(TOK_FOR)) {
                JSParseNode *pnexp, *pntop;

                /* Relabel pn as an array comprehension node. */
                pn->pn_type = TOK_ARRAYCOMP;

                /*
                 * Remove the comprehension expression from pn's linked list
                 * and save it via pnexp.  We'll re-install it underneath the
                 * ARRAYPUSH node after we parse the rest of the comprehension.
                 */
                pnexp = pn->last();
                JS_ASSERT(pn->pn_count == 1);
                pn->pn_count = 0;
                pn->pn_tail = &pn->pn_head;
                *pn->pn_tail = NULL;

                pntop = comprehensionTail(pnexp, pn->pn_blockid,
                                          TOK_ARRAYPUSH, JSOP_ARRAYPUSH);
                if (!pntop)
                    return NULL;
                pn->append(pntop);
            }
#endif /* JS_HAS_GENERATORS */

            MUST_MATCH_TOKEN(TOK_RB, JSMSG_BRACKET_AFTER_LIST);
        }
        pn->pn_pos.end = tokenStream.currentToken().pos.end;
        return pn;
      }

      case TOK_LC:
      {
        JSBool afterComma;
        JSParseNode *pnval;

        /*
         * A map from property names we've seen thus far to bit masks.
         * (We use ALE_INDEX/ALE_SET_INDEX).  An atom's mask includes
         * JSPROP_SETTER if we've seen a setter for it, JSPROP_GETTER
         * if we've seen as getter, and both of those if we've just
         * seen an ordinary value.
         */
        JSAutoAtomList seen(tc->parser);

        pn = ListNode::create(tc);
        if (!pn)
            return NULL;
        pn->pn_type = TOK_RC;
        pn->pn_op = JSOP_NEWINIT;
        pn->makeEmpty();

        afterComma = JS_FALSE;
        for (;;) {
            JSAtom *atom;
            tt = tokenStream.getToken(TSF_KEYWORD_IS_NAME);
            switch (tt) {
              case TOK_NUMBER:
                pn3 = NullaryNode::create(tc);
                if (!pn3)
                    return NULL;
                pn3->pn_dval = tokenStream.currentToken().t_dval;
                if (tc->needStrictChecks()) {
                    /*
                     * Use string-valued atoms for detecting duplicate
                     * properties so that 1 and "1" properly collide.
                     */
                    if (!js_ValueToAtom(context, DoubleValue(pn3->pn_dval), &atom))
                        return NULL;
                } else {
                    atom = NULL; /* for the compiler */
                }
                break;
              case TOK_NAME:
                {
                    atom = tokenStream.currentToken().t_atom;
                    if (atom == context->runtime->atomState.getAtom)
                        op = JSOP_GETTER;
                    else if (atom == context->runtime->atomState.setAtom)
                        op = JSOP_SETTER;
                    else
                        goto property_name;

                    tt = tokenStream.getToken(TSF_KEYWORD_IS_NAME);
                    if (tt == TOK_NAME || tt == TOK_STRING) {
                        atom = tokenStream.currentToken().t_atom;
                        pn3 = NameNode::create(atom, tc);
                        if (!pn3)
                            return NULL;
                    } else if (tt == TOK_NUMBER) {
                        pn3 = NullaryNode::create(tc);
                        if (!pn3)
                            return NULL;
                        pn3->pn_dval = tokenStream.currentToken().t_dval;
                        if (tc->needStrictChecks()) {
                            /*
                             * Use string-valued atoms for detecting duplicate
                             * properties so that 1 and "1" properly collide.
                             */
                            if (!js_ValueToAtom(context, DoubleValue(pn3->pn_dval), &atom))
                                return NULL;
                        } else {
                            atom = NULL; /* for the compiler */
                        }
                    } else {
                        tokenStream.ungetToken();
                        goto property_name;
                    }

                    /* NB: Getter function in { get x(){} } is unnamed. */
                    pn2 = functionDef(NULL, op == JSOP_SETTER ? SETTER : GETTER, JSFUN_LAMBDA);
                    pn2 = JSParseNode::newBinaryOrAppend(TOK_COLON, op, pn3, pn2, tc);
                    goto skip;
                }
              property_name:
              case TOK_STRING:
                atom = tokenStream.currentToken().t_atom;
                pn3 = NullaryNode::create(tc);
                if (!pn3)
                    return NULL;
                pn3->pn_atom = atom;
                break;
              case TOK_RC:
                goto end_obj_init;
              default:
                reportErrorNumber(NULL, JSREPORT_ERROR, JSMSG_BAD_PROP_ID);
                return NULL;
            }

            op = JSOP_INITPROP;
            tt = tokenStream.getToken();
            if (tt == TOK_COLON) {
                pnval = assignExpr();
            } else {
#if JS_HAS_DESTRUCTURING_SHORTHAND
                if (tt != TOK_COMMA && tt != TOK_RC) {
#endif
                    reportErrorNumber(NULL, JSREPORT_ERROR, JSMSG_COLON_AFTER_ID);
                    return NULL;
#if JS_HAS_DESTRUCTURING_SHORTHAND
                }

                /*
                 * Support, e.g., |var {x, y} = o| as destructuring shorthand
                 * for |var {x: x, y: y} = o|, per proposed JS2/ES4 for JS1.8.
                 */
                tokenStream.ungetToken();
                pn->pn_xflags |= PNX_DESTRUCT;
                pnval = pn3;
                if (pnval->pn_type == TOK_NAME) {
                    pnval->pn_arity = PN_NAME;
                    ((NameNode *)pnval)->initCommon(tc);
                }
#endif
            }

            pn2 = JSParseNode::newBinaryOrAppend(TOK_COLON, op, pn3, pnval, tc);
          skip:
            if (!pn2)
                return NULL;
            pn->append(pn2);

            /*
             * In strict mode code, check for duplicate property names.  Treat
             * getters and setters as distinct attributes of each property.  A
             * plain old value conflicts with a getter or a setter.
             */
            if (tc->needStrictChecks()) {
                unsigned attributesMask;
                if (op == JSOP_INITPROP) {
                    attributesMask = JSPROP_GETTER | JSPROP_SETTER;
                } else if (op == JSOP_GETTER) {
                    attributesMask = JSPROP_GETTER;
                } else if (op == JSOP_SETTER) {
                    attributesMask = JSPROP_SETTER;
                } else {
                    JS_NOT_REACHED("bad opcode in object initializer");
                    attributesMask = 0;
                }

                JSAtomListElement *ale = seen.lookup(atom);
                if (ale) {
                    if (ALE_INDEX(ale) & attributesMask) {
                        JSAutoByteString name;
                        if (!js_AtomToPrintableString(context, atom, &name) ||
                            !ReportStrictModeError(context, &tokenStream, tc, NULL,
                                                   JSMSG_DUPLICATE_PROPERTY, name.ptr())) {
                            return NULL;
                        }
                    }
                    ALE_SET_INDEX(ale, attributesMask | ALE_INDEX(ale));
                } else {
                    ale = seen.add(tc->parser, atom);
                    if (!ale)
                        return NULL;
                    ALE_SET_INDEX(ale, attributesMask);
                }
            }

            tt = tokenStream.getToken();
            if (tt == TOK_RC)
                goto end_obj_init;
            if (tt != TOK_COMMA) {
                reportErrorNumber(NULL, JSREPORT_ERROR, JSMSG_CURLY_AFTER_LIST);
                return NULL;
            }
            afterComma = JS_TRUE;
        }

      end_obj_init:
        pn->pn_pos.end = tokenStream.currentToken().pos.end;
        return pn;
      }

#if JS_HAS_BLOCK_SCOPE
      case TOK_LET:
        pn = letBlock(JS_FALSE);
        if (!pn)
            return NULL;
        break;
#endif

#if JS_HAS_SHARP_VARS
      case TOK_DEFSHARP:
        pn = UnaryNode::create(tc);
        if (!pn)
            return NULL;
        pn->pn_num = (jsint) tokenStream.currentToken().t_dval;
        tt = tokenStream.getToken(TSF_OPERAND);
        pn->pn_kid = primaryExpr(tt, JS_FALSE);
        if (!pn->pn_kid)
            return NULL;
        if (PN_TYPE(pn->pn_kid) == TOK_USESHARP ||
            PN_TYPE(pn->pn_kid) == TOK_DEFSHARP ||
            PN_TYPE(pn->pn_kid) == TOK_STRING ||
            PN_TYPE(pn->pn_kid) == TOK_NUMBER ||
            PN_TYPE(pn->pn_kid) == TOK_PRIMARY) {
            reportErrorNumber(pn->pn_kid, JSREPORT_ERROR, JSMSG_BAD_SHARP_VAR_DEF);
            return NULL;
        }
        if (!tc->ensureSharpSlots())
            return NULL;
        break;

      case TOK_USESHARP:
        /* Check for forward/dangling references at runtime, to allow eval. */
        pn = NullaryNode::create(tc);
        if (!pn)
            return NULL;
        if (!tc->ensureSharpSlots())
            return NULL;
        pn->pn_num = (jsint) tokenStream.currentToken().t_dval;
        break;
#endif /* JS_HAS_SHARP_VARS */

      case TOK_LP:
      {
        JSBool genexp;

        pn = parenExpr(NULL, &genexp);
        if (!pn)
            return NULL;
        pn->pn_parens = true;
        if (!genexp)
            MUST_MATCH_TOKEN(TOK_RP, JSMSG_PAREN_IN_PAREN);
        break;
      }

#if JS_HAS_XML_SUPPORT
      case TOK_STAR:
        pn = qualifiedIdentifier();
        if (!pn)
            return NULL;
        break;

      case TOK_AT:
        pn = attributeIdentifier();
        if (!pn)
            return NULL;
        break;

      case TOK_XMLSTAGO:
        pn = xmlElementOrListRoot(JS_TRUE);
        if (!pn)
            return NULL;
        break;
#endif /* JS_HAS_XML_SUPPORT */

      case TOK_STRING:
#if JS_HAS_SHARP_VARS
        /* FALL THROUGH */
#endif

#if JS_HAS_XML_SUPPORT
      case TOK_XMLCDATA:
      case TOK_XMLCOMMENT:
      case TOK_XMLPI:
#endif
        pn = NullaryNode::create(tc);
        if (!pn)
            return NULL;
        pn->pn_atom = tokenStream.currentToken().t_atom;
#if JS_HAS_XML_SUPPORT
        if (tt == TOK_XMLPI)
            pn->pn_atom2 = tokenStream.currentToken().t_atom2;
        else
#endif
            pn->pn_op = tokenStream.currentToken().t_op;
        break;

      case TOK_NAME:
        pn = NameNode::create(tokenStream.currentToken().t_atom, tc);
        if (!pn)
            return NULL;
        JS_ASSERT(tokenStream.currentToken().t_op == JSOP_NAME);
        pn->pn_op = JSOP_NAME;

        if ((tc->flags & (TCF_IN_FUNCTION | TCF_FUN_PARAM_ARGUMENTS)) == TCF_IN_FUNCTION &&
            pn->pn_atom == context->runtime->atomState.argumentsAtom) {
            /*
             * Flag arguments usage so we can avoid unsafe optimizations such
             * as formal parameter assignment analysis (because of the hated
             * feature whereby arguments alias formals). We do this even for
             * a reference of the form foo.arguments, which ancient code may
             * still use instead of arguments (more hate).
             */
            tc->noteArgumentsUse();

            /*
             * Bind early to JSOP_ARGUMENTS to relieve later code from having
             * to do this work (new rule for the emitter to count on).
             */
            if (!afterDot && !(tc->flags & TCF_DECL_DESTRUCTURING) && !tc->inStatement(STMT_WITH)) {
                pn->pn_op = JSOP_ARGUMENTS;
                pn->pn_dflags |= PND_BOUND;
            }
        } else if ((!afterDot
#if JS_HAS_XML_SUPPORT
                    || tokenStream.peekToken() == TOK_DBLCOLON
#endif
                   ) && !(tc->flags & TCF_DECL_DESTRUCTURING)) {
            JSStmtInfo *stmt = js_LexicalLookup(tc, pn->pn_atom, NULL);

            JSDefinition *dn;

            JSAtomListElement *ale = tc->decls.lookup(pn->pn_atom);
            if (ale) {
                dn = ALE_DEFN(ale);
#if JS_HAS_BLOCK_SCOPE
                /*
                 * Skip out-of-scope let bindings along an ALE list or hash
                 * chain. These can happen due to |let (x = x) x| block and
                 * expression bindings, where the x on the right of = comes
                 * from an outer scope. See bug 496532.
                 */
                while (dn->isLet() && !BlockIdInScope(dn->pn_blockid, tc)) {
                    do {
                        ale = ALE_NEXT(ale);
                    } while (ale && ALE_ATOM(ale) != pn->pn_atom);
                    if (!ale)
                        break;
                    dn = ALE_DEFN(ale);
                }
#endif
            }

            if (ale) {
                dn = ALE_DEFN(ale);
            } else {
                ale = tc->lexdeps.lookup(pn->pn_atom);
                if (ale) {
                    dn = ALE_DEFN(ale);
                } else {
                    /*
                     * No definition before this use in any lexical scope.
                     * Add a mapping in tc->lexdeps from pn->pn_atom to a
                     * new node for the forward-referenced definition. This
                     * placeholder definition node will be adopted when we
                     * parse the real defining declaration form, or left as
                     * a free variable definition if we never see the real
                     * definition.
                     */
                    ale = MakePlaceholder(pn, tc);
                    if (!ale)
                        return NULL;
                    dn = ALE_DEFN(ale);

                    /*
                     * In case this is a forward reference to a function,
                     * we pessimistically set PND_FUNARG if the next token
                     * is not a left parenthesis.
                     *
                     * If the definition eventually parsed into dn is not a
                     * function, this flag won't hurt, and if we do parse a
                     * function with pn's name, then the PND_FUNARG flag is
                     * necessary for safe context->display-based optimiza-
                     * tion of the closure's static link.
                     */
                    if (tokenStream.peekToken() != TOK_LP)
                        dn->pn_dflags |= PND_FUNARG;
                }
            }

            JS_ASSERT(dn->pn_defn);
            LinkUseToDef(pn, dn, tc);

            /* Here we handle the backward function reference case. */
            if (tokenStream.peekToken() != TOK_LP)
                dn->pn_dflags |= PND_FUNARG;

            pn->pn_dflags |= (dn->pn_dflags & PND_FUNARG);
            if (stmt && stmt->type == STMT_WITH)
                pn->pn_dflags |= PND_DEOPTIMIZED;
        }

#if JS_HAS_XML_SUPPORT
        if (tokenStream.matchToken(TOK_DBLCOLON)) {
            if (afterDot) {
                JSString *str;

                /*
                 * Here primaryExpr is called after . or .. followed by a name
                 * followed by ::. This is the only case where a keyword after
                 * . or .. is not treated as a property name.
                 */
                str = ATOM_TO_STRING(pn->pn_atom);
                tt = js_CheckKeyword(str->chars(), str->length());
                if (tt == TOK_FUNCTION) {
                    pn->pn_arity = PN_NULLARY;
                    pn->pn_type = TOK_FUNCTION;
                } else if (tt != TOK_EOF) {
                    reportErrorNumber(NULL, JSREPORT_ERROR, JSMSG_KEYWORD_NOT_NS);
                    return NULL;
                }
            }
            pn = qualifiedSuffix(pn);
            if (!pn)
                return NULL;
        }
#endif
        break;

      case TOK_REGEXP:
      {
        pn = NullaryNode::create(tc);
        if (!pn)
            return NULL;

        JSObject *obj;
        if (context->hasfp()) {
            obj = RegExp::createObject(context, context->regExpStatics(),
                                       tokenStream.getTokenbuf().begin(),
                                       tokenStream.getTokenbuf().length(),
                                       tokenStream.currentToken().t_reflags);
        } else {
            obj = RegExp::createObjectNoStatics(context,
                                                tokenStream.getTokenbuf().begin(),
                                                tokenStream.getTokenbuf().length(),
                                                tokenStream.currentToken().t_reflags);
        }

        if (!obj)
            return NULL;
        if (!tc->compileAndGo()) {
            obj->clearParent();
            obj->clearProto();
        }

        pn->pn_objbox = tc->parser->newObjectBox(obj);
        if (!pn->pn_objbox)
            return NULL;

        pn->pn_op = JSOP_REGEXP;
        break;
      }

      case TOK_NUMBER:
        pn = NullaryNode::create(tc);
        if (!pn)
            return NULL;
        pn->pn_op = JSOP_DOUBLE;
        pn->pn_dval = tokenStream.currentToken().t_dval;
        break;

      case TOK_PRIMARY:
        pn = NullaryNode::create(tc);
        if (!pn)
            return NULL;
        pn->pn_op = tokenStream.currentToken().t_op;
        break;

      case TOK_ERROR:
        /* The scanner or one of its subroutines reported the error. */
        return NULL;

      default:
        reportErrorNumber(NULL, JSREPORT_ERROR, JSMSG_SYNTAX_ERROR);
        return NULL;
    }
    return pn;
}

JSParseNode *
Parser::parenExpr(JSParseNode *pn1, JSBool *genexp)
{
    TokenPtr begin;
    JSParseNode *pn;

    JS_ASSERT(tokenStream.currentToken().type == TOK_LP);
    begin = tokenStream.currentToken().pos.begin;

    if (genexp)
        *genexp = JS_FALSE;
    pn = bracketedExpr();
    if (!pn)
        return NULL;

#if JS_HAS_GENERATOR_EXPRS
    if (tokenStream.matchToken(TOK_FOR)) {
        if (pn->pn_type == TOK_YIELD && !pn->pn_parens) {
            reportErrorNumber(pn, JSREPORT_ERROR, JSMSG_BAD_GENERATOR_SYNTAX, js_yield_str);
            return NULL;
        }
        if (pn->pn_type == TOK_COMMA && !pn->pn_parens) {
            reportErrorNumber(pn->last(), JSREPORT_ERROR, JSMSG_BAD_GENERATOR_SYNTAX,
                              js_generator_str);
            return NULL;
        }
        if (!pn1) {
            pn1 = UnaryNode::create(tc);
            if (!pn1)
                return NULL;
        }
        pn = generatorExpr(pn1, pn);
        if (!pn)
            return NULL;
        pn->pn_pos.begin = begin;
        if (genexp) {
            if (tokenStream.getToken() != TOK_RP) {
                reportErrorNumber(NULL, JSREPORT_ERROR, JSMSG_BAD_GENERATOR_SYNTAX,
                                  js_generator_str);
                return NULL;
            }
            pn->pn_pos.end = tokenStream.currentToken().pos.end;
            *genexp = JS_TRUE;
        }
    }
#endif /* JS_HAS_GENERATOR_EXPRS */

    return pn;
}

/*
 * Fold from one constant type to another.
 * XXX handles only strings and numbers for now
 */
static JSBool
FoldType(JSContext *cx, JSParseNode *pn, TokenKind type)
{
    if (PN_TYPE(pn) != type) {
        switch (type) {
          case TOK_NUMBER:
            if (pn->pn_type == TOK_STRING) {
                jsdouble d;
                if (!ValueToNumber(cx, StringValue(ATOM_TO_STRING(pn->pn_atom)), &d))
                    return JS_FALSE;
                pn->pn_dval = d;
                pn->pn_type = TOK_NUMBER;
                pn->pn_op = JSOP_DOUBLE;
            }
            break;

          case TOK_STRING:
            if (pn->pn_type == TOK_NUMBER) {
                JSString *str = js_NumberToString(cx, pn->pn_dval);
                if (!str)
                    return JS_FALSE;
                pn->pn_atom = js_AtomizeString(cx, str, 0);
                if (!pn->pn_atom)
                    return JS_FALSE;
                pn->pn_type = TOK_STRING;
                pn->pn_op = JSOP_STRING;
            }
            break;

          default:;
        }
    }
    return JS_TRUE;
}

/*
 * Fold two numeric constants.  Beware that pn1 and pn2 are recycled, unless
 * one of them aliases pn, so you can't safely fetch pn2->pn_next, e.g., after
 * a successful call to this function.
 */
static JSBool
FoldBinaryNumeric(JSContext *cx, JSOp op, JSParseNode *pn1, JSParseNode *pn2,
                  JSParseNode *pn, JSTreeContext *tc)
{
    jsdouble d, d2;
    int32 i, j;

    JS_ASSERT(pn1->pn_type == TOK_NUMBER && pn2->pn_type == TOK_NUMBER);
    d = pn1->pn_dval;
    d2 = pn2->pn_dval;
    switch (op) {
      case JSOP_LSH:
      case JSOP_RSH:
        i = js_DoubleToECMAInt32(d);
        j = js_DoubleToECMAInt32(d2);
        j &= 31;
        d = (op == JSOP_LSH) ? i << j : i >> j;
        break;

      case JSOP_URSH:
        j = js_DoubleToECMAInt32(d2);
        j &= 31;
        d = js_DoubleToECMAUint32(d) >> j;
        break;

      case JSOP_ADD:
        d += d2;
        break;

      case JSOP_SUB:
        d -= d2;
        break;

      case JSOP_MUL:
        d *= d2;
        break;

      case JSOP_DIV:
        if (d2 == 0) {
#if defined(XP_WIN)
            /* XXX MSVC miscompiles such that (NaN == 0) */
            if (JSDOUBLE_IS_NaN(d2))
                d = js_NaN;
            else
#endif
            if (d == 0 || JSDOUBLE_IS_NaN(d))
                d = js_NaN;
            else if (JSDOUBLE_IS_NEG(d) != JSDOUBLE_IS_NEG(d2))
                d = js_NegativeInfinity;
            else
                d = js_PositiveInfinity;
        } else {
            d /= d2;
        }
        break;

      case JSOP_MOD:
        if (d2 == 0) {
            d = js_NaN;
        } else {
            d = js_fmod(d, d2);
        }
        break;

      default:;
    }

    /* Take care to allow pn1 or pn2 to alias pn. */
    if (pn1 != pn)
        RecycleTree(pn1, tc);
    if (pn2 != pn)
        RecycleTree(pn2, tc);
    pn->pn_type = TOK_NUMBER;
    pn->pn_op = JSOP_DOUBLE;
    pn->pn_arity = PN_NULLARY;
    pn->pn_dval = d;
    return JS_TRUE;
}

#if JS_HAS_XML_SUPPORT

static JSBool
FoldXMLConstants(JSContext *cx, JSParseNode *pn, JSTreeContext *tc)
{
    TokenKind tt;
    JSParseNode **pnp, *pn1, *pn2;
    JSString *accum, *str;
    uint32 i, j;

    JS_ASSERT(pn->pn_arity == PN_LIST);
    tt = PN_TYPE(pn);
    pnp = &pn->pn_head;
    pn1 = *pnp;
    accum = NULL;
    if ((pn->pn_xflags & PNX_CANTFOLD) == 0) {
        if (tt == TOK_XMLETAGO)
            accum = ATOM_TO_STRING(cx->runtime->atomState.etagoAtom);
        else if (tt == TOK_XMLSTAGO || tt == TOK_XMLPTAGC)
            accum = ATOM_TO_STRING(cx->runtime->atomState.stagoAtom);
    }

    /*
     * GC Rooting here is tricky: for most of the loop, |accum| is safe via
     * the newborn string root. However, when |pn2->pn_type| is TOK_XMLCDATA,
     * TOK_XMLCOMMENT, or TOK_XMLPI it is knocked out of the newborn root.
     * Therefore, we have to add additonal protection from GC nesting under
     * js_ConcatStrings.
     */
    for (pn2 = pn1, i = j = 0; pn2; pn2 = pn2->pn_next, i++) {
        /* The parser already rejected end-tags with attributes. */
        JS_ASSERT(tt != TOK_XMLETAGO || i == 0);
        switch (pn2->pn_type) {
          case TOK_XMLATTR:
            if (!accum)
                goto cantfold;
            /* FALL THROUGH */
          case TOK_XMLNAME:
          case TOK_XMLSPACE:
          case TOK_XMLTEXT:
          case TOK_STRING:
            if (pn2->pn_arity == PN_LIST)
                goto cantfold;
            str = ATOM_TO_STRING(pn2->pn_atom);
            break;

          case TOK_XMLCDATA:
            str = js_MakeXMLCDATAString(cx, ATOM_TO_STRING(pn2->pn_atom));
            if (!str)
                return JS_FALSE;
            break;

          case TOK_XMLCOMMENT:
            str = js_MakeXMLCommentString(cx, ATOM_TO_STRING(pn2->pn_atom));
            if (!str)
                return JS_FALSE;
            break;

          case TOK_XMLPI:
            str = js_MakeXMLPIString(cx, ATOM_TO_STRING(pn2->pn_atom),
                                         ATOM_TO_STRING(pn2->pn_atom2));
            if (!str)
                return JS_FALSE;
            break;

          cantfold:
          default:
            JS_ASSERT(*pnp == pn1);
            if ((tt == TOK_XMLSTAGO || tt == TOK_XMLPTAGC) &&
                (i & 1) ^ (j & 1)) {
#ifdef DEBUG_brendanXXX
                printf("1: %d, %d => ", i, j);
                if (accum)
                    FileEscapedString(stdout, accum, 0);
                else
                    fputs("NULL", stdout);
                fputc('\n', stdout);
#endif
            } else if (accum && pn1 != pn2) {
                while (pn1->pn_next != pn2) {
                    pn1 = RecycleTree(pn1, tc);
                    --pn->pn_count;
                }
                pn1->pn_type = TOK_XMLTEXT;
                pn1->pn_op = JSOP_STRING;
                pn1->pn_arity = PN_NULLARY;
                pn1->pn_atom = js_AtomizeString(cx, accum, 0);
                if (!pn1->pn_atom)
                    return JS_FALSE;
                JS_ASSERT(pnp != &pn1->pn_next);
                *pnp = pn1;
            }
            pnp = &pn2->pn_next;
            pn1 = *pnp;
            accum = NULL;
            continue;
        }

        if (accum) {
            {
                AutoStringRooter tvr(cx, accum);
                str = ((tt == TOK_XMLSTAGO || tt == TOK_XMLPTAGC) && i != 0)
                      ? js_AddAttributePart(cx, i & 1, accum, str)
                      : js_ConcatStrings(cx, accum, str);
            }
            if (!str)
                return JS_FALSE;
#ifdef DEBUG_brendanXXX
            printf("2: %d, %d => ", i, j);
            FileEscapedString(stdout, str, 0);
            printf(" (%u)\n", str->length());
#endif
            ++j;
        }
        accum = str;
    }

    if (accum) {
        str = NULL;
        if ((pn->pn_xflags & PNX_CANTFOLD) == 0) {
            if (tt == TOK_XMLPTAGC)
                str = ATOM_TO_STRING(cx->runtime->atomState.ptagcAtom);
            else if (tt == TOK_XMLSTAGO || tt == TOK_XMLETAGO)
                str = ATOM_TO_STRING(cx->runtime->atomState.tagcAtom);
        }
        if (str) {
            accum = js_ConcatStrings(cx, accum, str);
            if (!accum)
                return JS_FALSE;
        }

        JS_ASSERT(*pnp == pn1);
        while (pn1->pn_next) {
            pn1 = RecycleTree(pn1, tc);
            --pn->pn_count;
        }
        pn1->pn_type = TOK_XMLTEXT;
        pn1->pn_op = JSOP_STRING;
        pn1->pn_arity = PN_NULLARY;
        pn1->pn_atom = js_AtomizeString(cx, accum, 0);
        if (!pn1->pn_atom)
            return JS_FALSE;
        JS_ASSERT(pnp != &pn1->pn_next);
        *pnp = pn1;
    }

    if (pn1 && pn->pn_count == 1) {
        /*
         * Only one node under pn, and it has been folded: move pn1 onto pn
         * unless pn is an XML root (in which case we need it to tell the code
         * generator to emit a JSOP_TOXML or JSOP_TOXMLLIST op).  If pn is an
         * XML root *and* it's a point-tag, rewrite it to TOK_XMLELEM to avoid
         * extra "<" and "/>" bracketing at runtime.
         */
        if (!(pn->pn_xflags & PNX_XMLROOT)) {
            pn->become(pn1);
        } else if (tt == TOK_XMLPTAGC) {
            pn->pn_type = TOK_XMLELEM;
            pn->pn_op = JSOP_TOXML;
        }
    }
    return JS_TRUE;
}

#endif /* JS_HAS_XML_SUPPORT */

static int
Boolish(JSParseNode *pn)
{
    switch (pn->pn_op) {
      case JSOP_DOUBLE:
        return pn->pn_dval != 0 && !JSDOUBLE_IS_NaN(pn->pn_dval);

      case JSOP_STRING:
        return ATOM_TO_STRING(pn->pn_atom)->length() != 0;

#if JS_HAS_GENERATOR_EXPRS
      case JSOP_CALL:
      {
        /*
         * A generator expression as an if or loop condition has no effects, it
         * simply results in a truthy object reference. This condition folding
         * is needed for the decompiler. See bug 442342 and bug 443074.
         */
        if (pn->pn_count != 1)
            break;
        JSParseNode *pn2 = pn->pn_head;
        if (pn2->pn_type != TOK_FUNCTION)
            break;
        if (!(pn2->pn_funbox->tcflags & TCF_GENEXP_LAMBDA))
            break;
        /* FALL THROUGH */
      }
#endif

      case JSOP_DEFFUN:
      case JSOP_LAMBDA:
      case JSOP_THIS:
      case JSOP_TRUE:
        return 1;

      case JSOP_NULL:
      case JSOP_FALSE:
        return 0;

      default:;
    }
    return -1;
}

JSBool
js_FoldConstants(JSContext *cx, JSParseNode *pn, JSTreeContext *tc, bool inCond)
{
    JSParseNode *pn1 = NULL, *pn2 = NULL, *pn3 = NULL;

    JS_CHECK_RECURSION(cx, return JS_FALSE);

    switch (pn->pn_arity) {
      case PN_FUNC:
      {
        uint32 oldflags = tc->flags;
        JSFunctionBox *oldlist = tc->functionList;

        tc->flags = pn->pn_funbox->tcflags;
        tc->functionList = pn->pn_funbox->kids;
        if (!js_FoldConstants(cx, pn->pn_body, tc))
            return JS_FALSE;
        pn->pn_funbox->kids = tc->functionList;
        tc->flags = oldflags;
        tc->functionList = oldlist;
        break;
      }

      case PN_LIST:
      {
        /* Propagate inCond through logical connectives. */
        bool cond = inCond && (pn->pn_type == TOK_OR || pn->pn_type == TOK_AND);

        /* Don't fold a parenthesized call expression. See bug 537673. */
        pn1 = pn2 = pn->pn_head;
        if ((pn->pn_type == TOK_LP || pn->pn_type == TOK_NEW) && pn2->pn_parens)
            pn2 = pn2->pn_next;

        /* Save the list head in pn1 for later use. */
        for (; pn2; pn2 = pn2->pn_next) {
            if (!js_FoldConstants(cx, pn2, tc, cond))
                return JS_FALSE;
        }
        break;
      }

      case PN_TERNARY:
        /* Any kid may be null (e.g. for (;;)). */
        pn1 = pn->pn_kid1;
        pn2 = pn->pn_kid2;
        pn3 = pn->pn_kid3;
        if (pn1 && !js_FoldConstants(cx, pn1, tc, pn->pn_type == TOK_IF))
            return JS_FALSE;
        if (pn2) {
            if (!js_FoldConstants(cx, pn2, tc, pn->pn_type == TOK_FORHEAD))
                return JS_FALSE;
            if (pn->pn_type == TOK_FORHEAD && pn2->pn_op == JSOP_TRUE) {
                RecycleTree(pn2, tc);
                pn->pn_kid2 = NULL;
            }
        }
        if (pn3 && !js_FoldConstants(cx, pn3, tc))
            return JS_FALSE;
        break;

      case PN_BINARY:
        pn1 = pn->pn_left;
        pn2 = pn->pn_right;

        /* Propagate inCond through logical connectives. */
        if (pn->pn_type == TOK_OR || pn->pn_type == TOK_AND) {
            if (!js_FoldConstants(cx, pn1, tc, inCond))
                return JS_FALSE;
            if (!js_FoldConstants(cx, pn2, tc, inCond))
                return JS_FALSE;
            break;
        }

        /* First kid may be null (for default case in switch). */
        if (pn1 && !js_FoldConstants(cx, pn1, tc, pn->pn_type == TOK_WHILE))
            return JS_FALSE;
        if (!js_FoldConstants(cx, pn2, tc, pn->pn_type == TOK_DO))
            return JS_FALSE;
        break;

      case PN_UNARY:
        pn1 = pn->pn_kid;

        /*
         * Kludge to deal with typeof expressions: because constant folding
         * can turn an expression into a name node, we have to check here,
         * before folding, to see if we should throw undefined name errors.
         *
         * NB: We know that if pn->pn_op is JSOP_TYPEOF, pn1 will not be
         * null. This assumption does not hold true for other unary
         * expressions.
         */
        if (pn->pn_op == JSOP_TYPEOF && pn1->pn_type != TOK_NAME)
            pn->pn_op = JSOP_TYPEOFEXPR;

        if (pn1 && !js_FoldConstants(cx, pn1, tc, pn->pn_op == JSOP_NOT))
            return JS_FALSE;
        break;

      case PN_NAME:
        /*
         * Skip pn1 down along a chain of dotted member expressions to avoid
         * excessive recursion.  Our only goal here is to fold constants (if
         * any) in the primary expression operand to the left of the first
         * dot in the chain.
         */
        if (!pn->pn_used) {
            pn1 = pn->pn_expr;
            while (pn1 && pn1->pn_arity == PN_NAME && !pn1->pn_used)
                pn1 = pn1->pn_expr;
            if (pn1 && !js_FoldConstants(cx, pn1, tc))
                return JS_FALSE;
        }
        break;

      case PN_NAMESET:
        pn1 = pn->pn_tree;
        if (!js_FoldConstants(cx, pn1, tc))
            return JS_FALSE;
        break;

      case PN_NULLARY:
        break;
    }

    switch (pn->pn_type) {
      case TOK_IF:
        if (ContainsStmt(pn2, TOK_VAR) || ContainsStmt(pn3, TOK_VAR))
            break;
        /* FALL THROUGH */

      case TOK_HOOK:
        /* Reduce 'if (C) T; else E' into T for true C, E for false. */
        switch (pn1->pn_type) {
          case TOK_NUMBER:
            if (pn1->pn_dval == 0 || JSDOUBLE_IS_NaN(pn1->pn_dval))
                pn2 = pn3;
            break;
          case TOK_STRING:
            if (ATOM_TO_STRING(pn1->pn_atom)->length() == 0)
                pn2 = pn3;
            break;
          case TOK_PRIMARY:
            if (pn1->pn_op == JSOP_TRUE)
                break;
            if (pn1->pn_op == JSOP_FALSE || pn1->pn_op == JSOP_NULL) {
                pn2 = pn3;
                break;
            }
            /* FALL THROUGH */
          default:
            /* Early return to dodge common code that copies pn2 to pn. */
            return JS_TRUE;
        }

#if JS_HAS_GENERATOR_EXPRS
        /* Don't fold a trailing |if (0)| in a generator expression. */
        if (!pn2 && (tc->flags & TCF_GENEXP_LAMBDA))
            break;
#endif

        if (pn2 && !pn2->pn_defn)
            pn->become(pn2);
        if (!pn2 || (pn->pn_type == TOK_SEMI && !pn->pn_kid)) {
            /*
             * False condition and no else, or an empty then-statement was
             * moved up over pn.  Either way, make pn an empty block (not an
             * empty statement, which does not decompile, even when labeled).
             * NB: pn must be a TOK_IF as TOK_HOOK can never have a null kid
             * or an empty statement for a child.
             */
            pn->pn_type = TOK_LC;
            pn->pn_arity = PN_LIST;
            pn->makeEmpty();
        }
        RecycleTree(pn2, tc);
        if (pn3 && pn3 != pn2)
            RecycleTree(pn3, tc);
        break;

      case TOK_OR:
      case TOK_AND:
        if (inCond) {
            if (pn->pn_arity == PN_LIST) {
                JSParseNode **pnp = &pn->pn_head;
                JS_ASSERT(*pnp == pn1);
                do {
                    int cond = Boolish(pn1);
                    if (cond == (pn->pn_type == TOK_OR)) {
                        for (pn2 = pn1->pn_next; pn2; pn2 = pn3) {
                            pn3 = pn2->pn_next;
                            RecycleTree(pn2, tc);
                            --pn->pn_count;
                        }
                        pn1->pn_next = NULL;
                        break;
                    }
                    if (cond != -1) {
                        JS_ASSERT(cond == (pn->pn_type == TOK_AND));
                        if (pn->pn_count == 1)
                            break;
                        *pnp = pn1->pn_next;
                        RecycleTree(pn1, tc);
                        --pn->pn_count;
                    } else {
                        pnp = &pn1->pn_next;
                    }
                } while ((pn1 = *pnp) != NULL);

                // We may have to change arity from LIST to BINARY.
                pn1 = pn->pn_head;
                if (pn->pn_count == 2) {
                    pn2 = pn1->pn_next;
                    pn1->pn_next = NULL;
                    JS_ASSERT(!pn2->pn_next);
                    pn->pn_arity = PN_BINARY;
                    pn->pn_left = pn1;
                    pn->pn_right = pn2;
                } else if (pn->pn_count == 1) {
                    pn->become(pn1);
                    RecycleTree(pn1, tc);
                }
            } else {
                int cond = Boolish(pn1);
                if (cond == (pn->pn_type == TOK_OR)) {
                    RecycleTree(pn2, tc);
                    pn->become(pn1);
                } else if (cond != -1) {
                    JS_ASSERT(cond == (pn->pn_type == TOK_AND));
                    RecycleTree(pn1, tc);
                    pn->become(pn2);
                }
            }
        }
        break;

      case TOK_ASSIGN:
        /*
         * Compound operators such as *= should be subject to folding, in case
         * the left-hand side is constant, and so that the decompiler produces
         * the same string that you get from decompiling a script or function
         * compiled from that same string.  As with +, += is special.
         */
        if (pn->pn_op == JSOP_NOP)
            break;
        if (pn->pn_op != JSOP_ADD)
            goto do_binary_op;
        /* FALL THROUGH */

      case TOK_PLUS:
        if (pn->pn_arity == PN_LIST) {
            size_t length, length2;
            jschar *chars;
            JSString *str, *str2;

            /*
             * Any string literal term with all others number or string means
             * this is a concatenation.  If any term is not a string or number
             * literal, we can't fold.
             */
            JS_ASSERT(pn->pn_count > 2);
            if (pn->pn_xflags & PNX_CANTFOLD)
                return JS_TRUE;
            if (pn->pn_xflags != PNX_STRCAT)
                goto do_binary_op;

            /* Ok, we're concatenating: convert non-string constant operands. */
            length = 0;
            for (pn2 = pn1; pn2; pn2 = pn2->pn_next) {
                if (!FoldType(cx, pn2, TOK_STRING))
                    return JS_FALSE;
                /* XXX fold only if all operands convert to string */
                if (pn2->pn_type != TOK_STRING)
                    return JS_TRUE;
                length += ATOM_TO_STRING(pn2->pn_atom)->flatLength();
            }

            /* Allocate a new buffer and string descriptor for the result. */
            chars = (jschar *) cx->malloc((length + 1) * sizeof(jschar));
            if (!chars)
                return JS_FALSE;
            str = js_NewString(cx, chars, length);
            if (!str) {
                cx->free(chars);
                return JS_FALSE;
            }

            /* Fill the buffer, advancing chars and recycling kids as we go. */
            for (pn2 = pn1; pn2; pn2 = RecycleTree(pn2, tc)) {
                str2 = ATOM_TO_STRING(pn2->pn_atom);
                length2 = str2->flatLength();
                js_strncpy(chars, str2->flatChars(), length2);
                chars += length2;
            }
            *chars = 0;

            /* Atomize the result string and mutate pn to refer to it. */
            pn->pn_atom = js_AtomizeString(cx, str, 0);
            if (!pn->pn_atom)
                return JS_FALSE;
            pn->pn_type = TOK_STRING;
            pn->pn_op = JSOP_STRING;
            pn->pn_arity = PN_NULLARY;
            break;
        }

        /* Handle a binary string concatenation. */
        JS_ASSERT(pn->pn_arity == PN_BINARY);
        if (pn1->pn_type == TOK_STRING || pn2->pn_type == TOK_STRING) {
            JSString *left, *right, *str;

            if (!FoldType(cx, (pn1->pn_type != TOK_STRING) ? pn1 : pn2,
                          TOK_STRING)) {
                return JS_FALSE;
            }
            if (pn1->pn_type != TOK_STRING || pn2->pn_type != TOK_STRING)
                return JS_TRUE;
            left = ATOM_TO_STRING(pn1->pn_atom);
            right = ATOM_TO_STRING(pn2->pn_atom);
            str = js_ConcatStrings(cx, left, right);
            if (!str)
                return JS_FALSE;
            pn->pn_atom = js_AtomizeString(cx, str, 0);
            if (!pn->pn_atom)
                return JS_FALSE;
            pn->pn_type = TOK_STRING;
            pn->pn_op = JSOP_STRING;
            pn->pn_arity = PN_NULLARY;
            RecycleTree(pn1, tc);
            RecycleTree(pn2, tc);
            break;
        }

        /* Can't concatenate string literals, let's try numbers. */
        goto do_binary_op;

      case TOK_STAR:
      case TOK_SHOP:
      case TOK_MINUS:
      case TOK_DIVOP:
      do_binary_op:
        if (pn->pn_arity == PN_LIST) {
            JS_ASSERT(pn->pn_count > 2);
            for (pn2 = pn1; pn2; pn2 = pn2->pn_next) {
                if (!FoldType(cx, pn2, TOK_NUMBER))
                    return JS_FALSE;
            }
            for (pn2 = pn1; pn2; pn2 = pn2->pn_next) {
                /* XXX fold only if all operands convert to number */
                if (pn2->pn_type != TOK_NUMBER)
                    break;
            }
            if (!pn2) {
                JSOp op = PN_OP(pn);

                pn2 = pn1->pn_next;
                pn3 = pn2->pn_next;
                if (!FoldBinaryNumeric(cx, op, pn1, pn2, pn, tc))
                    return JS_FALSE;
                while ((pn2 = pn3) != NULL) {
                    pn3 = pn2->pn_next;
                    if (!FoldBinaryNumeric(cx, op, pn, pn2, pn, tc))
                        return JS_FALSE;
                }
            }
        } else {
            JS_ASSERT(pn->pn_arity == PN_BINARY);
            if (!FoldType(cx, pn1, TOK_NUMBER) ||
                !FoldType(cx, pn2, TOK_NUMBER)) {
                return JS_FALSE;
            }
            if (pn1->pn_type == TOK_NUMBER && pn2->pn_type == TOK_NUMBER) {
                if (!FoldBinaryNumeric(cx, PN_OP(pn), pn1, pn2, pn, tc))
                    return JS_FALSE;
            }
        }
        break;

      case TOK_UNARYOP:
        if (pn1->pn_type == TOK_NUMBER) {
            jsdouble d;

            /* Operate on one numeric constant. */
            d = pn1->pn_dval;
            switch (pn->pn_op) {
              case JSOP_BITNOT:
                d = ~js_DoubleToECMAInt32(d);
                break;

              case JSOP_NEG:
                d = -d;
                break;

              case JSOP_POS:
                break;

              case JSOP_NOT:
                pn->pn_type = TOK_PRIMARY;
                pn->pn_op = (d == 0 || JSDOUBLE_IS_NaN(d)) ? JSOP_TRUE : JSOP_FALSE;
                pn->pn_arity = PN_NULLARY;
                /* FALL THROUGH */

              default:
                /* Return early to dodge the common TOK_NUMBER code. */
                return JS_TRUE;
            }
            pn->pn_type = TOK_NUMBER;
            pn->pn_op = JSOP_DOUBLE;
            pn->pn_arity = PN_NULLARY;
            pn->pn_dval = d;
            RecycleTree(pn1, tc);
        } else if (pn1->pn_type == TOK_PRIMARY) {
            if (pn->pn_op == JSOP_NOT &&
                (pn1->pn_op == JSOP_TRUE ||
                 pn1->pn_op == JSOP_FALSE)) {
                pn->become(pn1);
                pn->pn_op = (pn->pn_op == JSOP_TRUE) ? JSOP_FALSE : JSOP_TRUE;
                RecycleTree(pn1, tc);
            }
        }
        break;

#if JS_HAS_XML_SUPPORT
      case TOK_XMLELEM:
      case TOK_XMLLIST:
      case TOK_XMLPTAGC:
      case TOK_XMLSTAGO:
      case TOK_XMLETAGO:
      case TOK_XMLNAME:
        if (pn->pn_arity == PN_LIST) {
            JS_ASSERT(pn->pn_type == TOK_XMLLIST || pn->pn_count != 0);
            if (!FoldXMLConstants(cx, pn, tc))
                return JS_FALSE;
        }
        break;

      case TOK_AT:
        if (pn1->pn_type == TOK_XMLNAME) {
            JSObjectBox *xmlbox;

            Value v = StringValue(ATOM_TO_STRING(pn1->pn_atom));
            if (!js_ToAttributeName(cx, &v))
                return JS_FALSE;
            JS_ASSERT(v.isObject());

            xmlbox = tc->parser->newObjectBox(&v.toObject());
            if (!xmlbox)
                return JS_FALSE;

            pn->pn_type = TOK_XMLNAME;
            pn->pn_op = JSOP_OBJECT;
            pn->pn_arity = PN_NULLARY;
            pn->pn_objbox = xmlbox;
            RecycleTree(pn1, tc);
        }
        break;
#endif /* JS_HAS_XML_SUPPORT */

      default:;
    }

    if (inCond) {
        int cond = Boolish(pn);
        if (cond >= 0) {
            switch (pn->pn_arity) {
              case PN_LIST:
                pn2 = pn->pn_head;
                do {
                    pn3 = pn2->pn_next;
                    RecycleTree(pn2, tc);
                } while ((pn2 = pn3) != NULL);
                break;
              case PN_FUNC:
                RecycleFuncNameKids(pn, tc);
                break;
              case PN_NULLARY:
                break;
              default:
                JS_NOT_REACHED("unhandled arity");
            }
            pn->pn_type = TOK_PRIMARY;
            pn->pn_op = cond ? JSOP_TRUE : JSOP_FALSE;
            pn->pn_arity = PN_NULLARY;
        }
    }

    return JS_TRUE;
}<|MERGE_RESOLUTION|>--- conflicted
+++ resolved
@@ -1843,16 +1843,9 @@
      */
     while (tc->parent)
         tc = tc->parent;
-<<<<<<< HEAD
-    parent = tc->inFunction() ? NULL : tc->scopeChain;
-
-    fun = js_NewFunction(context, NULL, NULL, 0, JSFUN_INTERPRETED | lambda,
-                         parent, atom, NULL, NULL);
-=======
     parent = tc->inFunction() ? NULL : tc->scopeChain();
->>>>>>> b70d2683
-
-    fun = js_NewFunction(context, NULL, NULL, 0, JSFUN_INTERPRETED | lambda, parent, atom);
+
+    fun = js_NewFunction(context, NULL, NULL, 0, JSFUN_INTERPRETED | lambda, parent, atom, NULL, NULL);
     if (fun && !tc->compileAndGo()) {
         FUN_OBJECT(fun)->clearParent();
         FUN_OBJECT(fun)->clearProto();
