//* -*- Mode: c++; c-basic-offset: 4; tab-width: 40; indent-tabs-mode: nil -*- */
/* vim: set ts=40 sw=4 et tw=99: */
/* This Source Code Form is subject to the terms of the Mozilla Public
 * License, v. 2.0. If a copy of the MPL was not distributed with this
 * file, You can obtain one at http://mozilla.org/MPL/2.0/. */

/* Definitions related to javascript type inference. */

#ifndef jsinfer_h___
#define jsinfer_h___

#include "mozilla/Attributes.h"

#include "jsalloc.h"
#include "jsfriendapi.h"
#include "jsprvtd.h"

#include "ds/LifoAlloc.h"
#include "gc/Barrier.h"
#include "gc/Heap.h"
#include "js/HashTable.h"
#include "js/Vector.h"

namespace JS {
struct TypeInferenceSizes;
}

namespace js {

class CallObject;

<<<<<<< HEAD
namespace mjit {
    struct JITScript;
}

namespace ion {
    struct IonScript;
}
=======

#ifdef JS_METHODJIT
namespace mjit {
    struct JITScript;
}
#endif
>>>>>>> a846a945

namespace types {

/* Type set entry for either a JSObject with singleton type or a non-singleton TypeObject. */
struct TypeObjectKey {
    static intptr_t keyBits(TypeObjectKey *obj) { return (intptr_t) obj; }
    static TypeObjectKey *getKey(TypeObjectKey *obj) { return obj; }
};

/*
 * Information about a single concrete type. We pack this into a single word,
 * where small values are particular primitive or other singleton types, and
 * larger values are either specific JS objects or type objects.
 */
class Type
{
    uintptr_t data;
    Type(uintptr_t data) : data(data) {}

  public:

    uintptr_t raw() const { return data; }

    bool isPrimitive() const {
        return data < JSVAL_TYPE_OBJECT;
    }

    bool isPrimitive(JSValueType type) const {
        JS_ASSERT(type < JSVAL_TYPE_OBJECT);
        return (uintptr_t) type == data;
    }

    JSValueType primitive() const {
        JS_ASSERT(isPrimitive());
        return (JSValueType) data;
    }

    bool isAnyObject() const {
        return data == JSVAL_TYPE_OBJECT;
    }

    bool isUnknown() const {
        return data == JSVAL_TYPE_UNKNOWN;
    }

    /* Accessors for types that are either JSObject or TypeObject. */

    bool isObject() const {
        JS_ASSERT(!isAnyObject() && !isUnknown());
        return data > JSVAL_TYPE_UNKNOWN;
    }

    inline TypeObjectKey *objectKey() const;

    /* Accessors for JSObject types */

    bool isSingleObject() const {
        return isObject() && !!(data & 1);
    }

    inline JSObject *singleObject() const;

    /* Accessors for TypeObject types */

    bool isTypeObject() const {
        return isObject() && !(data & 1);
    }

    inline TypeObject *typeObject() const;

    bool operator == (Type o) const { return data == o.data; }
    bool operator != (Type o) const { return data != o.data; }

    static inline Type UndefinedType() { return Type(JSVAL_TYPE_UNDEFINED); }
    static inline Type NullType()      { return Type(JSVAL_TYPE_NULL); }
    static inline Type BooleanType()   { return Type(JSVAL_TYPE_BOOLEAN); }
    static inline Type Int32Type()     { return Type(JSVAL_TYPE_INT32); }
    static inline Type DoubleType()    { return Type(JSVAL_TYPE_DOUBLE); }
    static inline Type StringType()    { return Type(JSVAL_TYPE_STRING); }
    static inline Type MagicArgType()  { return Type(JSVAL_TYPE_MAGIC); }
    static inline Type AnyObjectType() { return Type(JSVAL_TYPE_OBJECT); }
    static inline Type UnknownType()   { return Type(JSVAL_TYPE_UNKNOWN); }

    static inline Type PrimitiveType(JSValueType type) {
        JS_ASSERT(type < JSVAL_TYPE_UNKNOWN);
        return Type(type);
    }

    static inline Type ObjectType(JSObject *obj);
    static inline Type ObjectType(TypeObject *obj);
    static inline Type ObjectType(TypeObjectKey *obj);
};

/* Get the type of a jsval, or zero for an unknown special value. */
inline Type GetValueType(JSContext *cx, const Value &val);

/*
 * Type inference memory management overview.
 *
 * Inference constructs a global web of constraints relating the contents of
 * type sets particular to various scripts and type objects within a
 * compartment. This data can consume a significant amount of memory, and to
 * avoid this building up we try to clear it with some regularity. On each GC
 * which occurs while we are not actively working with inference or other
 * analysis information, we clear out all generated constraints, all type sets
 * describing stack types within scripts, and (normally) all data describing
 * type objects for particular JS objects (see the lazy type objects overview
 * below). JIT code depends on this data and is cleared as well.
 *
 * All this data is allocated into compartment->pool. Some type inference data
 * lives across GCs: type sets for scripts and non-singleton type objects, and
 * propeties for such type objects. This data is also allocated into
 * compartment->pool, but everything still live is copied to a new arena on GC.
 */

/*
 * A constraint which listens to additions to a type set and propagates those
 * changes to other type sets.
 */
class TypeConstraint
{
public:
#ifdef DEBUG
    const char *kind_;
    const char *kind() const { return kind_; }
#else
    const char *kind() const { return NULL; }
#endif

    /* Next constraint listening to the same type set. */
    TypeConstraint *next;

    TypeConstraint(const char *kind)
        : next(NULL)
    {
#ifdef DEBUG
        this->kind_ = kind;
#endif
    }

    /* Register a new type for the set this constraint is listening to. */
    virtual void newType(JSContext *cx, TypeSet *source, Type type) = 0;

    /*
     * For constraints attached to an object property's type set, mark the
     * property as having been configured or received an own property.
     */
    virtual void newPropertyState(JSContext *cx, TypeSet *source) {}

    /*
     * For constraints attached to the JSID_EMPTY type set on an object, mark a
     * change in one of the object's dynamic property flags. If force is set,
     * recompilation is always triggered.
     */
    virtual void newObjectState(JSContext *cx, TypeObject *object, bool force) {}
};

/* Flags and other state stored in TypeSet::flags */
enum {
    TYPE_FLAG_UNDEFINED =  0x1,
    TYPE_FLAG_NULL      =  0x2,
    TYPE_FLAG_BOOLEAN   =  0x4,
    TYPE_FLAG_INT32     =  0x8,
    TYPE_FLAG_DOUBLE    = 0x10,
    TYPE_FLAG_STRING    = 0x20,
    TYPE_FLAG_LAZYARGS  = 0x40,
    TYPE_FLAG_ANYOBJECT = 0x80,

    /* Mask/shift for the number of objects in objectSet */
    TYPE_FLAG_OBJECT_COUNT_MASK   = 0xff00,
    TYPE_FLAG_OBJECT_COUNT_SHIFT  = 8,
    TYPE_FLAG_OBJECT_COUNT_LIMIT  =
        TYPE_FLAG_OBJECT_COUNT_MASK >> TYPE_FLAG_OBJECT_COUNT_SHIFT,

    /* Whether the contents of this type set are totally unknown. */
    TYPE_FLAG_UNKNOWN             = 0x00010000,

    /* Mask of normal type flags on a type set. */
    TYPE_FLAG_BASE_MASK           = 0x000100ff,

    /* Flags for type sets which are on object properties. */

    /*
     * Whether there are subset constraints propagating the possible types
     * for this property inherited from the object's prototypes. Reset on GC.
     */
    TYPE_FLAG_PROPAGATED_PROPERTY = 0x00020000,

    /* Whether this property has ever been directly written. */
    TYPE_FLAG_OWN_PROPERTY        = 0x00040000,

    /*
     * Whether the property has ever been deleted or reconfigured to behave
     * differently from a normal native property (e.g. made non-writable or
     * given a scripted getter or setter).
     */
    TYPE_FLAG_CONFIGURED_PROPERTY = 0x00080000,

    /*
     * Whether the property is definitely in a particular inline slot on all
     * objects from which it has not been deleted or reconfigured. Implies
     * OWN_PROPERTY and unlike OWN/CONFIGURED property, this cannot change.
     */
    TYPE_FLAG_DEFINITE_PROPERTY   = 0x00100000,

    /* If the property is definite, mask and shift storing the slot. */
    TYPE_FLAG_DEFINITE_MASK       = 0x0f000000,
    TYPE_FLAG_DEFINITE_SHIFT      = 24
};
typedef uint32_t TypeFlags;

/* Flags and other state stored in TypeObject::flags */
enum {
    /* Objects with this type are functions. */
    OBJECT_FLAG_FUNCTION              = 0x1,

    /* If set, newScript information should not be installed on this object. */
    OBJECT_FLAG_NEW_SCRIPT_CLEARED    = 0x2,

    /*
     * If set, type constraints covering the correctness of the newScript
     * definite properties need to be regenerated before compiling any jitcode
     * which depends on this information.
     */
    OBJECT_FLAG_NEW_SCRIPT_REGENERATE = 0x4,

    /*
     * Whether we have ensured all type sets in the compartment contain
     * ANYOBJECT instead of this object.
     */
    OBJECT_FLAG_SETS_MARKED_UNKNOWN   = 0x8,

    /* Mask/shift for the number of properties in propertySet */
    OBJECT_FLAG_PROPERTY_COUNT_MASK   = 0xfff0,
    OBJECT_FLAG_PROPERTY_COUNT_SHIFT  = 4,
    OBJECT_FLAG_PROPERTY_COUNT_LIMIT  =
        OBJECT_FLAG_PROPERTY_COUNT_MASK >> OBJECT_FLAG_PROPERTY_COUNT_SHIFT,

    /*
     * Some objects are not dense arrays, or are dense arrays whose length
     * property does not fit in an int32_t.
     */
    OBJECT_FLAG_NON_DENSE_ARRAY       = 0x00010000,

    /* Whether any objects this represents are not packed arrays. */
    OBJECT_FLAG_NON_PACKED_ARRAY      = 0x00020000,

    /* Whether any objects this represents are not typed arrays. */
    OBJECT_FLAG_NON_TYPED_ARRAY       = 0x00040000,

    /* Whether any objects this represents are not DOM objects. */
    OBJECT_FLAG_NON_DOM               = 0x00080000,

    /* Whether any represented script is considered uninlineable in JM. */
    OBJECT_FLAG_UNINLINEABLE          = 0x00100000,

    /* Whether any objects have an equality hook. */
    OBJECT_FLAG_SPECIAL_EQUALITY      = 0x00200000,

    /* Whether any objects have been iterated over. */
    OBJECT_FLAG_ITERATED              = 0x00400000,

    /* For a global object, whether flags were set on the RegExpStatics. */
    OBJECT_FLAG_REGEXP_FLAGS_SET      = 0x00800000,

    /* Flags which indicate dynamic properties of represented objects. */
    OBJECT_FLAG_DYNAMIC_MASK          = 0x00ff0000,

    /*
     * Whether all properties of this object are considered unknown.
     * If set, all flags in DYNAMIC_MASK will also be set.
     */
    OBJECT_FLAG_UNKNOWN_PROPERTIES    = 0x80000000,

    /* Mask for objects created with unknown properties. */
    OBJECT_FLAG_UNKNOWN_MASK =
        OBJECT_FLAG_DYNAMIC_MASK
      | OBJECT_FLAG_UNKNOWN_PROPERTIES
      | OBJECT_FLAG_SETS_MARKED_UNKNOWN
};
typedef uint32_t TypeObjectFlags;

/* Information about the set of types associated with an lvalue. */
class TypeSet
{
    /* Flags for this type set. */
    TypeFlags flags;

    /* Possible objects this type set can represent. */
    TypeObjectKey **objectSet;

  public:

    /* Chain of constraints which propagate changes out from this type set. */
    TypeConstraint *constraintList;

    TypeSet()
        : flags(0), objectSet(NULL), constraintList(NULL)
    {}

    void print(JSContext *cx);

    inline void sweep(JSCompartment *compartment);
    inline size_t computedSizeOfExcludingThis();

    /* Whether this set contains a specific type. */
    inline bool hasType(Type type);

    TypeFlags baseFlags() const { return flags & TYPE_FLAG_BASE_MASK; }
    bool unknown() const { return !!(flags & TYPE_FLAG_UNKNOWN); }
    bool unknownObject() const { return !!(flags & (TYPE_FLAG_UNKNOWN | TYPE_FLAG_ANYOBJECT)); }

    bool empty() const { return !baseFlags() && !baseObjectCount(); }

    bool hasAnyFlag(TypeFlags flags) const {
        JS_ASSERT((flags & TYPE_FLAG_BASE_MASK) == flags);
        return !!(baseFlags() & flags);
    }

    bool isOwnProperty(bool configurable) const {
        return flags & (configurable ? TYPE_FLAG_CONFIGURED_PROPERTY : TYPE_FLAG_OWN_PROPERTY);
    }
    bool isDefiniteProperty() const { return flags & TYPE_FLAG_DEFINITE_PROPERTY; }
    unsigned definiteSlot() const {
        JS_ASSERT(isDefiniteProperty());
        return flags >> TYPE_FLAG_DEFINITE_SHIFT;
    }

    /*
     * Add a type to this set, calling any constraint handlers if this is a new
     * possible type.
     */
    inline void addType(JSContext *cx, Type type);

    /* Mark this type set as representing an own property or configured property. */
    inline void setOwnProperty(JSContext *cx, bool configured);

    /*
     * Iterate through the objects in this set. getObjectCount overapproximates
     * in the hash case (see SET_ARRAY_SIZE in jsinferinlines.h), and getObject
     * may return NULL.
     */
    inline unsigned getObjectCount();
    inline TypeObjectKey *getObject(unsigned i);
    inline JSObject *getSingleObject(unsigned i);
    inline TypeObject *getTypeObject(unsigned i);

    void setOwnProperty(bool configurable) {
        flags |= TYPE_FLAG_OWN_PROPERTY;
        if (configurable)
            flags |= TYPE_FLAG_CONFIGURED_PROPERTY;
    }
    void setDefinite(unsigned slot) {
        JS_ASSERT(slot <= (TYPE_FLAG_DEFINITE_MASK >> TYPE_FLAG_DEFINITE_SHIFT));
        flags |= TYPE_FLAG_DEFINITE_PROPERTY | (slot << TYPE_FLAG_DEFINITE_SHIFT);
    }

    bool hasPropagatedProperty() { return !!(flags & TYPE_FLAG_PROPAGATED_PROPERTY); }
    void setPropagatedProperty() { flags |= TYPE_FLAG_PROPAGATED_PROPERTY; }

    enum FilterKind {
        FILTER_ALL_PRIMITIVES,
        FILTER_NULL_VOID,
        FILTER_VOID
    };

    /* Add specific kinds of constraints to this set. */
    inline void add(JSContext *cx, TypeConstraint *constraint, bool callExisting = true);
    void addSubset(JSContext *cx, TypeSet *target);
    void addGetProperty(JSContext *cx, JSScript *script, jsbytecode *pc,
                        TypeSet *target, jsid id);
    void addSetProperty(JSContext *cx, JSScript *script, jsbytecode *pc,
                        TypeSet *target, jsid id);
    void addCallProperty(JSContext *cx, JSScript *script, jsbytecode *pc, jsid id);
    void addSetElement(JSContext *cx, JSScript *script, jsbytecode *pc,
                       TypeSet *objectTypes, TypeSet *valueTypes);
    void addCall(JSContext *cx, TypeCallsite *site);
    void addArith(JSContext *cx, JSScript *script, jsbytecode *pc,
                  TypeSet *target, TypeSet *other = NULL);
    void addTransformThis(JSContext *cx, JSScript *script, TypeSet *target);
    void addPropagateThis(JSContext *cx, JSScript *script, jsbytecode *pc,
                          Type type, TypeSet *types = NULL);
    void addFilterPrimitives(JSContext *cx, TypeSet *target, FilterKind filter);
    void addSubsetBarrier(JSContext *cx, JSScript *script, jsbytecode *pc, TypeSet *target);

    /*
     * Make an type set with the specified debugging name, not embedded in
     * another structure.
     */
    static TypeSet *make(JSContext *cx, const char *name);

    /*
     * Methods for JIT compilation. If a script is currently being compiled
     * (see AutoEnterCompilation) these will add constraints ensuring that if
     * the return value change in the future due to new type information, the
     * currently compiled script will be marked for recompilation.
     */

    /* Completely freeze the contents of this type set. */
    void addFreeze(JSContext *cx);

    /* Get any type tag which all values in this set must have. */
    JSValueType getKnownTypeTag(JSContext *cx);

    bool isMagicArguments(JSContext *cx) { return getKnownTypeTag(cx) == JSVAL_TYPE_MAGIC; }

    /* Whether the type set or a particular object has any of a set of flags. */
    bool hasObjectFlags(JSContext *cx, TypeObjectFlags flags);
    static bool HasObjectFlags(JSContext *cx, TypeObject *object, TypeObjectFlags flags);

    /*
     * Watch for a generic object state change on a type object. This currently
     * includes reallocations of slot pointers for global objects, and changes
     * to newScript data on types.
     */
    static void WatchObjectStateChange(JSContext *cx, TypeObject *object);

    /*
     * For type sets on a property, return true if the property has any 'own'
     * values assigned. If configurable is set, return 'true' if the property
     * has additionally been reconfigured as non-configurable, non-enumerable
     * or non-writable (this only applies to properties that have changed after
     * having been created, not to e.g. properties non-writable on creation).
     */
    bool isOwnProperty(JSContext *cx, TypeObject *object, bool configurable);

    /* Get whether this type set is non-empty. */
    bool knownNonEmpty(JSContext *cx);

    /*
     * Get whether this type only contains non-string primitives:
     * null/undefined/int/double, or some combination of those.
     */
    bool knownNonStringPrimitive(JSContext *cx);

    /* Get whether this type set is known to be a subset of other. */
    bool knownSubset(JSContext *cx, TypeSet *other);

    /*
     * Get the typed array type of all objects in this set. Returns
     * TypedArray::TYPE_MAX if the set contains different array types.
     */
    int getTypedArrayType(JSContext *cx);

    /* Get the single value which can appear in this type set, otherwise NULL. */
    JSObject *getSingleton(JSContext *cx, bool freeze = true);

    inline void clearObjects();

    /*
     * Whether a location with this TypeSet needs a write barrier (i.e., whether
     * it can hold GC things). The type set is frozen if no barrier is needed.
     */
    bool needsBarrier(JSContext *cx);

    /* The type set is frozen if no barrier is needed. */
    bool propertyNeedsBarrier(JSContext *cx, jsid id);

  private:
    uint32_t baseObjectCount() const {
        return (flags & TYPE_FLAG_OBJECT_COUNT_MASK) >> TYPE_FLAG_OBJECT_COUNT_SHIFT;
    }
    inline void setBaseObjectCount(uint32_t count);
};

/*
 * Handler which persists information about dynamic types pushed within a
 * script which can affect its behavior and are not covered by JOF_TYPESET ops,
 * such as integer operations which overflow to a double. These persist across
 * GCs, and are used to re-seed script types when they are reanalyzed.
 */
struct TypeResult
{
    uint32_t offset;
    Type type;
    TypeResult *next;

    TypeResult(uint32_t offset, Type type)
        : offset(offset), type(type), next(NULL)
    {}
};

/* Is this a reasonable PC to be doing inlining on? */
inline bool isInlinableCall(jsbytecode *pc);

/*
 * Type barriers overview.
 *
 * Type barriers are a technique for using dynamic type information to improve
 * the inferred types within scripts. At certain opcodes --- those with the
 * JOF_TYPESET format --- we will construct a type set storing the set of types
 * which we have observed to be pushed at that opcode, and will only use those
 * observed types when doing propagation downstream from the bytecode. For
 * example, in the following script:
 *
 * function foo(x) {
 *   return x.f + 10;
 * }
 *
 * Suppose we know the type of 'x' and that the type of its 'f' property is
 * either an int or float. To account for all possible behaviors statically,
 * we would mark the result of the 'x.f' access as an int or float, as well
 * as the result of the addition and the return value of foo (and everywhere
 * the result of 'foo' is used). When dealing with polymorphic code, this is
 * undesirable behavior --- the type imprecision surrounding the polymorphism
 * will tend to leak to many places in the program.
 *
 * Instead, we will keep track of the types that have been dynamically observed
 * to have been produced by the 'x.f', and only use those observed types
 * downstream from the access. If the 'x.f' has only ever produced integers,
 * we will treat its result as an integer and mark the result of foo as an
 * integer.
 *
 * The set of observed types will be a subset of the set of possible types,
 * and if the two sets are different, a type barriers will be added at the
 * bytecode which checks the dynamic result every time the bytecode executes
 * and makes sure it is in the set of observed types. If it is not, that
 * observed set is updated, and the new type information is automatically
 * propagated along the already-generated type constraints to the places
 * where the result of the bytecode is used.
 *
 * Observing new types at a bytecode removes type barriers at the bytecode
 * (this removal happens lazily, see ScriptAnalysis::pruneTypeBarriers), and if
 * all type barriers at a bytecode are removed --- the set of observed types
 * grows to match the set of possible types --- then the result of the bytecode
 * no longer needs to be dynamically checked (unless the set of possible types
 * grows, triggering the generation of new type barriers).
 *
 * Barriers are only relevant for accesses on properties whose types inference
 * actually tracks (see propertySet comment under TypeObject). Accesses on
 * other properties may be able to produce additional unobserved types even
 * without a barrier present, and can only be compiled to jitcode with special
 * knowledge of the property in question (e.g. for lengths of arrays, or
 * elements of typed arrays).
 */

/*
 * Barrier introduced at some bytecode. These are added when, during inference,
 * we block a type from being propagated as would normally be done for a subset
 * constraint. The propagation is technically possible, but we suspect it will
 * not happen dynamically and this type needs to be watched for. These are only
 * added at reads of properties and at scripted call sites.
 */
struct TypeBarrier
{
    /* Next barrier on the same bytecode. */
    TypeBarrier *next;

    /* Target type set into which propagation was blocked. */
    TypeSet *target;

    /*
     * Type which was not added to the target. If target ends up containing the
     * type somehow, this barrier can be removed.
     */
    Type type;

    /*
     * If specified, this barrier can be removed if object has a non-undefined
     * value in property id.
     */
    JSObject *singleton;
    jsid singletonId;

    TypeBarrier(TypeSet *target, Type type, JSObject *singleton, jsid singletonId)
        : next(NULL), target(target), type(type),
          singleton(singleton), singletonId(singletonId)
    {}
};

/* Type information about a property. */
struct Property
{
    /* Identifier for this property, JSID_VOID for the aggregate integer index property. */
    HeapId id;

    /* Possible types for this property, including types inherited from prototypes. */
    TypeSet types;

    inline Property(jsid id);
    inline Property(const Property &o);

    static uint32_t keyBits(jsid id) { return uint32_t(JSID_BITS(id)); }
    static jsid getKey(Property *p) { return p->id; }
};

/*
 * Information attached to a TypeObject if it is always constructed using 'new'
 * on a particular script. This is used to manage state related to the definite
 * properties on the type object: these definite properties depend on type
 * information which could change as the script executes (e.g. a scripted
 * setter is added to a prototype object), and we need to ensure both that the
 * appropriate type constraints are in place when necessary, and that we can
 * remove the definite property information and repair the JS stack if the
 * constraints are violated.
 */
struct TypeNewScript
{
    HeapPtrFunction fun;

    /* Allocation kind to use for newly constructed objects. */
    gc::AllocKind allocKind;

    /*
     * Shape to use for newly constructed objects. Reflects all definite
     * properties the object will have.
     */
    HeapPtrShape  shape;

    /*
     * Order in which properties become initialized. We need this in case a
     * scripted setter is added to one of the object's prototypes while it is
     * in the middle of being initialized, so we can walk the stack and fixup
     * any objects which look for in-progress objects which were prematurely
     * set with their final shape. Initialization can traverse stack frames,
     * in which case FRAME_PUSH/FRAME_POP are used.
     */
    struct Initializer {
        enum Kind {
            SETPROP,
            FRAME_PUSH,
            FRAME_POP,
            DONE
        } kind;
        uint32_t offset;
        Initializer(Kind kind, uint32_t offset)
          : kind(kind), offset(offset)
        {}
    };
    Initializer *initializerList;

    static inline void writeBarrierPre(TypeNewScript *newScript);
    static inline void writeBarrierPost(TypeNewScript *newScript, void *addr);
};

/*
 * Lazy type objects overview.
 *
 * Type objects which represent at most one JS object are constructed lazily.
 * These include types for native functions, standard classes, scripted
 * functions defined at the top level of global/eval scripts, and in some
 * other cases. Typical web workloads often create many windows (and many
 * copies of standard natives) and many scripts, with comparatively few
 * non-singleton types.
 *
 * We can recover the type information for the object from examining it,
 * so don't normally track the possible types of its properties as it is
 * updated. Property type sets for the object are only constructed when an
 * analyzed script attaches constraints to it: the script is querying that
 * property off the object or another which delegates to it, and the analysis
 * information is sensitive to changes in the property's type. Future changes
 * to the property (whether those uncovered by analysis or those occurring
 * in the VM) will treat these properties like those of any other type object.
 *
 * When a GC occurs, we wipe out all analysis information for all the
 * compartment's scripts, so can destroy all properties on singleton type
 * objects at the same time. If there is no reference on the stack to the
 * type object itself, the type object is also destroyed, and the JS object
 * reverts to having a lazy type.
 */

/* Type information about an object accessed by a script. */
struct TypeObject : gc::Cell
{
    /* Prototype shared by objects using this type. */
    HeapPtrObject proto;

    /*
     * Whether there is a singleton JS object with this type. That JS object
     * must appear in type sets instead of this; we include the back reference
     * here to allow reverting the JS object to a lazy type.
     */
    HeapPtrObject singleton;

    /*
     * Value held by singleton if this is a standin type for a singleton JS
     * object whose type has not been constructed yet.
     */
    static const size_t LAZY_SINGLETON = 1;
    bool lazy() const { return singleton == (JSObject *) LAZY_SINGLETON; }

    /* Flags for this object. */
    TypeObjectFlags flags;

    /*
     * Estimate of the contribution of this object to the type sets it appears in.
     * This is the sum of the sizes of those sets at the point when the object
     * was added.
     *
     * When the contribution exceeds the CONTRIBUTION_LIMIT, any type sets the
     * object is added to are instead marked as unknown. If we get to this point
     * we are probably not adding types which will let us do meaningful optimization
     * later, and we want to ensure in such cases that our time/space complexity
     * is linear, not worst-case cubic as it would otherwise be.
     */
    uint32_t contribution;
    static const uint32_t CONTRIBUTION_LIMIT = 2000;

    /*
     * If non-NULL, objects of this type have always been constructed using
     * 'new' on the specified script, which adds some number of properties to
     * the object in a definite order before the object escapes.
     */
    HeapPtr<TypeNewScript> newScript;

    /*
     * Properties of this object. This may contain JSID_VOID, representing the
     * types of all integer indexes of the object, and/or JSID_EMPTY, holding
     * constraints listening to changes to the object's state.
     *
     * The type sets in the properties of a type object describe the possible
     * values that can be read out of that property in actual JS objects.
     * Properties only account for native properties (those with a slot and no
     * specialized getter hook) and the elements of dense arrays. For accesses
     * on such properties, the correspondence is as follows:
     *
     * 1. If the type has unknownProperties(), the possible properties and
     *    value types for associated JSObjects are unknown.
     *
     * 2. Otherwise, for any JSObject obj with TypeObject type, and any jsid id
     *    which is a property in obj, before obj->getProperty(id) the property
     *    in type for id must reflect the result of the getProperty.
     *
     *    There is an exception for properties of singleton JS objects which
     *    are undefined at the point where the property was (lazily) generated.
     *    In such cases the property type set will remain empty, and the
     *    'undefined' type will only be added after a subsequent assignment or
     *    deletion. After these properties have been assigned a defined value,
     *    the only way they can become undefined again is after such an assign
     *    or deletion.
     *
     * We establish these by using write barriers on calls to setProperty and
     * defineProperty which are on native properties, and by using the inference
     * analysis to determine the side effects of code which is JIT-compiled.
     */
    Property **propertySet;

    /* If this is an interpreted function, the function object. */
    HeapPtrFunction interpretedFunction;

#if JS_BITS_PER_WORD == 32
    void *padding;
#endif

    inline TypeObject(JSObject *proto, bool isFunction, bool unknown);

    bool isFunction() { return !!(flags & OBJECT_FLAG_FUNCTION); }

    bool hasAnyFlags(TypeObjectFlags flags) {
        JS_ASSERT((flags & OBJECT_FLAG_DYNAMIC_MASK) == flags);
        return !!(this->flags & flags);
    }
    bool hasAllFlags(TypeObjectFlags flags) {
        JS_ASSERT((flags & OBJECT_FLAG_DYNAMIC_MASK) == flags);
        return (this->flags & flags) == flags;
    }

    bool unknownProperties() {
        JS_ASSERT_IF(flags & OBJECT_FLAG_UNKNOWN_PROPERTIES,
                     hasAllFlags(OBJECT_FLAG_DYNAMIC_MASK));
        return !!(flags & OBJECT_FLAG_UNKNOWN_PROPERTIES);
    }

    /*
     * Get or create a property of this object. Only call this for properties which
     * a script accesses explicitly. 'assign' indicates whether this is for an
     * assignment, and the own types of the property will be used instead of
     * aggregate types.
     */
    inline TypeSet *getProperty(JSContext *cx, jsid id, bool assign);

    /* Get a property only if it already exists. */
    inline TypeSet *maybeGetProperty(JSContext *cx, jsid id);

    inline unsigned getPropertyCount();
    inline Property *getProperty(unsigned i);

    /* Set flags on this object which are implied by the specified key. */
    inline void setFlagsFromKey(JSContext *cx, JSProtoKey kind);

    /*
     * Get the global object which all objects of this type are parented to,
     * or NULL if there is none known.
     */
    //inline JSObject *getGlobal();

    /* Helpers */

    bool addProperty(JSContext *cx, jsid id, Property **pprop);
    bool addDefiniteProperties(JSContext *cx, JSObject *obj);
    bool matchDefiniteProperties(JSObject *obj);
    void addPrototype(JSContext *cx, TypeObject *proto);
    void addPropertyType(JSContext *cx, jsid id, Type type);
    void addPropertyType(JSContext *cx, jsid id, const Value &value);
    void addPropertyType(JSContext *cx, const char *name, Type type);
    void addPropertyType(JSContext *cx, const char *name, const Value &value);
    void markPropertyConfigured(JSContext *cx, jsid id);
    void markStateChange(JSContext *cx);
    void setFlags(JSContext *cx, TypeObjectFlags flags);
    void markUnknown(JSContext *cx);
    void clearNewScript(JSContext *cx);
    void getFromPrototypes(JSContext *cx, jsid id, TypeSet *types, bool force = false);

    void print(JSContext *cx);

    inline void clearProperties();
    inline void sweep(FreeOp *fop);

    inline size_t computedSizeOfExcludingThis();

    void sizeOfExcludingThis(TypeInferenceSizes *sizes, JSMallocSizeOfFun mallocSizeOf);

    /*
     * Type objects don't have explicit finalizers. Memory owned by a type
     * object pending deletion is released when weak references are sweeped
     * from all the compartment's type objects.
     */
    void finalize(FreeOp *fop) {}

    static inline void writeBarrierPre(TypeObject *type);
    static inline void writeBarrierPost(TypeObject *type, void *addr);
    static inline void readBarrier(TypeObject *type);

    static inline ThingRootKind rootKind() { return THING_ROOT_TYPE_OBJECT; }

  private:
    inline uint32_t basePropertyCount() const;
    inline void setBasePropertyCount(uint32_t count);

    static void staticAsserts() {
        JS_STATIC_ASSERT(offsetof(TypeObject, proto) == offsetof(js::shadow::TypeObject, proto));
    }
};

/*
 * Entries for the per-compartment set of type objects which are the default
 * 'new' or the lazy types of some prototype.
 */
struct TypeObjectEntry
{
    typedef JSObject *Lookup;

    static inline HashNumber hash(JSObject *base);
    static inline bool match(TypeObject *key, JSObject *lookup);
};
typedef HashSet<ReadBarriered<TypeObject>, TypeObjectEntry, SystemAllocPolicy> TypeObjectSet;

/* Whether to use a new type object when calling 'new' at script/pc. */
bool
UseNewType(JSContext *cx, JSScript *script, jsbytecode *pc);

/* Whether to use a new type object for an initializer opcode at script/pc. */
bool
UseNewTypeForInitializer(JSContext *cx, JSScript *script, jsbytecode *pc, JSProtoKey key);

/*
 * Whether Array.prototype, or an object on its proto chain, has an
 * indexed property.
 */
bool
ArrayPrototypeHasIndexedProperty(JSContext *cx, JSScript *script);

/*
 * Type information about a callsite. this is separated from the bytecode
 * information itself so we can handle higher order functions not called
 * directly via a bytecode.
 */
struct TypeCallsite
{
    JSScript *script;
    jsbytecode *pc;

    /* Whether this is a 'NEW' call. */
    bool isNew;

    /* Types of each argument to the call. */
    unsigned argumentCount;
    TypeSet **argumentTypes;

    /* Types of the this variable. */
    TypeSet *thisTypes;

    /* Type set receiving the return value of this call. */
    TypeSet *returnTypes;

    inline TypeCallsite(JSContext *cx, JSScript *script, jsbytecode *pc,
                        bool isNew, unsigned argumentCount);
};

/* Persistent type information for a script, retained across GCs. */
class TypeScript
{
    friend struct ::JSScript;

    /* Analysis information for the script, cleared on each GC. */
    analyze::ScriptAnalysis *analysis;

  public:
    /* Dynamic types generated at points within this script. */
    TypeResult *dynamicList;

    /* Array of type type sets for variables and JOF_TYPESET ops. */
    TypeSet *typeArray() { return (TypeSet *) (uintptr_t(this) + sizeof(TypeScript)); }

    static inline unsigned NumTypeSets(JSScript *script);

    static bool SetScope(JSContext *cx, JSScript *script, JSObject *scope);

    static inline TypeSet *ReturnTypes(JSScript *script);
    static inline TypeSet *ThisTypes(JSScript *script);
    static inline TypeSet *ArgTypes(JSScript *script, unsigned i);
    static inline TypeSet *LocalTypes(JSScript *script, unsigned i);

    /* Follows slot layout in jsanalyze.h, can get this/arg/local type sets. */
    static inline TypeSet *SlotTypes(JSScript *script, unsigned slot);

#ifdef DEBUG
    /* Check that correct types were inferred for the values pushed by this bytecode. */
    static void CheckBytecode(JSContext *cx, JSScript *script, jsbytecode *pc, const js::Value *sp);
#endif

    /* Get the default 'new' object for a given standard class, per the script's global. */
    static inline TypeObject *StandardType(JSContext *cx, JSScript *script, JSProtoKey kind);

    /* Get a type object for an allocation site in this script. */
    static inline TypeObject *InitObject(JSContext *cx, JSScript *script, jsbytecode *pc, JSProtoKey kind);

    /*
     * Monitor a bytecode pushing a value which is not accounted for by the
     * inference type constraints, such as integer overflow.
     */
    static inline void MonitorOverflow(JSContext *cx, JSScript *script, jsbytecode *pc);
    static inline void MonitorString(JSContext *cx, JSScript *script, jsbytecode *pc);
    static inline void MonitorUnknown(JSContext *cx, JSScript *script, jsbytecode *pc);

    static inline void GetPcScript(JSContext *cx, JSScript **script, jsbytecode **pc);
    static inline void MonitorOverflow(JSContext *cx);
    static inline void MonitorString(JSContext *cx);
    static inline void MonitorUnknown(JSContext *cx);

    /*
     * Monitor a bytecode pushing any value. This must be called for any opcode
     * which is JOF_TYPESET, and where either the script has not been analyzed
     * by type inference or where the pc has type barriers. For simplicity, we
     * always monitor JOF_TYPESET opcodes in the interpreter and stub calls,
     * and only look at barriers when generating JIT code for the script.
     */
    static inline void Monitor(JSContext *cx, JSScript *script, jsbytecode *pc,
                               const js::Value &val);
    static inline void Monitor(JSContext *cx, const js::Value &rval);

    /* Monitor an assignment at a SETELEM on a non-integer identifier. */
    static inline void MonitorAssign(JSContext *cx, JSObject *obj, jsid id);

    /* Add a type for a variable in a script. */
    static inline void SetThis(JSContext *cx, JSScript *script, Type type);
    static inline void SetThis(JSContext *cx, JSScript *script, const js::Value &value);
    static inline void SetLocal(JSContext *cx, JSScript *script, unsigned local, Type type);
    static inline void SetLocal(JSContext *cx, JSScript *script, unsigned local, const js::Value &value);
    static inline void SetArgument(JSContext *cx, JSScript *script, unsigned arg, Type type);
    static inline void SetArgument(JSContext *cx, JSScript *script, unsigned arg, const js::Value &value);

    static void Sweep(FreeOp *fop, JSScript *script);
    void destroy();
};

struct ArrayTableKey;
typedef HashMap<ArrayTableKey,ReadBarriered<TypeObject>,ArrayTableKey,SystemAllocPolicy> ArrayTypeTable;

struct ObjectTableKey;
struct ObjectTableEntry;
typedef HashMap<ObjectTableKey,ObjectTableEntry,ObjectTableKey,SystemAllocPolicy> ObjectTypeTable;

struct AllocationSiteKey;
typedef HashMap<AllocationSiteKey,ReadBarriered<TypeObject>,AllocationSiteKey,SystemAllocPolicy> AllocationSiteTable;

/*
 * Information about the result of the compilation of a script.  This structure
 * stored in the TypeCompartment is indexed by the RecompileInfo. This
 * indirection enable the invalidation of all constraints related to the same
<<<<<<< HEAD
 * compilation. The compiler output is built by the AutoEnterCompilation.
=======
 * compilation. The compiler output is build by the AutoEnterCompilation.
>>>>>>> a846a945
 */
struct CompilerOutput
{
    JSScript *script;
    bool isIonFlag : 1;
    bool constructing : 1;
    bool barriers : 1;
    uint32_t chunkIndex:29;

    /* Result of the compilation */
    union {
        mjit::JITScript *mjit;
        ion::IonScript *ion;
    } out;

    CompilerOutput();
    explicit CompilerOutput(JSScript *script, bool isIonFlag = true);

    bool isJM() const { return !isIonFlag; }
    bool isIon() const { return isIonFlag; }
    bool isValid() const;

    void invalidate() {
        out.ion = NULL;
    }
};

struct RecompileInfo
{
    static const uint32_t NoCompilerRunning = uint32_t(-1);
    uint32_t outputIndex;

#ifdef JS_METHODJIT
    js::mjit::JITScript *mjit;       /* Information attached by JM */
#endif

    bool isValid() const;

    void invalidate() {
#ifdef JS_METHODJIT
        mjit = NULL;
#endif
    }
};

struct RecompileInfo
{
    static const uint32_t NoCompilerRunning = uint32_t(-1);
    uint32_t outputIndex;

    bool operator == (const RecompileInfo &o) const {
        return outputIndex == o.outputIndex;
    }
    CompilerOutput *compilerOutput(JSContext *cx) const;
};

/* Type information for a compartment. */
struct TypeCompartment
{
    /* Constraint solving worklist structures. */

    /*
     * Worklist of types which need to be propagated to constraints. We use a
     * worklist to avoid blowing the native stack.
     */
    struct PendingWork
    {
        TypeConstraint *constraint;
        TypeSet *source;
        Type type;
    };
    PendingWork *pendingArray;
    unsigned pendingCount;
    unsigned pendingCapacity;

    /* Whether we are currently resolving the pending worklist. */
    bool resolving;

    /* Whether type inference is enabled in this compartment. */
    bool inferenceEnabled;

    /*
     * Bit set if all current types must be marked as unknown, and all scripts
     * recompiled. Caused by OOM failure within inference operations.
     */
    bool pendingNukeTypes;

    /* Number of scripts in this compartment. */
    unsigned scriptCount;

    /* Valid & Invalid script referenced by type constraints. */
    Vector<CompilerOutput> *constrainedOutputs;

    /* Pending recompilations to perform before execution of JIT code can resume. */
    Vector<CompilerOutput> *pendingRecompiles;

    /*
     * Number of recompilation events and inline frame expansions that have
     * occurred in this compartment. If these change, code should not count on
     * compiled code or the current stack being intact.
     */
    unsigned recompilations;
    unsigned frameExpansions;

    /*
     * Script currently being compiled. All constraints which look for type
     * changes inducing recompilation are keyed to this script. Note: script
     * compilation is not reentrant.
     */
    RecompileInfo compiledInfo;

    /* Table for referencing types of objects keyed to an allocation site. */
    AllocationSiteTable *allocationSiteTable;

    /* Tables for determining types of singleton/JSON objects. */

    ArrayTypeTable *arrayTypeTable;
    ObjectTypeTable *objectTypeTable;

    void fixArrayType(JSContext *cx, JSObject *obj);
    void fixObjectType(JSContext *cx, JSObject *obj);

    /* Logging fields */

    /* Counts of stack type sets with some number of possible operand types. */
    static const unsigned TYPE_COUNT_LIMIT = 4;
    unsigned typeCounts[TYPE_COUNT_LIMIT];
    unsigned typeCountOver;

    void init(JSContext *cx);
    ~TypeCompartment();

    inline JSCompartment *compartment();

    /* Add a type to register with a list of constraints. */
    inline void addPending(JSContext *cx, TypeConstraint *constraint, TypeSet *source, Type type);
    bool growPendingArray(JSContext *cx);

    /* Resolve pending type registrations, excluding delayed ones. */
    inline void resolvePending(JSContext *cx);

    /* Prints results of this compartment if spew is enabled or force is set. */
    void print(JSContext *cx, bool force);

    /*
     * Make a function or non-function object associated with an optional
     * script. The 'key' parameter here may be an array, typed array, function
     * or JSProto_Object to indicate a type whose class is unknown (not just
     * js_ObjectClass).
     */
    TypeObject *newTypeObject(JSContext *cx, JSScript *script,
                              JSProtoKey kind, JSObject *proto,
                              bool unknown = false, bool isDOM = false);

    /* Make an object for an allocation site. */
    TypeObject *newAllocationSiteTypeObject(JSContext *cx, AllocationSiteKey key);

    void nukeTypes(FreeOp *fop);
    void processPendingRecompiles(FreeOp *fop);

    /* Mark all types as needing destruction once inference has 'finished'. */
    void setPendingNukeTypes(JSContext *cx);
    void setPendingNukeTypesNoReport();

    /* Mark a script as needing recompilation once inference has finished. */
    void addPendingRecompile(JSContext *cx, CompilerOutput &co);
    void addPendingRecompile(JSContext *cx, const RecompileInfo &info);
    void addPendingRecompile(JSContext *cx, JSScript *script, jsbytecode *pc);

    /* Monitor future effects on a bytecode. */
    void monitorBytecode(JSContext *cx, JSScript *script, uint32_t offset,
                         bool returnOnly = false);

    /* Mark any type set containing obj as having a generic object type. */
    void markSetsUnknown(JSContext *cx, TypeObject *obj);

    void sweep(FreeOp *fop);
    void finalizeObjects();
};

enum SpewChannel {
    ISpewOps,      /* ops: New constraints and types. */
    ISpewResult,   /* result: Final type sets. */
    SPEW_COUNT
};

#ifdef DEBUG

const char * InferSpewColorReset();
const char * InferSpewColor(TypeConstraint *constraint);
const char * InferSpewColor(TypeSet *types);

void InferSpew(SpewChannel which, const char *fmt, ...);
const char * TypeString(Type type);
const char * TypeObjectString(TypeObject *type);

/* Check that the type property for id in obj contains value. */
bool TypeHasProperty(JSContext *cx, TypeObject *obj, jsid id, const Value &value);

#else

inline const char * InferSpewColorReset() { return NULL; }
inline const char * InferSpewColor(TypeConstraint *constraint) { return NULL; }
inline const char * InferSpewColor(TypeSet *types) { return NULL; }
inline void InferSpew(SpewChannel which, const char *fmt, ...) {}
inline const char * TypeString(Type type) { return NULL; }
inline const char * TypeObjectString(TypeObject *type) { return NULL; }

#endif

/* Print a warning, dump state and abort the program. */
MOZ_NORETURN void TypeFailure(JSContext *cx, const char *fmt, ...);

} /* namespace types */
} /* namespace js */

#endif // jsinfer_h___<|MERGE_RESOLUTION|>--- conflicted
+++ resolved
@@ -29,22 +29,17 @@
 
 class CallObject;
 
-<<<<<<< HEAD
 namespace mjit {
     struct JITScript;
 }
 
+namespace mjit {
+    struct JITScript;
+}
+
 namespace ion {
     struct IonScript;
 }
-=======
-
-#ifdef JS_METHODJIT
-namespace mjit {
-    struct JITScript;
-}
-#endif
->>>>>>> a846a945
 
 namespace types {
 
@@ -1025,11 +1020,7 @@
  * Information about the result of the compilation of a script.  This structure
  * stored in the TypeCompartment is indexed by the RecompileInfo. This
  * indirection enable the invalidation of all constraints related to the same
-<<<<<<< HEAD
- * compilation. The compiler output is built by the AutoEnterCompilation.
-=======
  * compilation. The compiler output is build by the AutoEnterCompilation.
->>>>>>> a846a945
  */
 struct CompilerOutput
 {
@@ -1037,9 +1028,8 @@
     bool isIonFlag : 1;
     bool constructing : 1;
     bool barriers : 1;
-    uint32_t chunkIndex:29;
-
-    /* Result of the compilation */
+    uint32_t chunkIndex:30;
+
     union {
         mjit::JITScript *mjit;
         ion::IonScript *ion;
@@ -1050,28 +1040,11 @@
 
     bool isJM() const { return !isIonFlag; }
     bool isIon() const { return isIonFlag; }
+
     bool isValid() const;
 
     void invalidate() {
         out.ion = NULL;
-    }
-};
-
-struct RecompileInfo
-{
-    static const uint32_t NoCompilerRunning = uint32_t(-1);
-    uint32_t outputIndex;
-
-#ifdef JS_METHODJIT
-    js::mjit::JITScript *mjit;       /* Information attached by JM */
-#endif
-
-    bool isValid() const;
-
-    void invalidate() {
-#ifdef JS_METHODJIT
-        mjit = NULL;
-#endif
     }
 };
 
