/* -*- Mode: C++; tab-width: 8; indent-tabs-mode: nil; c-basic-offset: 4 -*-
 * vim: set ts=8 sw=4 et tw=79:
 *
 * ***** BEGIN LICENSE BLOCK *****
 * Version: MPL 1.1/GPL 2.0/LGPL 2.1
 *
 * The contents of this file are subject to the Mozilla Public License Version
 * 1.1 (the "License"); you may not use this file except in compliance with
 * the License. You may obtain a copy of the License at
 * http://www.mozilla.org/MPL/
 *
 * Software distributed under the License is distributed on an "AS IS" basis,
 * WITHOUT WARRANTY OF ANY KIND, either express or implied. See the License
 * for the specific language governing rights and limitations under the
 * License.
 *
 * The Original Code is Mozilla Communicator client code, released
 * March 31, 1998.
 *
 * The Initial Developer of the Original Code is
 * Netscape Communications Corporation.
 * Portions created by the Initial Developer are Copyright (C) 1998
 * the Initial Developer. All Rights Reserved.
 *
 * Contributor(s):
 *
 * Alternatively, the contents of this file may be used under the terms of
 * either of the GNU General Public License Version 2 or later (the "GPL"),
 * or the GNU Lesser General Public License Version 2.1 or later (the "LGPL"),
 * in which case the provisions of the GPL or the LGPL are applicable instead
 * of those above. If you wish to allow use of your version of this file only
 * under the terms of either the GPL or the LGPL, and not to allow others to
 * use your version of this file under the terms of the MPL, indicate your
 * decision by deleting the provisions above and replace them with the notice
 * and other provisions required by the GPL or the LGPL. If you do not delete
 * the provisions above, a recipient may use your version of this file under
 * the terms of any one of the MPL, the GPL or the LGPL.
 *
 * ***** END LICENSE BLOCK ***** */

/*
 * JS object implementation.
 */
#include <stdlib.h>
#include <string.h>
#include "jstypes.h"
#include "jsstdint.h"
#include "jsarena.h"
#include "jsbit.h"
#include "jsutil.h"
#include "jshash.h"
#include "jsdhash.h"
#include "jsprf.h"
#include "jsapi.h"
#include "jsarray.h"
#include "jsatom.h"
#include "jsbool.h"
#include "jsbuiltins.h"
#include "jscntxt.h"
#include "jsversion.h"
#include "jsemit.h"
#include "jsfun.h"
#include "jsgc.h"
#include "jsinterp.h"
#include "jsiter.h"
#include "jslock.h"
#include "jsnum.h"
#include "jsobj.h"
#include "jsopcode.h"
#include "jsparse.h"
#include "jsproxy.h"
#include "jsscope.h"
#include "jsscript.h"
#include "jsstaticcheck.h"
#include "jsstdint.h"
#include "jsstr.h"
#include "jstracer.h"
#include "jsdbgapi.h"
#include "json.h"
#include "jswrapper.h"

#include "jsinferinlines.h"
#include "jsinterpinlines.h"
#include "jsscopeinlines.h"
#include "jsscriptinlines.h"
#include "jsobjinlines.h"

#if JS_HAS_GENERATORS
#include "jsiter.h"
#endif

#if JS_HAS_XML_SUPPORT
#include "jsxml.h"
#endif

#if JS_HAS_XDR
#include "jsxdrapi.h"
#endif

#include "jsprobes.h"
#include "jsatominlines.h"
#include "jsobjinlines.h"
#include "jsscriptinlines.h"

#include "jsautooplen.h"

using namespace js;
using namespace js::gc;
using namespace js::types;

JS_FRIEND_DATA(const JSObjectMap) JSObjectMap::sharedNonNative(JSObjectMap::SHAPELESS);

Class js_ObjectClass = {
    js_Object_str,
    JSCLASS_HAS_CACHED_PROTO(JSProto_Object),
    PropertyStub,         /* addProperty */
    PropertyStub,         /* delProperty */
    PropertyStub,         /* getProperty */
    StrictPropertyStub,   /* setProperty */
    EnumerateStub,
    ResolveStub,
    ConvertStub
};

JS_FRIEND_API(JSObject *)
js_ObjectToOuterObject(JSContext *cx, JSObject *obj)
{
    OBJ_TO_OUTER_OBJECT(cx, obj);
    return obj;
}

#if JS_HAS_OBJ_PROTO_PROP

static JSBool
obj_getProto(JSContext *cx, JSObject *obj, jsid id, Value *vp);

static JSBool
obj_setProto(JSContext *cx, JSObject *obj, jsid id, JSBool strict, Value *vp);

static JSPropertySpec object_props[] = {
    {js_proto_str, 0, JSPROP_PERMANENT|JSPROP_SHARED, Jsvalify(obj_getProto), Jsvalify(obj_setProto)},
    {0,0,0,0,0}
};

static JSBool
obj_getProto(JSContext *cx, JSObject *obj, jsid id, Value *vp)
{
    /* Let CheckAccess get the slot's value, based on the access mode. */
    uintN attrs;
    id = ATOM_TO_JSID(cx->runtime->atomState.protoAtom);
    return CheckAccess(cx, obj, id, JSACC_PROTO, vp, &attrs);
}

static JSBool
obj_setProto(JSContext *cx, JSObject *obj, jsid id, JSBool strict, Value *vp)
{
    /* ECMAScript 5 8.6.2 forbids changing [[Prototype]] if not [[Extensible]]. */
    if (!obj->isExtensible()) {
        obj->reportNotExtensible(cx);
        return false;
    }

    if (!vp->isObjectOrNull())
        return JS_TRUE;

    JSObject *pobj = vp->toObjectOrNull();
    if (pobj) {
        /*
         * Innerize pobj here to avoid sticking unwanted properties on the
         * outer object. This ensures that any with statements only grant
         * access to the inner object.
         */
        OBJ_TO_INNER_OBJECT(cx, pobj);
        if (!pobj)
            return JS_FALSE;
    }

    uintN attrs;
    id = ATOM_TO_JSID(cx->runtime->atomState.protoAtom);
    if (!CheckAccess(cx, obj, id, JSAccessMode(JSACC_PROTO|JSACC_WRITE), vp, &attrs))
        return JS_FALSE;

    return SetProto(cx, obj, pobj, JS_TRUE);
}

#else  /* !JS_HAS_OBJ_PROTO_PROP */

#define object_props NULL

#endif /* !JS_HAS_OBJ_PROTO_PROP */

static JSHashNumber
js_hash_object(const void *key)
{
    return JSHashNumber(uintptr_t(key) >> JS_GCTHING_ALIGN);
}

static JSHashEntry *
MarkSharpObjects(JSContext *cx, JSObject *obj, JSIdArray **idap)
{
    JSSharpObjectMap *map;
    JSHashTable *table;
    JSHashNumber hash;
    JSHashEntry **hep, *he;
    jsatomid sharpid;
    JSIdArray *ida;
    JSBool ok;
    jsint i, length;
    jsid id;
    JSObject *obj2;
    JSProperty *prop;

    JS_CHECK_RECURSION(cx, return NULL);

    map = &cx->sharpObjectMap;
    JS_ASSERT(map->depth >= 1);
    table = map->table;
    hash = js_hash_object(obj);
    hep = JS_HashTableRawLookup(table, hash, obj);
    he = *hep;
    if (!he) {
        sharpid = 0;
        he = JS_HashTableRawAdd(table, hep, hash, obj, (void *) sharpid);
        if (!he) {
            JS_ReportOutOfMemory(cx);
            return NULL;
        }

        ida = JS_Enumerate(cx, obj);
        if (!ida)
            return NULL;

        ok = JS_TRUE;
        for (i = 0, length = ida->length; i < length; i++) {
            id = ida->vector[i];
            ok = obj->lookupProperty(cx, id, &obj2, &prop);
            if (!ok)
                break;
            if (!prop)
                continue;
            bool hasGetter, hasSetter;
            AutoValueRooter v(cx);
            AutoValueRooter setter(cx);
            if (obj2->isNative()) {
                const Shape *shape = (Shape *) prop;
                hasGetter = shape->hasGetterValue();
                hasSetter = shape->hasSetterValue();
                if (hasGetter)
                    v.set(shape->getterValue());
                if (hasSetter)
                    setter.set(shape->setterValue());
            } else {
                hasGetter = hasSetter = false;
            }
            if (hasSetter) {
                /* Mark the getter, then set val to setter. */
                if (hasGetter && v.value().isObject()) {
                    ok = !!MarkSharpObjects(cx, &v.value().toObject(), NULL);
                    if (!ok)
                        break;
                }
                v.set(setter.value());
            } else if (!hasGetter) {
                ok = obj->getProperty(cx, id, v.addr());
                if (!ok)
                    break;
            }
            if (v.value().isObject() &&
                !MarkSharpObjects(cx, &v.value().toObject(), NULL)) {
                ok = JS_FALSE;
                break;
            }
        }
        if (!ok || !idap)
            JS_DestroyIdArray(cx, ida);
        if (!ok)
            return NULL;
    } else {
        sharpid = uintptr_t(he->value);
        if (sharpid == 0) {
            sharpid = ++map->sharpgen << SHARP_ID_SHIFT;
            he->value = (void *) sharpid;
        }
        ida = NULL;
    }
    if (idap)
        *idap = ida;
    return he;
}

JSHashEntry *
js_EnterSharpObject(JSContext *cx, JSObject *obj, JSIdArray **idap,
                    jschar **sp)
{
    JSSharpObjectMap *map;
    JSHashTable *table;
    JSIdArray *ida;
    JSHashNumber hash;
    JSHashEntry *he, **hep;
    jsatomid sharpid;
    char buf[20];
    size_t len;

    if (!JS_CHECK_OPERATION_LIMIT(cx))
        return NULL;

    /* Set to null in case we return an early error. */
    *sp = NULL;
    map = &cx->sharpObjectMap;
    table = map->table;
    if (!table) {
        table = JS_NewHashTable(8, js_hash_object, JS_CompareValues,
                                JS_CompareValues, NULL, NULL);
        if (!table) {
            JS_ReportOutOfMemory(cx);
            return NULL;
        }
        map->table = table;
        JS_KEEP_ATOMS(cx->runtime);
    }

    /* From this point the control must flow either through out: or bad:. */
    ida = NULL;
    if (map->depth == 0) {
        /*
         * Although MarkSharpObjects tries to avoid invoking getters,
         * it ends up doing so anyway under some circumstances; for
         * example, if a wrapped object has getters, the wrapper will
         * prevent MarkSharpObjects from recognizing them as such.
         * This could lead to js_LeaveSharpObject being called while
         * MarkSharpObjects is still working.
         *
         * Increment map->depth while we call MarkSharpObjects, to
         * ensure that such a call doesn't free the hash table we're
         * still using.
         */
        ++map->depth;
        he = MarkSharpObjects(cx, obj, &ida);
        --map->depth;
        if (!he)
            goto bad;
        JS_ASSERT((uintptr_t(he->value) & SHARP_BIT) == 0);
        if (!idap) {
            JS_DestroyIdArray(cx, ida);
            ida = NULL;
        }
    } else {
        hash = js_hash_object(obj);
        hep = JS_HashTableRawLookup(table, hash, obj);
        he = *hep;

        /*
         * It's possible that the value of a property has changed from the
         * first time the object's properties are traversed (when the property
         * ids are entered into the hash table) to the second (when they are
         * converted to strings), i.e., the JSObject::getProperty() call is not
         * idempotent.
         */
        if (!he) {
            he = JS_HashTableRawAdd(table, hep, hash, obj, NULL);
            if (!he) {
                JS_ReportOutOfMemory(cx);
                goto bad;
            }
            sharpid = 0;
            goto out;
        }
    }

    sharpid = uintptr_t(he->value);
    if (sharpid != 0) {
        len = JS_snprintf(buf, sizeof buf, "#%u%c",
                          sharpid >> SHARP_ID_SHIFT,
                          (sharpid & SHARP_BIT) ? '#' : '=');
        *sp = js_InflateString(cx, buf, &len);
        if (!*sp) {
            if (ida)
                JS_DestroyIdArray(cx, ida);
            goto bad;
        }
    }

out:
    JS_ASSERT(he);
    if ((sharpid & SHARP_BIT) == 0) {
        if (idap && !ida) {
            ida = JS_Enumerate(cx, obj);
            if (!ida) {
                if (*sp) {
                    cx->free(*sp);
                    *sp = NULL;
                }
                goto bad;
            }
        }
        map->depth++;
    }

    if (idap)
        *idap = ida;
    return he;

bad:
    /* Clean up the sharpObjectMap table on outermost error. */
    if (map->depth == 0) {
        JS_UNKEEP_ATOMS(cx->runtime);
        map->sharpgen = 0;
        JS_HashTableDestroy(map->table);
        map->table = NULL;
    }
    return NULL;
}

void
js_LeaveSharpObject(JSContext *cx, JSIdArray **idap)
{
    JSSharpObjectMap *map;
    JSIdArray *ida;

    map = &cx->sharpObjectMap;
    JS_ASSERT(map->depth > 0);
    if (--map->depth == 0) {
        JS_UNKEEP_ATOMS(cx->runtime);
        map->sharpgen = 0;
        JS_HashTableDestroy(map->table);
        map->table = NULL;
    }
    if (idap) {
        ida = *idap;
        if (ida) {
            JS_DestroyIdArray(cx, ida);
            *idap = NULL;
        }
    }
}

static intN
gc_sharp_table_entry_marker(JSHashEntry *he, intN i, void *arg)
{
    MarkObject((JSTracer *)arg, *(JSObject *)he->key, "sharp table entry");
    return JS_DHASH_NEXT;
}

void
js_TraceSharpMap(JSTracer *trc, JSSharpObjectMap *map)
{
    JS_ASSERT(map->depth > 0);
    JS_ASSERT(map->table);

    /*
     * During recursive calls to MarkSharpObjects a non-native object or
     * object with a custom getProperty method can potentially return an
     * unrooted value or even cut from the object graph an argument of one of
     * MarkSharpObjects recursive invocations. So we must protect map->table
     * entries against GC.
     *
     * We can not simply use JSTempValueRooter to mark the obj argument of
     * MarkSharpObjects during recursion as we have to protect *all* entries
     * in JSSharpObjectMap including those that contains otherwise unreachable
     * objects just allocated through custom getProperty. Otherwise newer
     * allocations can re-use the address of an object stored in the hashtable
     * confusing js_EnterSharpObject. So to address the problem we simply
     * mark all objects from map->table.
     *
     * An alternative "proper" solution is to use JSTempValueRooter in
     * MarkSharpObjects with code to remove during finalization entries
     * with otherwise unreachable objects. But this is way too complex
     * to justify spending efforts.
     */
    JS_HashTableEnumerateEntries(map->table, gc_sharp_table_entry_marker, trc);
}

#if JS_HAS_TOSOURCE
static JSBool
obj_toSource(JSContext *cx, uintN argc, Value *vp)
{
    JSBool ok;
    JSHashEntry *he;
    JSIdArray *ida;
    jschar *chars, *ochars, *vsharp;
    const jschar *idstrchars, *vchars;
    size_t nchars, idstrlength, gsoplength, vlength, vsharplength, curlen;
    const char *comma;
    JSObject *obj2;
    JSProperty *prop;
    Value *val;
    JSString *gsop[2];
    JSString *valstr, *str;
    JSLinearString *idstr;

    JS_CHECK_RECURSION(cx, return JS_FALSE);

    Value localroot[4];
    PodArrayZero(localroot);
    AutoArrayRooter tvr(cx, JS_ARRAY_LENGTH(localroot), localroot);

    /* If outermost, we need parentheses to be an expression, not a block. */
    JSBool outermost = (cx->sharpObjectMap.depth == 0);

    JSObject *obj = ToObject(cx, &vp[1]);
    if (!obj)
        return false;

    if (!(he = js_EnterSharpObject(cx, obj, &ida, &chars))) {
        ok = JS_FALSE;
        goto out;
    }
    if (IS_SHARP(he)) {
        /*
         * We didn't enter -- obj is already "sharp", meaning we've visited it
         * already in our depth first search, and therefore chars contains a
         * string of the form "#n#".
         */
        JS_ASSERT(!ida);
#if JS_HAS_SHARP_VARS
        nchars = js_strlen(chars);
#else
        chars[0] = '{';
        chars[1] = '}';
        chars[2] = 0;
        nchars = 2;
#endif
        goto make_string;
    }
    JS_ASSERT(ida);
    ok = JS_TRUE;

    if (!chars) {
        /* If outermost, allocate 4 + 1 for "({})" and the terminator. */
        chars = (jschar *) cx->runtime->malloc(((outermost ? 4 : 2) + 1) * sizeof(jschar));
        nchars = 0;
        if (!chars)
            goto error;
        if (outermost)
            chars[nchars++] = '(';
    } else {
        /* js_EnterSharpObject returned a string of the form "#n=" in chars. */
        MAKE_SHARP(he);
        nchars = js_strlen(chars);
        chars = (jschar *)
            js_realloc((ochars = chars), (nchars + 2 + 1) * sizeof(jschar));
        if (!chars) {
            js_free(ochars);
            goto error;
        }
        if (outermost) {
            /*
             * No need for parentheses around the whole shebang, because #n=
             * unambiguously begins an object initializer, and never a block
             * statement.
             */
            outermost = JS_FALSE;
        }
    }

    chars[nchars++] = '{';

    comma = NULL;

    /*
     * We have four local roots for cooked and raw value GC safety.  Hoist the
     * "localroot + 2" out of the loop using the val local, which refers to
     * the raw (unconverted, "uncooked") values.
     */
    val = localroot + 2;

    for (jsint i = 0, length = ida->length; i < length; i++) {
        /* Get strings for id and value and GC-root them via vp. */
        jsid id = ida->vector[i];

        ok = obj->lookupProperty(cx, id, &obj2, &prop);
        if (!ok)
            goto error;

        /*
         * Convert id to a value and then to a string.  Decide early whether we
         * prefer get/set or old getter/setter syntax.
         */
        JSString *s = js_ValueToString(cx, IdToValue(id));
        if (!s || !(idstr = s->ensureLinear(cx))) {
            ok = JS_FALSE;
            goto error;
        }
        vp->setString(idstr);                           /* local root */

        jsint valcnt = 0;
        if (prop) {
            bool doGet = true;
            if (obj2->isNative()) {
                const Shape *shape = (Shape *) prop;
                unsigned attrs = shape->attributes();
                if (attrs & JSPROP_GETTER) {
                    doGet = false;
                    val[valcnt] = shape->getterValue();
                    gsop[valcnt] = ATOM_TO_STRING(cx->runtime->atomState.getAtom);
                    valcnt++;
                }
                if (attrs & JSPROP_SETTER) {
                    doGet = false;
                    val[valcnt] = shape->setterValue();
                    gsop[valcnt] = ATOM_TO_STRING(cx->runtime->atomState.setAtom);
                    valcnt++;
                }
            }
            if (doGet) {
                valcnt = 1;
                gsop[0] = NULL;
                ok = obj->getProperty(cx, id, &val[0]);
                if (!ok)
                    goto error;
            }
        }

        /*
         * If id is a string that's not an identifier, or if it's a negative
         * integer, then it must be quoted.
         */
        bool idIsLexicalIdentifier = js_IsIdentifier(idstr);
        if (JSID_IS_ATOM(id)
            ? !idIsLexicalIdentifier
            : (!JSID_IS_INT(id) || JSID_TO_INT(id) < 0)) {
            s = js_QuoteString(cx, idstr, jschar('\''));
            if (!s || !(idstr = s->ensureLinear(cx))) {
                ok = JS_FALSE;
                goto error;
            }
            vp->setString(idstr);                       /* local root */
        }
        idstrlength = idstr->length();
        idstrchars = idstr->getChars(cx);
        if (!idstrchars) {
            ok = JS_FALSE;
            goto error;
        }

        for (jsint j = 0; j < valcnt; j++) {
            /*
             * Censor an accessor descriptor getter or setter part if it's
             * undefined.
             */
            if (gsop[j] && val[j].isUndefined())
                continue;

            /* Convert val[j] to its canonical source form. */
            valstr = js_ValueToSource(cx, val[j]);
            if (!valstr) {
                ok = JS_FALSE;
                goto error;
            }
            localroot[j].setString(valstr);             /* local root */
            vchars = valstr->getChars(cx);
            if (!vchars) {
                ok = JS_FALSE;
                goto error;
            }
            vlength = valstr->length();

            /*
             * If val[j] is a non-sharp object, and we're not serializing an
             * accessor (ECMA syntax can't accommodate sharpened accessors),
             * consider sharpening it.
             */
            vsharp = NULL;
            vsharplength = 0;
#if JS_HAS_SHARP_VARS
            if (!gsop[j] && val[j].isObject() && vchars[0] != '#') {
                he = js_EnterSharpObject(cx, &val[j].toObject(), NULL, &vsharp);
                if (!he) {
                    ok = JS_FALSE;
                    goto error;
                }
                if (IS_SHARP(he)) {
                    vchars = vsharp;
                    vlength = js_strlen(vchars);
                } else {
                    if (vsharp) {
                        vsharplength = js_strlen(vsharp);
                        MAKE_SHARP(he);
                    }
                    js_LeaveSharpObject(cx, NULL);
                }
            }
#endif

            /*
             * Remove '(function ' from the beginning of valstr and ')' from the
             * end so that we can put "get" in front of the function definition.
             */
            if (gsop[j] && IsFunctionObject(val[j])) {
                const jschar *start = vchars;
                const jschar *end = vchars + vlength;

                uint8 parenChomp = 0;
                if (vchars[0] == '(') {
                    vchars++;
                    parenChomp = 1;
                }

                /* Try to jump "function" keyword. */
                if (vchars)
                    vchars = js_strchr_limit(vchars, ' ', end);

                /*
                 * Jump over the function's name: it can't be encoded as part
                 * of an ECMA getter or setter.
                 */
                if (vchars)
                    vchars = js_strchr_limit(vchars, '(', end);

                if (vchars) {
                    if (*vchars == ' ')
                        vchars++;
                    vlength = end - vchars - parenChomp;
                } else {
                    gsop[j] = NULL;
                    vchars = start;
                }
            }

#define SAFE_ADD(n)                                                          \
    JS_BEGIN_MACRO                                                           \
        size_t n_ = (n);                                                     \
        curlen += n_;                                                        \
        if (curlen < n_)                                                     \
            goto overflow;                                                   \
    JS_END_MACRO

            curlen = nchars;
            if (comma)
                SAFE_ADD(2);
            SAFE_ADD(idstrlength + 1);
            if (gsop[j])
                SAFE_ADD(gsop[j]->length() + 1);
            SAFE_ADD(vsharplength);
            SAFE_ADD(vlength);
            /* Account for the trailing null. */
            SAFE_ADD((outermost ? 2 : 1) + 1);
#undef SAFE_ADD

            if (curlen > size_t(-1) / sizeof(jschar))
                goto overflow;

            /* Allocate 1 + 1 at end for closing brace and terminating 0. */
            chars = (jschar *) js_realloc((ochars = chars), curlen * sizeof(jschar));
            if (!chars) {
                chars = ochars;
                goto overflow;
            }

            if (comma) {
                chars[nchars++] = comma[0];
                chars[nchars++] = comma[1];
            }
            comma = ", ";

            if (gsop[j]) {
                gsoplength = gsop[j]->length();
                const jschar *gsopchars = gsop[j]->getChars(cx);
                if (!gsopchars)
                    goto overflow;
                js_strncpy(&chars[nchars], gsopchars, gsoplength);
                nchars += gsoplength;
                chars[nchars++] = ' ';
            }
            js_strncpy(&chars[nchars], idstrchars, idstrlength);
            nchars += idstrlength;
            /* Extraneous space after id here will be extracted later */
            chars[nchars++] = gsop[j] ? ' ' : ':';

            if (vsharplength) {
                js_strncpy(&chars[nchars], vsharp, vsharplength);
                nchars += vsharplength;
            }
            js_strncpy(&chars[nchars], vchars, vlength);
            nchars += vlength;

            if (vsharp)
                cx->free(vsharp);
        }
    }

    chars[nchars++] = '}';
    if (outermost)
        chars[nchars++] = ')';
    chars[nchars] = 0;

  error:
    js_LeaveSharpObject(cx, &ida);

    if (!ok) {
        if (chars)
            js_free(chars);
        goto out;
    }

    if (!chars) {
        JS_ReportOutOfMemory(cx);
        ok = JS_FALSE;
        goto out;
    }
  make_string:
    str = js_NewString(cx, chars, nchars);
    if (!str) {
        js_free(chars);
        ok = JS_FALSE;
        goto out;
    }
    vp->setString(str);
    ok = JS_TRUE;
  out:
    return ok;

  overflow:
    cx->free(vsharp);
    js_free(chars);
    chars = NULL;
    goto error;
}
#endif /* JS_HAS_TOSOURCE */

namespace js {

JSString *
obj_toStringHelper(JSContext *cx, JSObject *obj)
{
    if (obj->isProxy())
        return JSProxy::obj_toString(cx, obj);

    const char *clazz = obj->getClass()->name;
    size_t nchars = 9 + strlen(clazz); /* 9 for "[object ]" */
    jschar *chars = (jschar *) cx->malloc((nchars + 1) * sizeof(jschar));
    if (!chars)
        return NULL;

    const char *prefix = "[object ";
    nchars = 0;
    while ((chars[nchars] = (jschar)*prefix) != 0)
        nchars++, prefix++;
    while ((chars[nchars] = (jschar)*clazz) != 0)
        nchars++, clazz++;
    chars[nchars++] = ']';
    chars[nchars] = 0;

    JSString *str = js_NewString(cx, chars, nchars);
    if (!str)
        cx->free(chars);
    return str;
}

}

/* ES5 15.2.4.2.  Note steps 1 and 2 are errata. */
static JSBool
obj_toString(JSContext *cx, uintN argc, Value *vp)
{
    Value &thisv = vp[1];

    /* Step 1. */
    if (thisv.isUndefined()) {
        vp->setString(ATOM_TO_STRING(cx->runtime->atomState.objectUndefinedAtom));
        return true;
    }

    /* Step 2. */
    if (thisv.isNull()) {
        vp->setString(ATOM_TO_STRING(cx->runtime->atomState.objectNullAtom));
        return true;
    }

    /* Step 3. */
    JSObject *obj = ToObject(cx, &thisv);
    if (!obj)
        return false;

    /* Steps 4-5. */
    JSString *str = js::obj_toStringHelper(cx, obj);
    if (!str)
        return false;
    vp->setString(str);
    return true;
}

static JSBool
obj_toLocaleString(JSContext *cx, uintN argc, Value *vp)
{
    JSObject *obj = ToObject(cx, &vp[1]);
    if (!obj)
        return false;

    JSString *str = js_ValueToString(cx, ObjectValue(*obj));
    if (!str)
        return JS_FALSE;

    vp->setString(str);
    return JS_TRUE;
}

static JSBool
obj_valueOf(JSContext *cx, uintN argc, Value *vp)
{
    JSObject *obj = ToObject(cx, &vp[1]);
    if (!obj)
        return false;
    vp->setObject(*obj);
    return true;
}

/*
 * Check if CSP allows new Function() or eval() to run in the current
 * principals.
 */
JSBool
js_CheckContentSecurityPolicy(JSContext *cx, JSObject *scopeobj)
{
    // CSP is static per document, so if our check said yes before, that
    // answer is still valid.
    JSObject *global = scopeobj->getGlobal();
    Value v = global->getReservedSlot(JSRESERVED_GLOBAL_EVAL_ALLOWED);
    if (v.isUndefined()) {
        JSSecurityCallbacks *callbacks = JS_GetSecurityCallbacks(cx);

        // if there are callbacks, make sure that the CSP callback is installed and
        // that it permits eval().
        v.setBoolean((!callbacks || !callbacks->contentSecurityPolicyAllows) ||
                     callbacks->contentSecurityPolicyAllows(cx));

        // update the cache in the global object for the result of the security check
        js_SetReservedSlot(cx, global, JSRESERVED_GLOBAL_EVAL_ALLOWED, v);
    }
    return !v.isFalse();
}

/*
 * Check whether principals subsumes scopeobj's principals, and return true
 * if so (or if scopeobj has no principals, for backward compatibility with
 * the JS API, which does not require principals), and false otherwise.
 */
JSBool
js_CheckPrincipalsAccess(JSContext *cx, JSObject *scopeobj,
                         JSPrincipals *principals, JSAtom *caller)
{
    JSSecurityCallbacks *callbacks;
    JSPrincipals *scopePrincipals;

    callbacks = JS_GetSecurityCallbacks(cx);
    if (callbacks && callbacks->findObjectPrincipals) {
        scopePrincipals = callbacks->findObjectPrincipals(cx, scopeobj);
        if (!principals || !scopePrincipals ||
            !principals->subsume(principals, scopePrincipals)) {
            JSAutoByteString callerstr;
            if (!js_AtomToPrintableString(cx, caller, &callerstr))
                return JS_FALSE;
            JS_ReportErrorNumber(cx, js_GetErrorMessage, NULL,
                                 JSMSG_BAD_INDIRECT_CALL, callerstr.ptr());
            return JS_FALSE;
        }
    }
    return JS_TRUE;
}

static bool
CheckScopeChainValidity(JSContext *cx, JSObject *scopeobj)
{
    JSObject *inner = scopeobj;
    OBJ_TO_INNER_OBJECT(cx, inner);
    if (!inner)
        return false;
    JS_ASSERT(inner == scopeobj);

    /* XXX This is an awful gross hack. */
    while (scopeobj) {
        JSObjectOp op = scopeobj->getClass()->ext.innerObject;
        if (op && op(cx, scopeobj) != scopeobj) {
            JS_ReportErrorNumber(cx, js_GetErrorMessage, NULL, JSMSG_BAD_INDIRECT_CALL,
                                 js_eval_str);
            return false;
        }
        scopeobj = scopeobj->getParent();
    }

    return true;
}

const char *
js_ComputeFilename(JSContext *cx, JSStackFrame *caller,
                   JSPrincipals *principals, uintN *linenop)
{
    uint32 flags;
#ifdef DEBUG
    JSSecurityCallbacks *callbacks = JS_GetSecurityCallbacks(cx);
#endif

    JS_ASSERT(principals || !(callbacks  && callbacks->findObjectPrincipals));
    flags = JS_GetScriptFilenameFlags(caller->script());
    if ((flags & JSFILENAME_PROTECTED) &&
        principals &&
        strcmp(principals->codebase, "[System Principal]")) {
        *linenop = 0;
        return principals->codebase;
    }

    jsbytecode *pc = caller->pc(cx);
    if (pc && js_GetOpcode(cx, caller->script(), pc) == JSOP_EVAL) {
        JS_ASSERT(js_GetOpcode(cx, caller->script(), pc + JSOP_EVAL_LENGTH) == JSOP_LINENO);
        *linenop = GET_UINT16(pc + JSOP_EVAL_LENGTH);
    } else {
        *linenop = js_FramePCToLineNumber(cx, caller);
    }
    return caller->script()->filename;
}

#ifndef EVAL_CACHE_CHAIN_LIMIT
# define EVAL_CACHE_CHAIN_LIMIT 4
#endif

static inline JSScript **
EvalCacheHash(JSContext *cx, JSLinearString *str)
{
    const jschar *s = str->chars();
    size_t n = str->length();

    if (n > 100)
        n = 100;
    uint32 h;
    for (h = 0; n; s++, n--)
        h = JS_ROTATE_LEFT32(h, 4) ^ *s;

    h *= JS_GOLDEN_RATIO;
    h >>= 32 - JS_EVAL_CACHE_SHIFT;
    return &JS_SCRIPTS_TO_GC(cx)[h];
}

static JS_ALWAYS_INLINE JSScript *
EvalCacheLookup(JSContext *cx, JSLinearString *str, JSStackFrame *caller, uintN staticLevel,
                JSPrincipals *principals, JSObject *scopeobj, JSScript **bucket)
{
    /*
     * Cache local eval scripts indexed by source qualified by scope.
     *
     * An eval cache entry should never be considered a hit unless its
     * strictness matches that of the new eval code. The existing code takes
     * care of this, because hits are qualified by the function from which
     * eval was called, whose strictness doesn't change. (We don't cache evals
     * in eval code, so the calling function corresponds to the calling script,
     * and its strictness never varies.) Scripts produced by calls to eval from
     * global code aren't cached.
     *
     * FIXME bug 620141: Qualify hits by calling script rather than function.
     * Then we wouldn't need the unintuitive !isEvalFrame() hack in EvalKernel
     * to avoid caching nested evals in functions (thus potentially mismatching
     * on strict mode), and we could cache evals in global code if desired.
     */
    uintN count = 0;
    JSScript **scriptp = bucket;

    EVAL_CACHE_METER(probe);
    JSVersion version = cx->findVersion();
    JSScript *script;
    while ((script = *scriptp) != NULL) {
        if (script->savedCallerFun &&
            script->staticLevel == staticLevel &&
            script->getVersion() == version &&
            !script->hasSingletons &&
            (script->principals == principals ||
             (principals->subsume(principals, script->principals) &&
              script->principals->subsume(script->principals, principals)))) {
            /*
             * Get the prior (cache-filling) eval's saved caller function.
             * See Compiler::compileScript in jsparse.cpp.
             */
            JSFunction *fun = script->getFunction(0);

            if (fun == caller->fun()) {
                /*
                 * Get the source string passed for safekeeping in the
                 * atom map by the prior eval to Compiler::compileScript.
                 */
                JSAtom *src = script->atomMap.vector[0];

                if (src == str || EqualStrings(src, str)) {
                    /*
                     * Source matches, qualify by comparing scopeobj to the
                     * COMPILE_N_GO-memoized parent of the first literal
                     * function or regexp object if any. If none, then this
                     * script has no compiled-in dependencies on the prior
                     * eval's scopeobj.
                     */
                    JSObjectArray *objarray = script->objects();
                    int i = 1;

                    if (objarray->length == 1) {
                        if (JSScript::isValidOffset(script->regexpsOffset)) {
                            objarray = script->regexps();
                            i = 0;
                        } else {
                            EVAL_CACHE_METER(noscope);
                            i = -1;
                        }
                    }
                    if (i < 0 ||
                        objarray->vector[i]->getParent() == scopeobj) {
                        JS_ASSERT(staticLevel == script->staticLevel);
                        EVAL_CACHE_METER(hit);
                        *scriptp = script->u.nextToGC;
                        script->u.nextToGC = NULL;
                        return script;
                    }
                }
            }
        }

        if (++count == EVAL_CACHE_CHAIN_LIMIT)
            return NULL;
        EVAL_CACHE_METER(step);
        scriptp = &script->u.nextToGC;
    }
    return NULL;
}

/* ES5 15.1.2.1. */
static JSBool
eval(JSContext *cx, uintN argc, Value *vp)
{
    /*
     * NB: This method handles only indirect eval: direct eval is handled by
     *     JSOP_EVAL.
     */

    JSStackFrame *caller = js_GetScriptedCaller(cx, NULL);

    /* FIXME Bug 602994: This really should be perfectly cromulent. */
    if (!caller) {
        /* Eval code needs to inherit principals from the caller. */
        JS_ReportErrorNumber(cx, js_GetErrorMessage, NULL,
                             JSMSG_BAD_INDIRECT_CALL, js_eval_str);
        return false;
    }

    return EvalKernel(cx, argc, vp, INDIRECT_EVAL, caller, vp[0].toObject().getGlobal());
}

namespace js {

bool
EvalKernel(JSContext *cx, uintN argc, Value *vp, EvalType evalType, JSStackFrame *caller,
           JSObject *scopeobj)
{
    /*
     * FIXME Bug 602994: Calls with no scripted caller should be permitted and
     *       should be implemented as indirect calls.
     */
    JS_ASSERT(caller);
    JS_ASSERT(scopeobj);

    /*
     * We once supported a second argument to eval to use as the scope chain
     * when evaluating the code string.  Warn when such uses are seen so that
     * authors will know that support for eval(s, o) has been removed.
     */
    JSScript *callerScript = caller->script();
    if (argc > 1 && !callerScript->warnedAboutTwoArgumentEval) {
        static const char TWO_ARGUMENT_WARNING[] =
            "Support for eval(code, scopeObject) has been removed. "
            "Use |with (scopeObject) eval(code);| instead.";
        if (!JS_ReportWarning(cx, TWO_ARGUMENT_WARNING))
            return false;
        callerScript->warnedAboutTwoArgumentEval = true;
    }

    /*
     * CSP check: Is eval() allowed at all?
     * Report errors via CSP is done in the script security mgr.
     */
    if (!js_CheckContentSecurityPolicy(cx, scopeobj)) {
        JS_ReportError(cx, "call to eval() blocked by CSP");
        return false;
    }

    /* ES5 15.1.2.1 step 1. */
    if (argc < 1) {
        vp->setUndefined();
        return true;
    }
    if (!vp[2].isString()) {
        *vp = vp[2];
        return true;
    }
    JSString *str = vp[2].toString();

    /* ES5 15.1.2.1 steps 2-8. */
    JSObject *callee = JSVAL_TO_OBJECT(JS_CALLEE(cx, Jsvalify(vp)));
    JS_ASSERT(IsBuiltinEvalFunction(callee->getFunctionPrivate()));
    JSPrincipals *principals = js_EvalFramePrincipals(cx, callee, caller);

    /*
     * Per ES5, indirect eval runs in the global scope. (eval is specified this
     * way so that the compiler can make assumptions about what bindings may or
     * may not exist in the current frame if it doesn't see 'eval'.)
     */
    uintN staticLevel;
    if (evalType == DIRECT_EVAL) {
        staticLevel = caller->script()->staticLevel + 1;

#ifdef DEBUG
        jsbytecode *callerPC = caller->pc(cx);
        JS_ASSERT_IF(caller->isFunctionFrame(), caller->hasCallObj());
        JS_ASSERT(callerPC && js_GetOpcode(cx, caller->script(), callerPC) == JSOP_EVAL);
#endif
    } else {
        /* Pretend that we're top level. */
        staticLevel = 0;

        JS_ASSERT(scopeobj == scopeobj->getGlobal());
        JS_ASSERT(scopeobj->isGlobal());
    }

    /* Ensure we compile this eval with the right object in the scope chain. */
    if (!CheckScopeChainValidity(cx, scopeobj))
        return false;

    JSLinearString *linearStr = str->ensureLinear(cx);
    if (!linearStr)
        return false;
    const jschar *chars = linearStr->chars();
    size_t length = linearStr->length();

    /*
     * If the eval string starts with '(' and ends with ')', it may be JSON.
     * Try the JSON parser first because it's much faster.  If the eval string
     * isn't JSON, JSON parsing will probably fail quickly, so little time
     * will be lost.
     */
    if (length > 2 && chars[0] == '(' && chars[length - 1] == ')') {
        JSONParser *jp = js_BeginJSONParse(cx, vp, /* suppressErrors = */true);
        if (jp != NULL) {
            /* Run JSON-parser on string inside ( and ). */
            bool ok = js_ConsumeJSONText(cx, jp, chars + 1, length - 2);
            ok &= js_FinishJSONParse(cx, jp, NullValue());
            if (ok)
                return true;
        }
    }

    /*
     * Direct calls to eval are supposed to see the caller's |this|. If we
     * haven't wrapped that yet, do so now, before we make a copy of it for
     * the eval code to use.
     */
    if (evalType == DIRECT_EVAL && !caller->computeThis(cx))
        return false;

    JSScript *script = NULL;
    JSScript **bucket = EvalCacheHash(cx, linearStr);
    if (evalType == DIRECT_EVAL && caller->isFunctionFrame() && !caller->isEvalFrame()) {
        script = EvalCacheLookup(cx, linearStr, caller, staticLevel, principals, scopeobj, bucket);

        /*
         * Although the eval cache keeps a script alive from the perspective of
         * the JS engine, from a jsdbgapi user's perspective each eval()
         * creates and destroys a script. This hides implementation details and
         * allows jsdbgapi clients to avoid calling JS_GetScriptObject after a
         * script has been returned to the eval cache, which is invalid since
         * script->u.object aliases script->u.nextToGC.
         */
        if (script) {
            js_CallNewScriptHook(cx, script, NULL);
            MUST_FLOW_THROUGH("destroy");
        }
    }

    /*
     * We can't have a callerFrame (down in js::Execute's terms) if we're in
     * global code (or if we're an indirect eval).
     */
    JSStackFrame *callerFrame = (staticLevel != 0) ? caller : NULL;
    if (!script) {
        uintN lineno;
        const char *filename = js_ComputeFilename(cx, caller, principals, &lineno);

        uint32 tcflags = TCF_COMPILE_N_GO | TCF_NEED_MUTABLE_SCRIPT | TCF_COMPILE_FOR_EVAL;
        script = Compiler::compileScript(cx, scopeobj, callerFrame,
                                         principals, tcflags, chars, length,
                                         filename, lineno, cx->findVersion(),
                                         linearStr, staticLevel);
        if (!script)
            return false;
    }

    /* set where this script is nested, if there is a caller frame. */
    if (callerFrame)
        script->setTypeNesting(callerFrame->script(), callerFrame->pc(cx));

    assertSameCompartment(cx, scopeobj, script);

    /*
     * Belt-and-braces: check that the lesser of eval's principals and the
     * caller's principals has access to scopeobj.
     */
    JSBool ok = js_CheckPrincipalsAccess(cx, scopeobj, principals,
                                         cx->runtime->atomState.evalAtom) &&
                Execute(cx, scopeobj, script, callerFrame, JSFRAME_EVAL, vp);

    MUST_FLOW_LABEL(destroy);
    js_CallDestroyScriptHook(cx, script);

    script->u.nextToGC = *bucket;
    *bucket = script;
#ifdef CHECK_SCRIPT_OWNER
    script->owner = NULL;
#endif

    return ok;
}

JS_FRIEND_API(bool)
IsBuiltinEvalFunction(JSFunction *fun)
{
    return fun->maybeNative() == eval;
}

}

#if JS_HAS_OBJ_WATCHPOINT

static JSBool
obj_watch_handler(JSContext *cx, JSObject *obj, jsid id, jsval old,
                  jsval *nvp, void *closure)
{
    JSObject *callable;
    JSSecurityCallbacks *callbacks;
    JSStackFrame *caller;
    JSPrincipals *subject, *watcher;
    JSResolvingKey key;
    JSResolvingEntry *entry;
    uint32 generation;
    Value argv[3];
    JSBool ok;

    callable = (JSObject *) closure;

    callbacks = JS_GetSecurityCallbacks(cx);
    if (callbacks && callbacks->findObjectPrincipals) {
        /* Skip over any obj_watch_* frames between us and the real subject. */
        caller = js_GetScriptedCaller(cx, NULL);
        if (caller) {
            /*
             * Only call the watch handler if the watcher is allowed to watch
             * the currently executing script.
             */
            watcher = callbacks->findObjectPrincipals(cx, callable);
            subject = js_StackFramePrincipals(cx, caller);

            if (watcher && subject && !watcher->subsume(watcher, subject)) {
                /* Silently don't call the watch handler. */
                return JS_TRUE;
            }
        }
    }

    /* Avoid recursion on (obj, id) already being watched on cx. */
    key.obj = obj;
    key.id = id;
    if (!js_StartResolving(cx, &key, JSRESFLAG_WATCH, &entry))
        return JS_FALSE;
    if (!entry)
        return JS_TRUE;
    generation = cx->resolvingTable->generation;

    argv[0] = IdToValue(id);
    argv[1] = Valueify(old);
    argv[2] = Valueify(*nvp);
    ok = ExternalInvoke(cx, ObjectValue(*obj), ObjectOrNullValue(callable), 3, argv,
                        Valueify(nvp));
    js_StopResolving(cx, &key, JSRESFLAG_WATCH, entry, generation);
    return ok;
}

static JSBool
obj_watch(JSContext *cx, uintN argc, Value *vp)
{
    if (argc <= 1) {
        js_ReportMissingArg(cx, *vp, 1);
        return JS_FALSE;
    }

    JSObject *callable = js_ValueToCallableObject(cx, &vp[3], 0);
    if (!callable)
        return JS_FALSE;

    /* Compute the unique int/atom symbol id needed by js_LookupProperty. */
    jsid propid;
    if (!ValueToId(cx, vp[2], &propid))
        return JS_FALSE;

    JSObject *obj = ToObject(cx, &vp[1]);
    if (!obj)
        return false;

    Value tmp;
    uintN attrs;
    if (!CheckAccess(cx, obj, propid, JSACC_WATCH, &tmp, &attrs))
        return JS_FALSE;

    vp->setUndefined();

    if (attrs & JSPROP_READONLY)
        return JS_TRUE;
    if (obj->isDenseArray() && !obj->makeDenseArraySlow(cx))
        return JS_FALSE;
    return JS_SetWatchPoint(cx, obj, propid, obj_watch_handler, callable);
}

static JSBool
obj_unwatch(JSContext *cx, uintN argc, Value *vp)
{
    JSObject *obj = ToObject(cx, &vp[1]);
    if (!obj)
        return false;
    vp->setUndefined();
    jsid id;
    if (argc != 0) {
        if (!ValueToId(cx, vp[2], &id))
            return JS_FALSE;
    } else {
        id = JSID_VOID;
    }
    return JS_ClearWatchPoint(cx, obj, id, NULL, NULL);
}

#endif /* JS_HAS_OBJ_WATCHPOINT */

/*
 * Prototype and property query methods, to complement the 'in' and
 * 'instanceof' operators.
 */

/* Proposed ECMA 15.2.4.5. */
static JSBool
obj_hasOwnProperty(JSContext *cx, uintN argc, Value *vp)
{
    JSObject *obj = ToObject(cx, &vp[1]);
    if (!obj)
        return false;
    return js_HasOwnPropertyHelper(cx, obj->getOps()->lookupProperty, argc, vp);
}

JSBool
js_HasOwnPropertyHelper(JSContext *cx, LookupPropOp lookup, uintN argc,
                        Value *vp)
{
    jsid id;
    if (!ValueToId(cx, argc != 0 ? vp[2] : UndefinedValue(), &id))
        return JS_FALSE;

    JSObject *obj = ToObject(cx, &vp[1]);
    if (!obj)
        return false;
    JSObject *obj2;
    JSProperty *prop;
    if (obj->isProxy()) {
        bool has;
        if (!JSProxy::hasOwn(cx, obj, id, &has))
            return false;
        vp->setBoolean(has);
        return true;
    }
    if (!js_HasOwnProperty(cx, lookup, obj, id, &obj2, &prop))
        return JS_FALSE;
    vp->setBoolean(!!prop);
    return JS_TRUE;
}

JSBool
js_HasOwnProperty(JSContext *cx, LookupPropOp lookup, JSObject *obj, jsid id,
                  JSObject **objp, JSProperty **propp)
{
    JSAutoResolveFlags rf(cx, JSRESOLVE_QUALIFIED | JSRESOLVE_DETECTING);
    if (!(lookup ? lookup : js_LookupProperty)(cx, obj, id, objp, propp))
        return false;
    if (!*propp)
        return true;

    if (*objp == obj)
        return true;

    Class *clasp = (*objp)->getClass();
    JSObject *outer = NULL;
    if (JSObjectOp op = (*objp)->getClass()->ext.outerObject) {
        outer = op(cx, *objp);
        if (!outer)
            return false;
    }

    if (outer != *objp) {
        if ((*objp)->isNative() && obj->getClass() == clasp) {
            /*
             * The combination of JSPROP_SHARED and JSPROP_PERMANENT in a
             * delegated property makes that property appear to be direct in
             * all delegating instances of the same native class.  This hack
             * avoids bloating every function instance with its own 'length'
             * (AKA 'arity') property.  But it must not extend across class
             * boundaries, to avoid making hasOwnProperty lie (bug 320854).
             *
             * It's not really a hack, of course: a permanent property can't
             * be deleted, and JSPROP_SHARED means "don't allocate a slot in
             * any instance, prototype or delegating".  Without a slot, and
             * without the ability to remove and recreate (with differences)
             * the property, there is no way to tell whether it is directly
             * owned, or indirectly delegated.
             */
            Shape *shape = reinterpret_cast<Shape *>(*propp);
            if (shape->isSharedPermanent())
                return true;
        }

        *propp = NULL;
    }
    return true;
}

/* ES5 15.2.4.6. */
static JSBool
obj_isPrototypeOf(JSContext *cx, uintN argc, Value *vp)
{
    /* Step 1. */
    if (argc < 1 || !vp[2].isObject()) {
        vp->setBoolean(false);
        return true;
    }

    /* Step 2. */
    JSObject *obj = ToObject(cx, &vp[1]);
    if (!obj)
        return false;

    /* Step 3. */
    vp->setBoolean(js_IsDelegate(cx, obj, vp[2]));
    return true;
}

/* ES5 15.2.4.7. */
static JSBool
obj_propertyIsEnumerable(JSContext *cx, uintN argc, Value *vp)
{
    /* Step 1. */
    jsid id;
    if (!ValueToId(cx, argc != 0 ? vp[2] : UndefinedValue(), &id))
        return false;

    /* Step 2. */
    JSObject *obj = ToObject(cx, &vp[1]);
    if (!obj)
        return false;

    /* Steps 3-5. */
    return js_PropertyIsEnumerable(cx, obj, id, vp);
}

JSBool
js_PropertyIsEnumerable(JSContext *cx, JSObject *obj, jsid id, Value *vp)
{
    JSObject *pobj;
    JSProperty *prop;
    if (!obj->lookupProperty(cx, id, &pobj, &prop))
        return JS_FALSE;

    if (!prop) {
        vp->setBoolean(false);
        return JS_TRUE;
    }

    /*
     * XXX ECMA spec error compatible: return false unless hasOwnProperty.
     * The ECMA spec really should be fixed so propertyIsEnumerable and the
     * for..in loop agree on whether prototype properties are enumerable,
     * obviously by fixing this method (not by breaking the for..in loop!).
     *
     * We check here for shared permanent prototype properties, which should
     * be treated as if they are local to obj.  They are an implementation
     * technique used to satisfy ECMA requirements; users should not be able
     * to distinguish a shared permanent proto-property from a local one.
     */
    bool shared;
    uintN attrs;
    if (pobj->isNative()) {
        Shape *shape = (Shape *) prop;
        shared = shape->isSharedPermanent();
        attrs = shape->attributes();
    } else {
        shared = false;
        if (!pobj->getAttributes(cx, id, &attrs))
            return false;
    }
    if (pobj != obj && !shared) {
        vp->setBoolean(false);
        return true;
    }
    vp->setBoolean((attrs & JSPROP_ENUMERATE) != 0);
    return true;
}

#if OLD_GETTER_SETTER_METHODS

const char js_defineGetter_str[] = "__defineGetter__";
const char js_defineSetter_str[] = "__defineSetter__";
const char js_lookupGetter_str[] = "__lookupGetter__";
const char js_lookupSetter_str[] = "__lookupSetter__";

JS_FRIEND_API(JSBool)
js_obj_defineGetter(JSContext *cx, uintN argc, Value *vp)
{
    if (!BoxThisForVp(cx, vp))
        return false;
    JSObject *obj = &vp[1].toObject();

    if (argc <= 1 || !js_IsCallable(vp[3])) {
        JS_ReportErrorNumber(cx, js_GetErrorMessage, NULL,
                             JSMSG_BAD_GETTER_OR_SETTER,
                             js_getter_str);
        return JS_FALSE;
    }
    PropertyOp getter = CastAsPropertyOp(&vp[3].toObject());

    jsid id;
    if (!ValueToId(cx, vp[2], &id))
        return JS_FALSE;
    if (!CheckRedeclaration(cx, obj, id, JSPROP_GETTER))
        return JS_FALSE;
    /*
     * Getters and setters are just like watchpoints from an access
     * control point of view.
     */
    Value junk;
    uintN attrs;
    if (!CheckAccess(cx, obj, id, JSACC_WATCH, &junk, &attrs))
        return JS_FALSE;

    TypeObject *type = cx->getTypeGetSet();
    if (!type)
        return JS_FALSE;
    cx->addTypePropertyId(obj->getType(), id, (jstype) type);

    vp->setUndefined();
    return obj->defineProperty(cx, id, UndefinedValue(), getter, StrictPropertyStub,
                               JSPROP_ENUMERATE | JSPROP_GETTER | JSPROP_SHARED);
}

JS_FRIEND_API(JSBool)
js_obj_defineSetter(JSContext *cx, uintN argc, Value *vp)
{
    if (!BoxThisForVp(cx, vp))
        return false;
    JSObject *obj = &vp[1].toObject();

    if (argc <= 1 || !js_IsCallable(vp[3])) {
        JS_ReportErrorNumber(cx, js_GetErrorMessage, NULL,
                             JSMSG_BAD_GETTER_OR_SETTER,
                             js_setter_str);
        return JS_FALSE;
    }
    StrictPropertyOp setter = CastAsStrictPropertyOp(&vp[3].toObject());

    jsid id;
    if (!ValueToId(cx, vp[2], &id))
        return JS_FALSE;
    if (!CheckRedeclaration(cx, obj, id, JSPROP_SETTER))
        return JS_FALSE;
    /*
     * Getters and setters are just like watchpoints from an access
     * control point of view.
     */
    Value junk;
    uintN attrs;
    if (!CheckAccess(cx, obj, id, JSACC_WATCH, &junk, &attrs))
        return JS_FALSE;

    TypeObject *type = cx->getTypeGetSet();
    if (!type)
        return JS_FALSE;
    cx->addTypePropertyId(obj->getType(), id, (jstype) type);

    vp->setUndefined();
    return obj->defineProperty(cx, id, UndefinedValue(), PropertyStub, setter,
                               JSPROP_ENUMERATE | JSPROP_SETTER | JSPROP_SHARED);
}

static JSBool
obj_lookupGetter(JSContext *cx, uintN argc, Value *vp)
{
    jsid id;
    if (!ValueToId(cx, argc != 0 ? vp[2] : UndefinedValue(), &id))
        return JS_FALSE;
    JSObject *obj = ToObject(cx, &vp[1]);
    if (!obj)
        return JS_FALSE;
    JSObject *pobj;
    JSProperty *prop;
    if (!obj->lookupProperty(cx, id, &pobj, &prop))
        return JS_FALSE;
    vp->setUndefined();
    if (prop) {
        if (pobj->isNative()) {
            Shape *shape = (Shape *) prop;
            if (shape->hasGetterValue())
                *vp = shape->getterValue();
        }
    }
    return JS_TRUE;
}

static JSBool
obj_lookupSetter(JSContext *cx, uintN argc, Value *vp)
{
    jsid id;
    if (!ValueToId(cx, argc != 0 ? vp[2] : UndefinedValue(), &id))
        return JS_FALSE;
    JSObject *obj = ToObject(cx, &vp[1]);
    if (!obj)
        return JS_FALSE;
    JSObject *pobj;
    JSProperty *prop;
    if (!obj->lookupProperty(cx, id, &pobj, &prop))
        return JS_FALSE;
    vp->setUndefined();
    if (prop) {
        if (pobj->isNative()) {
            Shape *shape = (Shape *) prop;
            if (shape->hasSetterValue())
                *vp = shape->setterValue();
        }
    }
    return JS_TRUE;
}
#endif /* OLD_GETTER_SETTER_METHODS */

JSBool
obj_getPrototypeOf(JSContext *cx, uintN argc, Value *vp)
{
    if (argc == 0) {
        js_ReportMissingArg(cx, *vp, 0);
        return JS_FALSE;
    }

    if (vp[2].isPrimitive()) {
        char *bytes = DecompileValueGenerator(cx, JSDVG_SEARCH_STACK, vp[2], NULL);
        if (!bytes)
            return JS_FALSE;
        JS_ReportErrorNumber(cx, js_GetErrorMessage, NULL,
                             JSMSG_UNEXPECTED_TYPE, bytes, "not an object");
        JS_free(cx, bytes);
        return JS_FALSE;
    }

    JSObject *obj = &vp[2].toObject();
    uintN attrs;
    return CheckAccess(cx, obj, ATOM_TO_JSID(cx->runtime->atomState.protoAtom),
                       JSACC_PROTO, vp, &attrs);
}

extern JSBool
js_NewPropertyDescriptorObject(JSContext *cx, jsid id, uintN attrs,
                               const Value &getter, const Value &setter,
                               const Value &value, Value *vp)
{
    /* We have our own property, so start creating the descriptor. */
    JSObject *desc = NewBuiltinClassInstance(cx, &js_ObjectClass);
    if (!desc)
        return false;
    vp->setObject(*desc);    /* Root and return. */

    const JSAtomState &atomState = cx->runtime->atomState;
    if (attrs & (JSPROP_GETTER | JSPROP_SETTER)) {
        if (!desc->defineProperty(cx, ATOM_TO_JSID(atomState.getAtom), getter,
                                  PropertyStub, StrictPropertyStub, JSPROP_ENUMERATE) ||
            !desc->defineProperty(cx, ATOM_TO_JSID(atomState.setAtom), setter,
                                  PropertyStub, StrictPropertyStub, JSPROP_ENUMERATE)) {
            return false;
        }
    } else {
        if (!desc->defineProperty(cx, ATOM_TO_JSID(atomState.valueAtom), value,
                                  PropertyStub, StrictPropertyStub, JSPROP_ENUMERATE) ||
            !desc->defineProperty(cx, ATOM_TO_JSID(atomState.writableAtom),
                                  BooleanValue((attrs & JSPROP_READONLY) == 0),
                                  PropertyStub, StrictPropertyStub, JSPROP_ENUMERATE)) {
            return false;
        }
    }

    return desc->defineProperty(cx, ATOM_TO_JSID(atomState.enumerableAtom),
                                BooleanValue((attrs & JSPROP_ENUMERATE) != 0),
                                PropertyStub, StrictPropertyStub, JSPROP_ENUMERATE) &&
           desc->defineProperty(cx, ATOM_TO_JSID(atomState.configurableAtom),
                                BooleanValue((attrs & JSPROP_PERMANENT) == 0),
                                PropertyStub, StrictPropertyStub, JSPROP_ENUMERATE);
}

JSBool
js_GetOwnPropertyDescriptor(JSContext *cx, JSObject *obj, jsid id, Value *vp)
{
    if (obj->isProxy())
        return JSProxy::getOwnPropertyDescriptor(cx, obj, id, false, vp);

    JSObject *pobj;
    JSProperty *prop;
    if (!js_HasOwnProperty(cx, obj->getOps()->lookupProperty, obj, id, &pobj, &prop))
        return false;
    if (!prop) {
        vp->setUndefined();
        return true;
    }

    Value roots[] = { UndefinedValue(), UndefinedValue(), UndefinedValue() };
    AutoArrayRooter tvr(cx, JS_ARRAY_LENGTH(roots), roots);
    unsigned attrs;
    bool doGet = true;
    if (pobj->isNative()) {
        Shape *shape = (Shape *) prop;
        attrs = shape->attributes();
        if (attrs & (JSPROP_GETTER | JSPROP_SETTER)) {
            doGet = false;
            if (attrs & JSPROP_GETTER)
                roots[0] = shape->getterValue();
            if (attrs & JSPROP_SETTER)
                roots[1] = shape->setterValue();
        }
    } else {
        if (!pobj->getAttributes(cx, id, &attrs))
            return false;
    }

    if (doGet && !obj->getProperty(cx, id, &roots[2]))
        return false;

    return js_NewPropertyDescriptorObject(cx, id,
                                          attrs,
                                          roots[0], /* getter */
                                          roots[1], /* setter */
                                          roots[2], /* value */
                                          vp);
}

static bool
GetFirstArgumentAsObject(JSContext *cx, uintN argc, Value *vp, const char *method, JSObject **objp)
{
    if (argc == 0) {
        JS_ReportErrorNumber(cx, js_GetErrorMessage, NULL, JSMSG_MORE_ARGS_NEEDED,
                             method, "0", "s");
        return false;
    }

    const Value &v = vp[2];
    if (!v.isObject()) {
        char *bytes = DecompileValueGenerator(cx, JSDVG_SEARCH_STACK, v, NULL);
        if (!bytes)
            return false;
        JS_ReportErrorNumber(cx, js_GetErrorMessage, NULL, JSMSG_UNEXPECTED_TYPE,
                             bytes, "not an object");
        JS_free(cx, bytes);
        return false;
    }

    *objp = &v.toObject();
    return true;
}

static JSBool
obj_getOwnPropertyDescriptor(JSContext *cx, uintN argc, Value *vp)
{
    JSObject *obj;
    if (!GetFirstArgumentAsObject(cx, argc, vp, "Object.getOwnPropertyDescriptor", &obj))
        return JS_FALSE;
    AutoIdRooter nameidr(cx);
    if (!ValueToId(cx, argc >= 2 ? vp[3] : UndefinedValue(), nameidr.addr()))
        return JS_FALSE;
    return js_GetOwnPropertyDescriptor(cx, obj, nameidr.id(), vp);
}

static JSBool
obj_keys(JSContext *cx, uintN argc, Value *vp)
{
    JSObject *obj;
    if (!GetFirstArgumentAsObject(cx, argc, vp, "Object.keys", &obj))
        return false;

    AutoIdVector props(cx);
    if (!GetPropertyNames(cx, obj, JSITER_OWNONLY, &props))
        return false;

    AutoValueVector vals(cx);
    if (!vals.reserve(props.length()))
        return false;
    for (size_t i = 0, len = props.length(); i < len; i++) {
        jsid id = props[i];
        if (JSID_IS_STRING(id)) {
            JS_ALWAYS_TRUE(vals.append(StringValue(JSID_TO_STRING(id))));
        } else if (JSID_IS_INT(id)) {
            JSString *str = js_IntToString(cx, JSID_TO_INT(id));
            if (!str)
                return false;
            JS_ALWAYS_TRUE(vals.append(StringValue(str)));
        } else {
            JS_ASSERT(JSID_IS_OBJECT(id));
        }
    }

    JS_ASSERT(props.length() <= UINT32_MAX);
    JSObject *aobj = NewDenseCopiedArray(cx, jsuint(vals.length()), vals.begin());
    if (!aobj)
        return false;
    vp->setObject(*aobj);

    return true;
}

static bool
HasProperty(JSContext* cx, JSObject* obj, jsid id, Value* vp, bool *foundp)
{
    if (!obj->hasProperty(cx, id, foundp, JSRESOLVE_QUALIFIED | JSRESOLVE_DETECTING))
        return false;
    if (!*foundp) {
        vp->setUndefined();
        return true;
    }

    /*
     * We must go through the method read barrier in case id is 'get' or 'set'.
     * There is no obvious way to defer cloning a joined function object whose
     * identity will be used by DefinePropertyOnObject, e.g., or reflected via
     * js_GetOwnPropertyDescriptor, as the getter or setter callable object.
     */
    return !!obj->getProperty(cx, id, vp);
}

PropDesc::PropDesc()
  : pd(UndefinedValue()),
    id(INT_TO_JSID(0)),
    value(UndefinedValue()),
    get(UndefinedValue()),
    set(UndefinedValue()),
    attrs(0),
    hasGet(false),
    hasSet(false),
    hasValue(false),
    hasWritable(false),
    hasEnumerable(false),
    hasConfigurable(false)
{
}

bool
PropDesc::initialize(JSContext* cx, jsid id, const Value &origval)
{
    Value v = origval;
    this->id = id;

    /* 8.10.5 step 1 */
    if (v.isPrimitive()) {
        JS_ReportErrorNumber(cx, js_GetErrorMessage, NULL, JSMSG_NOT_NONNULL_OBJECT);
        return false;
    }
    JSObject* desc = &v.toObject();

    /* Make a copy of the descriptor. We might need it later. */
    pd = v;

    /* Start with the proper defaults. */
    attrs = JSPROP_PERMANENT | JSPROP_READONLY;

    bool found;

    /* 8.10.5 step 3 */
#ifdef __GNUC__ /* quell GCC overwarning */
    found = false;
#endif
    if (!HasProperty(cx, desc, ATOM_TO_JSID(cx->runtime->atomState.enumerableAtom), &v, &found))
        return false;
    if (found) {
        hasEnumerable = JS_TRUE;
        if (js_ValueToBoolean(v))
            attrs |= JSPROP_ENUMERATE;
    }

    /* 8.10.5 step 4 */
    if (!HasProperty(cx, desc, ATOM_TO_JSID(cx->runtime->atomState.configurableAtom), &v, &found))
        return false;
    if (found) {
        hasConfigurable = JS_TRUE;
        if (js_ValueToBoolean(v))
            attrs &= ~JSPROP_PERMANENT;
    }

    /* 8.10.5 step 5 */
    if (!HasProperty(cx, desc, ATOM_TO_JSID(cx->runtime->atomState.valueAtom), &v, &found))
        return false;
    if (found) {
        hasValue = true;
        value = v;
    }

    /* 8.10.6 step 6 */
    if (!HasProperty(cx, desc, ATOM_TO_JSID(cx->runtime->atomState.writableAtom), &v, &found))
        return false;
    if (found) {
        hasWritable = JS_TRUE;
        if (js_ValueToBoolean(v))
            attrs &= ~JSPROP_READONLY;
    }

    /* 8.10.7 step 7 */
    if (!HasProperty(cx, desc, ATOM_TO_JSID(cx->runtime->atomState.getAtom), &v, &found))
        return false;
    if (found) {
        if ((v.isPrimitive() || !js_IsCallable(v)) && !v.isUndefined()) {
            JS_ReportErrorNumber(cx, js_GetErrorMessage, NULL, JSMSG_BAD_GET_SET_FIELD,
                                 js_getter_str);
            return false;
        }
        hasGet = true;
        get = v;
        attrs |= JSPROP_GETTER | JSPROP_SHARED;
    }

    /* 8.10.7 step 8 */
    if (!HasProperty(cx, desc, ATOM_TO_JSID(cx->runtime->atomState.setAtom), &v, &found))
        return false;
    if (found) {
        if ((v.isPrimitive() || !js_IsCallable(v)) && !v.isUndefined()) {
            JS_ReportErrorNumber(cx, js_GetErrorMessage, NULL, JSMSG_BAD_GET_SET_FIELD,
                                 js_setter_str);
            return false;
        }
        hasSet = true;
        set = v;
        attrs |= JSPROP_SETTER | JSPROP_SHARED;
    }

    /* 8.10.7 step 9 */
    if ((hasGet || hasSet) && (hasValue || hasWritable)) {
        JS_ReportErrorNumber(cx, js_GetErrorMessage, NULL, JSMSG_INVALID_DESCRIPTOR);
        return false;
    }

    return true;
}

static JSBool
Reject(JSContext *cx, uintN errorNumber, bool throwError, jsid id, bool *rval)
{
    if (throwError) {
        jsid idstr;
        if (!js_ValueToStringId(cx, IdToValue(id), &idstr))
           return JS_FALSE;
        JSAutoByteString bytes(cx, JSID_TO_STRING(idstr));
        if (!bytes)
            return JS_FALSE;
        JS_ReportErrorNumber(cx, js_GetErrorMessage, NULL, errorNumber, bytes.ptr());
        return JS_FALSE;
    }

    *rval = false;
    return JS_TRUE;
}

static JSBool
Reject(JSContext *cx, JSObject *obj, uintN errorNumber, bool throwError, bool *rval)
{
    if (throwError) {
        if (js_ErrorFormatString[errorNumber].argCount == 1) {
            js_ReportValueErrorFlags(cx, JSREPORT_ERROR, errorNumber,
                                     JSDVG_IGNORE_STACK, ObjectValue(*obj),
                                     NULL, NULL, NULL);
        } else {
            JS_ASSERT(js_ErrorFormatString[errorNumber].argCount == 0);
            JS_ReportErrorNumber(cx, js_GetErrorMessage, NULL, errorNumber);
        }
        return JS_FALSE;
    }

    *rval = false;
    return JS_TRUE;
}

static JSBool
DefinePropertyOnObject(JSContext *cx, JSObject *obj, const PropDesc &desc,
                       bool throwError, bool *rval)
{
    /* 8.12.9 step 1. */
    JSProperty *current;
    JSObject *obj2;
    JS_ASSERT(!obj->getOps()->lookupProperty);
    if (!js_HasOwnProperty(cx, NULL, obj, desc.id, &obj2, &current))
        return JS_FALSE;

    JS_ASSERT(!obj->getOps()->defineProperty);

    /*
     * If we find a shared permanent property in a different object obj2 from
     * obj, then if the property is shared permanent (an old hack to optimize
     * per-object properties into one prototype property), ignore that lookup
     * result (null current).
     *
     * FIXME: bug 575997 (see also bug 607863).
     */
    if (current && obj2 != obj && obj2->isNative()) {
        /* See same assertion with comment further below. */
        JS_ASSERT(obj2->getClass() == obj->getClass());

        Shape *shape = (Shape *) current;
        if (shape->isSharedPermanent())
            current = NULL;
    }

    /* 8.12.9 steps 2-4. */
    if (!current) {
        if (!obj->isExtensible())
            return Reject(cx, obj, JSMSG_OBJECT_NOT_EXTENSIBLE, throwError, rval);

        *rval = true;

        if (desc.isGenericDescriptor() || desc.isDataDescriptor()) {
            JS_ASSERT(!obj->getOps()->defineProperty);
            return js_DefineProperty(cx, obj, desc.id, &desc.value,
                                     PropertyStub, StrictPropertyStub, desc.attrs);
        }

        JS_ASSERT(desc.isAccessorDescriptor());

        /*
         * Getters and setters are just like watchpoints from an access
         * control point of view.
         */
        Value dummy;
        uintN dummyAttrs;
        if (!CheckAccess(cx, obj, desc.id, JSACC_WATCH, &dummy, &dummyAttrs))
            return JS_FALSE;

        Value tmp = UndefinedValue();
        return js_DefineProperty(cx, obj, desc.id, &tmp,
                                 desc.getter(), desc.setter(), desc.attrs);
    }

    /* 8.12.9 steps 5-6 (note 5 is merely a special case of 6). */
    Value v = UndefinedValue();

    /*
     * In the special case of shared permanent properties, the "own" property
     * can be found on a different object.  In that case the returned property
     * might not be native, except: the shared permanent property optimization
     * is not applied if the objects have different classes (bug 320854), as
     * must be enforced by js_HasOwnProperty for the Shape cast below to be
     * safe.
     */
    JS_ASSERT(obj->getClass() == obj2->getClass());

    const Shape *shape = reinterpret_cast<Shape *>(current);
    do {
        if (desc.isAccessorDescriptor()) {
            if (!shape->isAccessorDescriptor())
                break;

            if (desc.hasGet) {
                JSBool same;
                if (!SameValue(cx, desc.getterValue(), shape->getterOrUndefined(), &same))
                    return JS_FALSE;
                if (!same)
                    break;
            }

            if (desc.hasSet) {
                JSBool same;
                if (!SameValue(cx, desc.setterValue(), shape->setterOrUndefined(), &same))
                    return JS_FALSE;
                if (!same)
                    break;
            }
        } else {
            /*
             * Determine the current value of the property once, if the current
             * value might actually need to be used or preserved later.  NB: we
             * guard on whether the current property is a data descriptor to
             * avoid calling a getter; we won't need the value if it's not a
             * data descriptor.
             */
            if (shape->isDataDescriptor()) {
                /*
                 * We must rule out a non-configurable js::PropertyOp-guarded
                 * property becoming a writable unguarded data property, since
                 * such a property can have its value changed to one the getter
                 * and setter preclude.
                 *
                 * A desc lacking writable but with value is a data descriptor
                 * and we must reject it as if it had writable: true if current
                 * is writable.
                 */
                if (!shape->configurable() &&
                    (!shape->hasDefaultGetter() || !shape->hasDefaultSetter()) &&
                    desc.isDataDescriptor() &&
                    (desc.hasWritable ? desc.writable() : shape->writable()))
                {
                    return Reject(cx, JSMSG_CANT_REDEFINE_PROP, throwError, desc.id, rval);
                }

                if (!js_NativeGet(cx, obj, obj2, shape, JSGET_NO_METHOD_BARRIER, &v))
                    return JS_FALSE;
            }

            if (desc.isDataDescriptor()) {
                if (!shape->isDataDescriptor())
                    break;

                JSBool same;
                if (desc.hasValue) {
                    if (!SameValue(cx, desc.value, v, &same))
                        return JS_FALSE;
                    if (!same) {
                        /*
                         * Insist that a non-configurable js::PropertyOp data
                         * property is frozen at exactly the last-got value.
                         *
                         * Duplicate the first part of the big conjunction that
                         * we tested above, rather than add a local bool flag.
                         * Likewise, don't try to keep shape->writable() in a
                         * flag we veto from true to false for non-configurable
                         * PropertyOp-based data properties and test before the
                         * SameValue check later on in order to re-use that "if
                         * (!SameValue) Reject" logic.
                         *
                         * This function is large and complex enough that it
                         * seems best to repeat a small bit of code and return
                         * Reject(...) ASAP, instead of being clever.
                         */
                        if (!shape->configurable() &&
                            (!shape->hasDefaultGetter() || !shape->hasDefaultSetter()))
                        {
                            return Reject(cx, JSMSG_CANT_REDEFINE_PROP, throwError, desc.id, rval);
                        }
                        break;
                    }
                }
                if (desc.hasWritable && desc.writable() != shape->writable())
                    break;
            } else {
                /* The only fields in desc will be handled below. */
                JS_ASSERT(desc.isGenericDescriptor());
            }
        }

        if (desc.hasConfigurable && desc.configurable() != shape->configurable())
            break;
        if (desc.hasEnumerable && desc.enumerable() != shape->enumerable())
            break;

        /* The conditions imposed by step 5 or step 6 apply. */
        *rval = true;
        return JS_TRUE;
    } while (0);

    /* 8.12.9 step 7. */
    if (!shape->configurable()) {
        /*
         * Since [[Configurable]] defaults to false, we don't need to check
         * whether it was specified.  We can't do likewise for [[Enumerable]]
         * because its putative value is used in a comparison -- a comparison
         * whose result must always be false per spec if the [[Enumerable]]
         * field is not present.  Perfectly pellucid logic, eh?
         */
        JS_ASSERT_IF(!desc.hasConfigurable, !desc.configurable());
        if (desc.configurable() ||
            (desc.hasEnumerable && desc.enumerable() != shape->enumerable())) {
            return Reject(cx, JSMSG_CANT_REDEFINE_PROP, throwError, desc.id, rval);
        }
    }

    bool callDelProperty = false;

    if (desc.isGenericDescriptor()) {
        /* 8.12.9 step 8, no validation required */
    } else if (desc.isDataDescriptor() != shape->isDataDescriptor()) {
        /* 8.12.9 step 9. */
        if (!shape->configurable())
            return Reject(cx, JSMSG_CANT_REDEFINE_PROP, throwError, desc.id, rval);
    } else if (desc.isDataDescriptor()) {
        /* 8.12.9 step 10. */
        JS_ASSERT(shape->isDataDescriptor());
        if (!shape->configurable() && !shape->writable()) {
            if (desc.hasWritable && desc.writable())
                return Reject(cx, JSMSG_CANT_REDEFINE_PROP, throwError, desc.id, rval);
            if (desc.hasValue) {
                JSBool same;
                if (!SameValue(cx, desc.value, v, &same))
                    return JS_FALSE;
                if (!same)
                    return Reject(cx, JSMSG_CANT_REDEFINE_PROP, throwError, desc.id, rval);
            }
        }

        callDelProperty = !shape->hasDefaultGetter() || !shape->hasDefaultSetter();
    } else {
        /* 8.12.9 step 11. */
        JS_ASSERT(desc.isAccessorDescriptor() && shape->isAccessorDescriptor());
        if (!shape->configurable()) {
            if (desc.hasSet) {
                JSBool same;
                if (!SameValue(cx, desc.setterValue(), shape->setterOrUndefined(), &same))
                    return JS_FALSE;
                if (!same)
                    return Reject(cx, JSMSG_CANT_REDEFINE_PROP, throwError, desc.id, rval);
            }

            if (desc.hasGet) {
                JSBool same;
                if (!SameValue(cx, desc.getterValue(), shape->getterOrUndefined(), &same))
                    return JS_FALSE;
                if (!same)
                    return Reject(cx, JSMSG_CANT_REDEFINE_PROP, throwError, desc.id, rval);
            }
        }
    }

    /* 8.12.9 step 12. */
    uintN attrs;
    PropertyOp getter;
    StrictPropertyOp setter;
    if (desc.isGenericDescriptor()) {
        uintN changed = 0;
        if (desc.hasConfigurable)
            changed |= JSPROP_PERMANENT;
        if (desc.hasEnumerable)
            changed |= JSPROP_ENUMERATE;

        attrs = (shape->attributes() & ~changed) | (desc.attrs & changed);
        if (shape->isMethod()) {
            JS_ASSERT(!(attrs & (JSPROP_GETTER | JSPROP_SETTER)));
            getter = PropertyStub;
            setter = StrictPropertyStub;
        } else {
            getter = shape->getter();
            setter = shape->setter();
        }
    } else if (desc.isDataDescriptor()) {
        uintN unchanged = 0;
        if (!desc.hasConfigurable)
            unchanged |= JSPROP_PERMANENT;
        if (!desc.hasEnumerable)
            unchanged |= JSPROP_ENUMERATE;
        if (!desc.hasWritable)
            unchanged |= JSPROP_READONLY;

        if (desc.hasValue)
            v = desc.value;
        attrs = (desc.attrs & ~unchanged) | (shape->attributes() & unchanged);
        getter = PropertyStub;
        setter = StrictPropertyStub;
    } else {
        JS_ASSERT(desc.isAccessorDescriptor());

        /*
         * Getters and setters are just like watchpoints from an access
         * control point of view.
         */
        Value dummy;
        if (!CheckAccess(cx, obj2, desc.id, JSACC_WATCH, &dummy, &attrs))
             return JS_FALSE;

        JS_ASSERT_IF(shape->isMethod(), !(attrs & (JSPROP_GETTER | JSPROP_SETTER)));

        /* 8.12.9 step 12. */
        uintN changed = 0;
        if (desc.hasConfigurable)
            changed |= JSPROP_PERMANENT;
        if (desc.hasEnumerable)
            changed |= JSPROP_ENUMERATE;
        if (desc.hasGet)
            changed |= JSPROP_GETTER | JSPROP_SHARED;
        if (desc.hasSet)
            changed |= JSPROP_SETTER | JSPROP_SHARED;

        attrs = (desc.attrs & changed) | (shape->attributes() & ~changed);
        if (desc.hasGet) {
            getter = desc.getter();
        } else {
            getter = (shape->isMethod() || (shape->hasDefaultGetter() && !shape->hasGetterValue()))
                     ? PropertyStub
                     : shape->getter();
        }
        if (desc.hasSet) {
            setter = desc.setter();
        } else {
            setter = (shape->hasDefaultSetter() && !shape->hasSetterValue())
                     ? StrictPropertyStub
                     : shape->setter();
        }
    }

    *rval = true;

    /*
     * Since "data" properties implemented using native C functions may rely on
     * side effects during setting, we must make them aware that they have been
     * "assigned"; deleting the property before redefining it does the trick.
     * See bug 539766, where we ran into problems when we redefined
     * arguments.length without making the property aware that its value had
     * been changed (which would have happened if we had deleted it before
     * redefining it or we had invoked its setter to change its value).
     */
    if (callDelProperty) {
        Value dummy = UndefinedValue();
        if (!CallJSPropertyOp(cx, obj2->getClass()->delProperty, obj2, desc.id, &dummy))
            return false;
    }

    return js_DefineProperty(cx, obj, desc.id, &v, getter, setter, attrs);
}

static JSBool
DefinePropertyOnArray(JSContext *cx, JSObject *obj, const PropDesc &desc,
                      bool throwError, bool *rval)
{
    /*
     * We probably should optimize dense array property definitions where
     * the descriptor describes a traditional array property (enumerable,
     * configurable, writable, numeric index or length without altering its
     * attributes).  Such definitions are probably unlikely, so we don't bother
     * for now.
     */
    if (obj->isDenseArray() && !obj->makeDenseArraySlow(cx))
        return JS_FALSE;

    jsuint oldLen = obj->getArrayLength();

    if (JSID_IS_ATOM(desc.id, cx->runtime->atomState.lengthAtom)) {
        /*
         * Our optimization of storage of the length property of arrays makes
         * it very difficult to properly implement defining the property.  For
         * now simply throw an exception (NB: not merely Reject) on any attempt
         * to define the "length" property, rather than attempting to implement
         * some difficult-for-authors-to-grasp subset of that functionality.
         */
        JS_ReportErrorNumber(cx, js_GetErrorMessage, NULL, JSMSG_CANT_DEFINE_ARRAY_LENGTH);
        return JS_FALSE;
    }

    uint32 index;
    if (js_IdIsIndex(desc.id, &index)) {
        /*
        // Disabled until we support defining "length":
        if (index >= oldLen && lengthPropertyNotWritable())
            return ThrowTypeError(cx, JSMSG_CANT_APPEND_TO_ARRAY);
         */
        if (!DefinePropertyOnObject(cx, obj, desc, false, rval))
            return JS_FALSE;
        if (!*rval)
            return Reject(cx, obj, JSMSG_CANT_DEFINE_ARRAY_INDEX, throwError, rval);

        if (index >= oldLen) {
            JS_ASSERT(index != UINT32_MAX);
            obj->setArrayLength(cx, index + 1);
        }

        *rval = true;
        return JS_TRUE;
    }

    return DefinePropertyOnObject(cx, obj, desc, throwError, rval);
}

static JSBool
DefineProperty(JSContext *cx, JSObject *obj, const PropDesc &desc, bool throwError,
               bool *rval)
{
    /* Add this to the type information for the object.
     * TODO: handle getters and setters. */
    cx->addTypePropertyId(obj->getType(), desc.id, desc.value);

    if (obj->isArray())
        return DefinePropertyOnArray(cx, obj, desc, throwError, rval);

    if (obj->getOps()->lookupProperty) {
        if (obj->isProxy())
            return JSProxy::defineProperty(cx, obj, desc.id, desc.pd);
        return Reject(cx, obj, JSMSG_OBJECT_NOT_EXTENSIBLE, throwError, rval);
    }

    return DefinePropertyOnObject(cx, obj, desc, throwError, rval);
}

JSBool
js_DefineOwnProperty(JSContext *cx, JSObject *obj, jsid id,
                     const Value &descriptor, JSBool *bp)
{
    AutoPropDescArrayRooter descs(cx);
    PropDesc *desc = descs.append();
    if (!desc || !desc->initialize(cx, id, descriptor))
        return false;

    bool rval;
    if (!DefineProperty(cx, obj, *desc, true, &rval))
        return false;
    *bp = !!rval;
    return true;
}

/* ES5 15.2.3.6: Object.defineProperty(O, P, Attributes) */
static JSBool
obj_defineProperty(JSContext* cx, uintN argc, Value* vp)
{
    /* 15.2.3.6 steps 1 and 5. */
    JSObject *obj;
    if (!GetFirstArgumentAsObject(cx, argc, vp, "Object.defineProperty", &obj))
        return JS_FALSE;
    vp->setObject(*obj);

    /* 15.2.3.6 step 2. */
    AutoIdRooter nameidr(cx);
    if (!ValueToId(cx, argc >= 2 ? vp[3] : UndefinedValue(), nameidr.addr()))
        return JS_FALSE;

    /* 15.2.3.6 step 3. */
    const Value &descval = argc >= 3 ? vp[4] : UndefinedValue();

    /* 15.2.3.6 step 4 */
    JSBool junk;
    if (!js_DefineOwnProperty(cx, obj, nameidr.id(), descval, &junk))
        return JS_FALSE;

    return JS_TRUE;
}

static bool
DefineProperties(JSContext *cx, JSObject *obj, JSObject *props)
{
    AutoIdArray ida(cx, JS_Enumerate(cx, props));
    if (!ida)
        return false;

     AutoPropDescArrayRooter descs(cx);
     size_t len = ida.length();
     for (size_t i = 0; i < len; i++) {
         jsid id = ida[i];
         PropDesc* desc = descs.append();
         AutoValueRooter tvr(cx);
         if (!desc ||
             !JS_GetPropertyById(cx, props, id, tvr.jsval_addr()) ||
             !desc->initialize(cx, id, tvr.value())) {
             return false;
         }
     }

     bool dummy;
     for (size_t i = 0; i < len; i++) {
         if (!DefineProperty(cx, obj, descs[i], true, &dummy))
             return false;
     }

     return true;
}

extern JSBool
js_PopulateObject(JSContext *cx, JSObject *newborn, JSObject *props)
{
    return DefineProperties(cx, newborn, props);
}

/* ES5 15.2.3.7: Object.defineProperties(O, Properties) */
static JSBool
obj_defineProperties(JSContext* cx, uintN argc, Value* vp)
{
    /* 15.2.3.6 steps 1 and 5. */
    JSObject *obj;
    if (!GetFirstArgumentAsObject(cx, argc, vp, "Object.defineProperties", &obj))
        return false;
    vp->setObject(*obj);

    if (argc < 2) {
        JS_ReportErrorNumber(cx, js_GetErrorMessage, NULL, JSMSG_MORE_ARGS_NEEDED,
                             "Object.defineProperties", "0", "s");
        return false;
    }

    JSObject* props = js_ValueToNonNullObject(cx, vp[3]);
    if (!props)
        return false;
    vp[3].setObject(*props);

    return DefineProperties(cx, obj, props);
}

/* ES5 15.2.3.5: Object.create(O [, Properties]) */
static JSBool
obj_create(JSContext *cx, uintN argc, Value *vp)
{
    if (argc == 0) {
        JS_ReportErrorNumber(cx, js_GetErrorMessage, NULL, JSMSG_MORE_ARGS_NEEDED,
                             "Object.create", "0", "s");
        return JS_FALSE;
    }

    const Value &v = vp[2];
    if (!v.isObjectOrNull()) {
        char *bytes = DecompileValueGenerator(cx, JSDVG_SEARCH_STACK, v, NULL);
        if (!bytes)
            return JS_FALSE;
        JS_ReportErrorNumber(cx, js_GetErrorMessage, NULL, JSMSG_UNEXPECTED_TYPE,
                             bytes, "not an object or null");
        JS_free(cx, bytes);
        return JS_FALSE;
    }

    /*
     * Use the callee's global as the parent of the new object to avoid dynamic
     * scoping (i.e., using the caller's global).
     */
    JSObject *obj = NewNonFunction<WithProto::Given>(cx, &js_ObjectClass, v.toObjectOrNull(),
                                                        vp->toObject().getGlobal());
    if (!obj)
        return JS_FALSE;
    vp->setObject(*obj); /* Root and prepare for eventual return. */

    /* Don't track types or array-ness for objects created here. */
    cx->markTypeObjectUnknownProperties(obj->getType());

    /* 15.2.3.5 step 4. */
    if (argc > 1 && !vp[3].isUndefined()) {
        if (vp[3].isPrimitive()) {
            JS_ReportErrorNumber(cx, js_GetErrorMessage, NULL, JSMSG_NOT_NONNULL_OBJECT);
            return JS_FALSE;
        }

        JSObject *props = &vp[3].toObject();
        AutoIdArray ida(cx, JS_Enumerate(cx, props));
        if (!ida)
            return JS_FALSE;

        AutoPropDescArrayRooter descs(cx);
        size_t len = ida.length();
        for (size_t i = 0; i < len; i++) {
            jsid id = ida[i];
            PropDesc *desc = descs.append();
            if (!desc || !JS_GetPropertyById(cx, props, id, Jsvalify(&vp[1])) ||
                !desc->initialize(cx, id, vp[1])) {
                return JS_FALSE;
            }
        }

        bool dummy;
        for (size_t i = 0; i < len; i++) {
            if (!DefineProperty(cx, obj, descs[i], true, &dummy))
                return JS_FALSE;
        }
    }

    /* 5. Return obj. */
    return JS_TRUE;
}

static JSBool
obj_getOwnPropertyNames(JSContext *cx, uintN argc, Value *vp)
{
    JSObject *obj;
    if (!GetFirstArgumentAsObject(cx, argc, vp, "Object.getOwnPropertyNames", &obj))
        return false;

    AutoIdVector keys(cx);
    if (!GetPropertyNames(cx, obj, JSITER_OWNONLY | JSITER_HIDDEN, &keys))
        return false;

    AutoValueVector vals(cx);
    if (!vals.resize(keys.length()))
        return false;

    for (size_t i = 0, len = keys.length(); i < len; i++) {
         jsid id = keys[i];
         if (JSID_IS_INT(id)) {
             JSString *str = js_ValueToString(cx, Int32Value(JSID_TO_INT(id)));
             if (!str)
                 return false;
             vals[i].setString(str);
         } else if (JSID_IS_ATOM(id)) {
             vals[i].setString(JSID_TO_STRING(id));
         } else {
             vals[i].setObject(*JSID_TO_OBJECT(id));
         }
    }

    JSObject *aobj = NewDenseCopiedArray(cx, vals.length(), vals.begin());
    if (!aobj)
        return false;

    vp->setObject(*aobj);
    return true;
}

static JSBool
obj_isExtensible(JSContext *cx, uintN argc, Value *vp)
{
    JSObject *obj;
    if (!GetFirstArgumentAsObject(cx, argc, vp, "Object.isExtensible", &obj))
        return false;

    vp->setBoolean(obj->isExtensible());
    return true;
}

static JSBool
obj_preventExtensions(JSContext *cx, uintN argc, Value *vp)
{
    JSObject *obj;
    if (!GetFirstArgumentAsObject(cx, argc, vp, "Object.preventExtensions", &obj))
        return false;

    vp->setObject(*obj);
    if (!obj->isExtensible())
        return true;

    AutoIdVector props(cx);
    return obj->preventExtensions(cx, &props);
}

bool
JSObject::sealOrFreeze(JSContext *cx, ImmutabilityType it)
{
    assertSameCompartment(cx, this);
    JS_ASSERT(it == SEAL || it == FREEZE);

    AutoIdVector props(cx);
    if (isExtensible()) {
        if (!preventExtensions(cx, &props))
            return false;
    } else {
        if (!GetPropertyNames(cx, this, JSITER_HIDDEN | JSITER_OWNONLY, &props))
            return false;
    }

    /* preventExtensions must slowify dense arrays, so we can assign to holes without checks. */
    JS_ASSERT(!isDenseArray());

    for (size_t i = 0, len = props.length(); i < len; i++) {
        jsid id = props[i];

        uintN attrs;
        if (!getAttributes(cx, id, &attrs))
            return false;

        /* Make all attributes permanent; if freezing, make data attributes read-only. */
        uintN new_attrs;
        if (it == FREEZE && !(attrs & (JSPROP_GETTER | JSPROP_SETTER)))
            new_attrs = JSPROP_PERMANENT | JSPROP_READONLY;
        else
            new_attrs = JSPROP_PERMANENT;

        /* If we already have the attributes we need, skip the setAttributes call. */
        if ((attrs | new_attrs) == attrs)
            continue;

        attrs |= new_attrs;
        if (!setAttributes(cx, id, &attrs))
            return false;
    }

    return true;
}

static JSBool
obj_freeze(JSContext *cx, uintN argc, Value *vp)
{
    JSObject *obj;
    if (!GetFirstArgumentAsObject(cx, argc, vp, "Object.freeze", &obj))
        return false;

    vp->setObject(*obj);

    return obj->freeze(cx);
}

static JSBool
obj_isFrozen(JSContext *cx, uintN argc, Value *vp)
{
    JSObject *obj;
    if (!GetFirstArgumentAsObject(cx, argc, vp, "Object.preventExtensions", &obj))
        return false;

    vp->setBoolean(false);

    if (obj->isExtensible())
        return true; /* The JavaScript value returned is false. */

    AutoIdVector props(cx);
    if (!GetPropertyNames(cx, obj, JSITER_HIDDEN | JSITER_OWNONLY, &props))
        return false;

    for (size_t i = 0, len = props.length(); i < len; i++) {
        jsid id = props[i];

        uintN attrs = 0;
        if (!obj->getAttributes(cx, id, &attrs))
            return false;

        /* The property must be non-configurable and either read-only or an accessor. */
        if (!(attrs & JSPROP_PERMANENT) ||
            !(attrs & (JSPROP_READONLY | JSPROP_GETTER | JSPROP_SETTER)))
            return true; /* The JavaScript value returned is false. */
    }

    /* It really was sealed, so return true. */
    vp->setBoolean(true);
    return true;
}

static JSBool
obj_seal(JSContext *cx, uintN argc, Value *vp)
{
    JSObject *obj;
    if (!GetFirstArgumentAsObject(cx, argc, vp, "Object.seal", &obj))
        return false;

    vp->setObject(*obj);

    return obj->seal(cx);
}

static JSBool
obj_isSealed(JSContext *cx, uintN argc, Value *vp)
{
    JSObject *obj;
    if (!GetFirstArgumentAsObject(cx, argc, vp, "Object.isSealed", &obj))
        return false;

    /* Assume not sealed until proven otherwise. */
    vp->setBoolean(false);

    if (obj->isExtensible())
        return true; /* The JavaScript value returned is false. */

    AutoIdVector props(cx);
    if (!GetPropertyNames(cx, obj, JSITER_HIDDEN | JSITER_OWNONLY, &props))
        return false;

    for (size_t i = 0, len = props.length(); i < len; i++) {
        jsid id = props[i];

        uintN attrs;
        if (!obj->getAttributes(cx, id, &attrs))
            return false;

        if (!(attrs & JSPROP_PERMANENT))
            return true; /* The JavaScript value returned is false. */
    }

    /* It really was sealed, so return true. */
    vp->setBoolean(true);
    return true;
}

#if JS_HAS_OBJ_WATCHPOINT
const char js_watch_str[] = "watch";
const char js_unwatch_str[] = "unwatch";
#endif
const char js_hasOwnProperty_str[] = "hasOwnProperty";
const char js_isPrototypeOf_str[] = "isPrototypeOf";
const char js_propertyIsEnumerable_str[] = "propertyIsEnumerable";

static JSFunctionSpec object_methods[] = {
#if JS_HAS_TOSOURCE
    JS_FN_TYPE(js_toSource_str,             obj_toSource,                0,0, JS_TypeHandlerString),
#endif
<<<<<<< HEAD
    JS_FN_TYPE(js_toString_str,             obj_toString,                0,JSFUN_PRIMITIVE_THIS, JS_TypeHandlerString),
    JS_FN_TYPE(js_toLocaleString_str,       obj_toLocaleString,          0,0, JS_TypeHandlerString),
    JS_FN_TYPE(js_valueOf_str,              obj_valueOf,                 0,0, JS_TypeHandlerThis),
=======
    JS_FN(js_toString_str,             obj_toString,                0,0),
    JS_FN(js_toLocaleString_str,       obj_toLocaleString,          0,0),
    JS_FN(js_valueOf_str,              obj_valueOf,                 0,0),
>>>>>>> 5178abf4
#if JS_HAS_OBJ_WATCHPOINT
    JS_FN_TYPE(js_watch_str,                obj_watch,                   2,0, JS_TypeHandlerVoid),
    JS_FN_TYPE(js_unwatch_str,              obj_unwatch,                 1,0, JS_TypeHandlerVoid),
#endif
    JS_FN_TYPE(js_hasOwnProperty_str,       obj_hasOwnProperty,          1,0, JS_TypeHandlerBool),
    JS_FN_TYPE(js_isPrototypeOf_str,        obj_isPrototypeOf,           1,0, JS_TypeHandlerBool),
    JS_FN_TYPE(js_propertyIsEnumerable_str, obj_propertyIsEnumerable,    1,0, JS_TypeHandlerBool),
#if OLD_GETTER_SETTER_METHODS
    JS_FN_TYPE(js_defineGetter_str,         js_obj_defineGetter,         2,0, JS_TypeHandlerVoid),
    JS_FN_TYPE(js_defineSetter_str,         js_obj_defineSetter,         2,0, JS_TypeHandlerVoid),
    JS_FN_TYPE(js_lookupGetter_str,         obj_lookupGetter,            1,0, JS_TypeHandlerDynamic),
    JS_FN_TYPE(js_lookupSetter_str,         obj_lookupSetter,            1,0, JS_TypeHandlerDynamic),
#endif
    JS_FS_END
};

static JSFunctionSpec object_static_methods[] = {
    JS_FN_TYPE("getPrototypeOf",            obj_getPrototypeOf,          1,0, JS_TypeHandlerDynamic),
    JS_FN_TYPE("getOwnPropertyDescriptor",  obj_getOwnPropertyDescriptor,2,0, JS_TypeHandlerDynamic),
    JS_FN_TYPE("keys",                      obj_keys,                    1,0, JS_TypeHandlerDynamic),
    JS_FN_TYPE("defineProperty",            obj_defineProperty,          3,0, JS_TypeHandlerDynamic),
    JS_FN_TYPE("defineProperties",          obj_defineProperties,        2,0, JS_TypeHandlerDynamic),
    JS_FN_TYPE("create",                    obj_create,                  2,0, JS_TypeHandlerDynamic),
    JS_FN_TYPE("getOwnPropertyNames",       obj_getOwnPropertyNames,     1,0, JS_TypeHandlerDynamic),
    JS_FN_TYPE("isExtensible",              obj_isExtensible,            1,0, JS_TypeHandlerBool),
    JS_FN_TYPE("preventExtensions",         obj_preventExtensions,       1,0, JS_TypeHandlerDynamic),
    JS_FN_TYPE("freeze",                    obj_freeze,                  1,0, JS_TypeHandlerDynamic),
    JS_FN_TYPE("isFrozen",                  obj_isFrozen,                1,0, JS_TypeHandlerBool),
    JS_FN_TYPE("seal",                      obj_seal,                    1,0, JS_TypeHandlerDynamic),
    JS_FN_TYPE("isSealed",                  obj_isSealed,                1,0, JS_TypeHandlerBool),
    JS_FS_END
};

JSBool
js_Object(JSContext *cx, uintN argc, Value *vp)
{
    JSObject *obj;
    if (argc == 0) {
        /* Trigger logic below to construct a blank object. */
        obj = NULL;
    } else {
        /* If argv[0] is null or undefined, obj comes back null. */
        if (!js_ValueToObjectOrNull(cx, vp[2], &obj))
            return JS_FALSE;
    }
    if (!obj) {
        /* Make an object whether this was called with 'new' or not. */
        JS_ASSERT(!argc || vp[2].isNull() || vp[2].isUndefined());
        gc::FinalizeKind kind = NewObjectGCKind(cx, &js_ObjectClass);
        obj = NewBuiltinClassInstance(cx, &js_ObjectClass, kind);
        if (!obj)
            return JS_FALSE;
        TypeObject *type = cx->getTypeCallerInitObject(false);
        if (!type)
            return JS_FALSE;
        obj->setType(type);
    }
    vp->setObject(*obj);
    return JS_TRUE;
}

JSObject*
js_CreateThis(JSContext *cx, JSObject *callee)
{
    Class *clasp = callee->getClass();

    Class *newclasp = &js_ObjectClass;
    if (clasp == &js_FunctionClass) {
        JSFunction *fun = callee->getFunctionPrivate();
        if (fun->isNative() && fun->u.n.clasp)
            newclasp = fun->u.n.clasp;
    }

    Value protov;
    if (!callee->getProperty(cx, ATOM_TO_JSID(cx->runtime->atomState.classPrototypeAtom), &protov))
        return NULL;

    JSObject *proto = protov.isObjectOrNull() ? protov.toObjectOrNull() : NULL;
    JSObject *parent = callee->getParent();
    gc::FinalizeKind kind = NewObjectGCKind(cx, newclasp);
    JSObject *obj = NewObject<WithProto::Class>(cx, newclasp, proto, parent, kind);
    if (obj) {
        obj->syncSpecialEquality();
        cx->markTypeArrayNotPacked(obj->getType(), true, true);
    }
    return obj;
}

JSObject *
js_CreateThisForFunctionWithProto(JSContext *cx, JSObject *callee, JSObject *proto)
{
    /* Caller must ensure that proto's new type is not marked as an array. */
    gc::FinalizeKind kind = NewObjectGCKind(cx, &js_ObjectClass);
    return NewNonFunction<WithProto::Class>(cx, &js_ObjectClass, proto, callee->getParent(), kind);
}

JSObject *
js_CreateThisForFunction(JSContext *cx, JSObject *callee)
{
    Value protov;
    if (!callee->getProperty(cx,
                             ATOM_TO_JSID(cx->runtime->atomState.classPrototypeAtom),
                             &protov)) {
        return NULL;
    }
    JSObject *proto;
    if (protov.isObject()) {
        proto = &protov.toObject();
        TypeObject *type = proto->getNewType(cx);
        if (!type)
            return NULL;
        cx->markTypeArrayNotPacked(type, true, true);
    } else {
        proto = NULL;
    }
    return js_CreateThisForFunctionWithProto(cx, callee, proto);
}

#ifdef JS_TRACER

static JS_ALWAYS_INLINE JSObject*
NewObjectWithClassProto(JSContext *cx, Class *clasp, JSObject *proto,
                        /*gc::FinalizeKind*/ unsigned _kind)
{
    JS_ASSERT(clasp->isNative());
    gc::FinalizeKind kind = gc::FinalizeKind(_kind);

    TypeObject *type = proto->getNewType(cx);
    if (!type)
        return NULL;

    JSObject* obj = js_NewGCObject(cx, kind);
    if (!obj)
        return NULL;

    if (!obj->initSharingEmptyShape(cx, clasp, type, proto->getParent(), NULL, kind))
        return NULL;
    return obj;
}

JSObject* FASTCALL
js_Object_tn(JSContext* cx, JSObject* proto)
{
    JS_ASSERT(!(js_ObjectClass.flags & JSCLASS_HAS_PRIVATE));
    return NewObjectWithClassProto(cx, &js_ObjectClass, proto, FINALIZE_OBJECT8);
}

JS_DEFINE_TRCINFO_1(js_Object,
    (2, (extern, CONSTRUCTOR_RETRY, js_Object_tn, CONTEXT, CALLEE_PROTOTYPE, 0,
         nanojit::ACCSET_STORE_ANY)))

JSObject* FASTCALL
js_InitializerObject(JSContext* cx, JSObject *proto, JSObject *baseobj)
{
    if (!baseobj) {
        gc::FinalizeKind kind = GuessObjectGCKind(0, false);
        return NewObjectWithClassProto(cx, &js_ObjectClass, proto, kind);
    }

    /* :FIXME: new Objects do not have the right type when created on trace. */
    TypeObject *type = proto->getNewType(cx);

    return CopyInitializerObject(cx, baseobj, type);
}

JS_DEFINE_CALLINFO_3(extern, OBJECT, js_InitializerObject, CONTEXT, OBJECT, OBJECT,
                     0, nanojit::ACCSET_STORE_ANY)

JSObject* FASTCALL
js_String_tn(JSContext* cx, JSObject* proto, JSString* str)
{
    JS_ASSERT(JS_ON_TRACE(cx));
    JSObject *obj = NewObjectWithClassProto(cx, &js_StringClass, proto, FINALIZE_OBJECT2);
    if (!obj)
        return NULL;
    obj->setPrimitiveThis(StringValue(str));
    return obj;
}
JS_DEFINE_CALLINFO_3(extern, OBJECT, js_String_tn, CONTEXT, CALLEE_PROTOTYPE, STRING, 0,
                     nanojit::ACCSET_STORE_ANY)

JSObject * FASTCALL
js_CreateThisFromTrace(JSContext *cx, JSObject *ctor, uintN protoSlot)
{
#ifdef DEBUG
    JS_ASSERT(ctor->isFunction());
    JS_ASSERT(ctor->getFunctionPrivate()->isInterpreted());
    jsid id = ATOM_TO_JSID(cx->runtime->atomState.classPrototypeAtom);
    const Shape *shape = ctor->nativeLookup(id);
    JS_ASSERT(shape->slot == protoSlot);
    JS_ASSERT(!shape->configurable());
    JS_ASSERT(!shape->isMethod());
#endif

    JSObject *parent = ctor->getParent();
    JSObject *proto;
<<<<<<< HEAD
    if (pval.isObject()) {
        /* An object in ctor.prototype, let's use it as the new instance's proto. */
        proto = &pval.toObject();
        TypeObject *type = proto->getNewType(cx);
        if (!type)
            return NULL;
        cx->markTypeArrayNotPacked(type, true, true);
    } else {
        /* A hole or a primitive: either way, we need to get Object.prototype. */
        JSObject *objProto;
        if (!js_GetClassPrototype(cx, parent, JSProto_Object, &objProto))
            return NULL;

        if (pval.isMagic(JS_GENERIC_MAGIC)) {
            /*
             * No ctor.prototype was set, so we inline-expand and optimize
             * fun_resolve's prototype creation code.
             */
            proto = NewNativeClassInstance(cx, clasp, objProto, parent);
            if (!proto)
                return NULL;

            TypeObject *protoType = cx->newTypeObject(ctor->getType()->name(), "prototype", objProto);
            if (!protoType)
                return NULL;
            proto->setType(protoType);

            if (!js_SetClassPrototype(cx, ctor, proto, JSPROP_ENUMERATE | JSPROP_PERMANENT))
                return NULL;
        } else {
            /*
             * A primitive value in .prototype means to use Object.prototype
             * for proto. See ES5 13.2.2 step 7.
             */
            proto = objProto;
        }
=======
    const Value &protov = ctor->getSlotRef(protoSlot);
    if (protov.isObject()) {
        proto = &protov.toObject();
    } else {
        /*
         * GetInterpretedFunctionPrototype found that ctor.prototype is
         * primitive. Use Object.prototype for proto, per ES5 13.2.2 step 7.
         */
        if (!js_GetClassPrototype(cx, parent, JSProto_Object, &proto))
            return NULL;
>>>>>>> 5178abf4
    }

    gc::FinalizeKind kind = NewObjectGCKind(cx, &js_ObjectClass);
    return NewNativeClassInstance(cx, &js_ObjectClass, proto, parent, kind);
}
JS_DEFINE_CALLINFO_3(extern, CONSTRUCTOR_RETRY, js_CreateThisFromTrace, CONTEXT, OBJECT, UINTN, 0,
                     nanojit::ACCSET_STORE_ANY)

#else  /* !JS_TRACER */

# define js_Object_trcinfo NULL

#endif /* !JS_TRACER */

/*
 * Given pc pointing after a property accessing bytecode, return true if the
 * access is "object-detecting" in the sense used by web scripts, e.g., when
 * checking whether document.all is defined.
 */
JS_REQUIRES_STACK JSBool
Detecting(JSContext *cx, jsbytecode *pc)
{
    JSScript *script;
    jsbytecode *endpc;
    JSOp op;
    JSAtom *atom;

    script = cx->fp()->script();
    endpc = script->code + script->length;
    for (;; pc += js_CodeSpec[op].length) {
        JS_ASSERT_IF(!cx->fp()->hasImacropc(), script->code <= pc && pc < endpc);

        /* General case: a branch or equality op follows the access. */
        op = js_GetOpcode(cx, script, pc);
        if (js_CodeSpec[op].format & JOF_DETECTING)
            return JS_TRUE;

        switch (op) {
          case JSOP_NULL:
            /*
             * Special case #1: handle (document.all == null).  Don't sweat
             * about JS1.2's revision of the equality operators here.
             */
            if (++pc < endpc) {
                op = js_GetOpcode(cx, script, pc);
                return *pc == JSOP_EQ || *pc == JSOP_NE;
            }
            return JS_FALSE;

          case JSOP_GETGNAME:
          case JSOP_NAME:
            /*
             * Special case #2: handle (document.all == undefined).  Don't
             * worry about someone redefining undefined, which was added by
             * Edition 3, so is read/write for backward compatibility.
             */
            GET_ATOM_FROM_BYTECODE(script, pc, 0, atom);
            if (atom == cx->runtime->atomState.typeAtoms[JSTYPE_VOID] &&
                (pc += js_CodeSpec[op].length) < endpc) {
                op = js_GetOpcode(cx, script, pc);
                return op == JSOP_EQ || op == JSOP_NE ||
                       op == JSOP_STRICTEQ || op == JSOP_STRICTNE;
            }
            return JS_FALSE;

          default:
            /*
             * At this point, anything but an extended atom index prefix means
             * we're not detecting.
             */
            if (!(js_CodeSpec[op].format & JOF_INDEXBASE))
                return JS_FALSE;
            break;
        }
    }
}

/*
 * Infer lookup flags from the currently executing bytecode. This does
 * not attempt to infer JSRESOLVE_WITH, because the current bytecode
 * does not indicate whether we are in a with statement. Return defaultFlags
 * if a currently executing bytecode cannot be determined.
 */
uintN
js_InferFlags(JSContext *cx, uintN defaultFlags)
{
#ifdef JS_TRACER
    if (JS_ON_TRACE(cx))
        return JS_TRACE_MONITOR_ON_TRACE(cx)->bailExit->lookupFlags;
#endif

    JS_ASSERT_NOT_ON_TRACE(cx);

    jsbytecode *pc;
    const JSCodeSpec *cs;
    uint32 format;
    uintN flags = 0;

    JSStackFrame *const fp = js_GetTopStackFrame(cx);
    if (!fp || !(pc = cx->regs->pc))
        return defaultFlags;
    cs = &js_CodeSpec[js_GetOpcode(cx, fp->script(), pc)];
    format = cs->format;
    if (JOF_MODE(format) != JOF_NAME)
        flags |= JSRESOLVE_QUALIFIED;
    if ((format & (JOF_SET | JOF_FOR)) || fp->isAssigning()) {
        flags |= JSRESOLVE_ASSIGNING;
    } else if (cs->length >= 0) {
        pc += cs->length;
        JSScript *script = cx->fp()->script();
        if (pc < script->code + script->length && Detecting(cx, pc))
            flags |= JSRESOLVE_DETECTING;
    }
    if (format & JOF_DECLARING)
        flags |= JSRESOLVE_DECLARING;
    return flags;
}

/*
 * ObjectOps and Class for with-statement stack objects.
 */
static JSBool
with_LookupProperty(JSContext *cx, JSObject *obj, jsid id, JSObject **objp,
                    JSProperty **propp)
{
    /* Fixes bug 463997 */
    uintN flags = cx->resolveFlags;
    if (flags == JSRESOLVE_INFER)
        flags = js_InferFlags(cx, flags);
    flags |= JSRESOLVE_WITH;
    JSAutoResolveFlags rf(cx, flags);
    return obj->getProto()->lookupProperty(cx, id, objp, propp);
}

static JSBool
with_GetProperty(JSContext *cx, JSObject *obj, JSObject *receiver, jsid id, Value *vp)
{
    return obj->getProto()->getProperty(cx, id, vp);
}

static JSBool
with_SetProperty(JSContext *cx, JSObject *obj, jsid id, Value *vp, JSBool strict)
{
    return obj->getProto()->setProperty(cx, id, vp, strict);
}

static JSBool
with_GetAttributes(JSContext *cx, JSObject *obj, jsid id, uintN *attrsp)
{
    return obj->getProto()->getAttributes(cx, id, attrsp);
}

static JSBool
with_SetAttributes(JSContext *cx, JSObject *obj, jsid id, uintN *attrsp)
{
    return obj->getProto()->setAttributes(cx, id, attrsp);
}

static JSBool
with_DeleteProperty(JSContext *cx, JSObject *obj, jsid id, Value *rval, JSBool strict)
{
    return obj->getProto()->deleteProperty(cx, id, rval, strict);
}

static JSBool
with_Enumerate(JSContext *cx, JSObject *obj, JSIterateOp enum_op,
               Value *statep, jsid *idp)
{
    return obj->getProto()->enumerate(cx, enum_op, statep, idp);
}

static JSType
with_TypeOf(JSContext *cx, JSObject *obj)
{
    return JSTYPE_OBJECT;
}

static JSObject *
with_ThisObject(JSContext *cx, JSObject *obj)
{
    return obj->getWithThis();
}

Class js_WithClass = {
    "With",
    JSCLASS_HAS_PRIVATE | JSCLASS_HAS_RESERVED_SLOTS(2) | JSCLASS_IS_ANONYMOUS,
    PropertyStub,         /* addProperty */
    PropertyStub,         /* delProperty */
    PropertyStub,         /* getProperty */
    StrictPropertyStub,   /* setProperty */
    EnumerateStub,
    ResolveStub,
    ConvertStub,
    NULL,                 /* finalize */
    NULL,                 /* reserved    */
    NULL,                 /* checkAccess */
    NULL,                 /* call        */
    NULL,                 /* construct   */
    NULL,                 /* xdrObject   */
    NULL,                 /* hasInstance */
    NULL,                 /* mark        */
    JS_NULL_CLASS_EXT,
    {
        with_LookupProperty,
        NULL,             /* defineProperty */
        with_GetProperty,
        with_SetProperty,
        with_GetAttributes,
        with_SetAttributes,
        with_DeleteProperty,
        with_Enumerate,
        with_TypeOf,
        NULL,             /* trace */
        NULL,             /* fix   */
        with_ThisObject,
        NULL,             /* clear */
    }
};

JS_REQUIRES_STACK JSObject *
js_NewWithObject(JSContext *cx, JSObject *proto, JSObject *parent, jsint depth)
{
    JSObject *obj;

    TypeObject *type = proto->getNewType(cx);
    if (!type)
        return NULL;

    obj = js_NewGCObject(cx, FINALIZE_OBJECT2);
    if (!obj)
        return NULL;

    JSStackFrame *priv = js_FloatingFrameIfGenerator(cx, cx->fp());

<<<<<<< HEAD
    obj->init(cx, &js_WithClass, type, parent, priv, false);
    obj->setMap(cx->runtime->emptyWithShape);
=======
    obj->init(cx, &js_WithClass, proto, parent, priv, false);
    obj->setMap(cx->compartment->emptyWithShape);
>>>>>>> 5178abf4
    OBJ_SET_BLOCK_DEPTH(cx, obj, depth);

    AutoObjectRooter tvr(cx, obj);
    JSObject *thisp = proto->thisObject(cx);
    if (!thisp)
        return NULL;

    assertSameCompartment(cx, obj, thisp);

    obj->setWithThis(thisp);
    return obj;
}

JSObject *
js_NewBlockObject(JSContext *cx)
{
    /*
     * Null obj's proto slot so that Object.prototype.* does not pollute block
     * scopes and to give the block object its own scope.
     */
    JSObject *blockObj = js_NewGCObject(cx, FINALIZE_OBJECT2);
    if (!blockObj)
        return NULL;

<<<<<<< HEAD
    blockObj->init(cx, &js_BlockClass, cx->emptyTypeObject(), NULL, NULL, false);
    blockObj->setMap(cx->runtime->emptyBlockShape);
=======
    blockObj->init(cx, &js_BlockClass, NULL, NULL, NULL, false);
    blockObj->setMap(cx->compartment->emptyBlockShape);
>>>>>>> 5178abf4
    return blockObj;
}

JSObject *
js_CloneBlockObject(JSContext *cx, JSObject *proto, JSStackFrame *fp)
{
    JS_ASSERT(proto->isStaticBlock());

    size_t count = OBJ_BLOCK_COUNT(cx, proto);
    gc::FinalizeKind kind = gc::GetGCObjectKind(count + 1);

    TypeObject *type = proto->getNewType(cx);
    if (!type)
        return NULL;

    JSObject *clone = js_NewGCObject(cx, kind);
    if (!clone)
        return NULL;

    JSStackFrame *priv = js_FloatingFrameIfGenerator(cx, fp);

    /* The caller sets parent on its own. */
    clone->init(cx, &js_BlockClass, type, NULL, priv, false);

    clone->setMap(proto->map);
    if (!clone->ensureInstanceReservedSlots(cx, count + 1))
        return NULL;

    clone->setSlot(JSSLOT_BLOCK_DEPTH, proto->getSlot(JSSLOT_BLOCK_DEPTH));

    JS_ASSERT(clone->isClonedBlock());
    return clone;
}

JS_REQUIRES_STACK JSBool
js_PutBlockObject(JSContext *cx, JSBool normalUnwind)
{
    JSStackFrame *const fp = cx->fp();
    JSObject *obj = &fp->scopeChain();
    JS_ASSERT(obj->isClonedBlock());
    JS_ASSERT(obj->getPrivate() == js_FloatingFrameIfGenerator(cx, cx->fp()));

    /* Block objects should have all reserved slots allocated early. */
    uintN count = OBJ_BLOCK_COUNT(cx, obj);
    JS_ASSERT(obj->numSlots() >= JSSLOT_BLOCK_DEPTH + 1 + count);

    /* The block and its locals must be on the current stack for GC safety. */
    uintN depth = OBJ_BLOCK_DEPTH(cx, obj);
    JS_ASSERT(depth <= size_t(cx->regs->sp - fp->base()));
    JS_ASSERT(count <= size_t(cx->regs->sp - fp->base() - depth));

    /* See comments in CheckDestructuring from jsparse.cpp. */
    JS_ASSERT(count >= 1);

    if (normalUnwind) {
        uintN slot = JSSLOT_BLOCK_FIRST_FREE_SLOT;
        depth += fp->numFixed();
        memcpy(obj->getSlots() + slot, fp->slots() + depth, count * sizeof(Value));
    }

    /* We must clear the private slot even with errors. */
    obj->setPrivate(NULL);
    fp->setScopeChainNoCallObj(*obj->getParent());
    return normalUnwind;
}

static JSBool
block_getProperty(JSContext *cx, JSObject *obj, jsid id, Value *vp)
{
    /*
     * Block objects are never exposed to script, and the engine handles them
     * with care. So unlike other getters, this one can assert (rather than
     * check) certain invariants about obj.
     */
    JS_ASSERT(obj->isClonedBlock());
    uintN index = (uintN) JSID_TO_INT(id);
    JS_ASSERT(index < OBJ_BLOCK_COUNT(cx, obj));

    JSStackFrame *fp = (JSStackFrame *) obj->getPrivate();
    if (fp) {
        fp = js_LiveFrameIfGenerator(fp);
        index += fp->numFixed() + OBJ_BLOCK_DEPTH(cx, obj);
        JS_ASSERT(index < fp->numSlots());
        *vp = fp->slots()[index];
        return true;
    }

    /* Values are in slots immediately following the class-reserved ones. */
    JS_ASSERT(obj->getSlot(JSSLOT_FREE(&js_BlockClass) + index) == *vp);
    return true;
}

static JSBool
block_setProperty(JSContext *cx, JSObject *obj, jsid id, JSBool strict, Value *vp)
{
    JS_ASSERT(obj->isClonedBlock());
    uintN index = (uintN) JSID_TO_INT(id);
    JS_ASSERT(index < OBJ_BLOCK_COUNT(cx, obj));

    JSStackFrame *fp = (JSStackFrame *) obj->getPrivate();
    if (fp) {
        fp = js_LiveFrameIfGenerator(fp);
        index += fp->numFixed() + OBJ_BLOCK_DEPTH(cx, obj);
        JS_ASSERT(index < fp->numSlots());
        fp->slots()[index] = *vp;
        return true;
    }

    /*
     * The value in *vp will be written back to the slot in obj that was
     * allocated when this let binding was defined.
     */
    return true;
}

const Shape *
JSObject::defineBlockVariable(JSContext *cx, jsid id, intN index)
{
    JS_ASSERT(isStaticBlock());

    /* Use JSPROP_ENUMERATE to aid the disassembler. */
    uint32 slot = JSSLOT_FREE(&js_BlockClass) + index;
    const Shape *shape = addProperty(cx, id,
                                     block_getProperty, block_setProperty,
                                     slot, JSPROP_ENUMERATE | JSPROP_PERMANENT,
                                     Shape::HAS_SHORTID, index);
    if (!shape)
        return NULL;
    if (slot >= numSlots() && !growSlots(cx, slot + 1))
        return NULL;
    return shape;
}

static size_t
GetObjectSize(JSObject *obj)
{
    return (obj->isFunction() && !obj->getPrivate())
           ? sizeof(JSFunction)
           : sizeof(JSObject) + sizeof(js::Value) * obj->numFixedSlots();
}

bool
JSObject::copyPropertiesFrom(JSContext *cx, JSObject *obj)
{
    // If we're not native, then we cannot copy properties.
    JS_ASSERT(isNative() == obj->isNative());
    if (!isNative())
        return true;

    AutoShapeVector shapes(cx);
    for (Shape::Range r(obj->lastProperty()); !r.empty(); r.popFront()) {
        if (!shapes.append(&r.front()))
            return false;
    }

    size_t n = shapes.length();
    while (n > 0) {
        const Shape *shape = shapes[--n];
        uintN attrs = shape->attributes();
        PropertyOp getter = shape->getter();
        if ((attrs & JSPROP_GETTER) && !cx->compartment->wrap(cx, &getter))
            return false;
        StrictPropertyOp setter = shape->setter();
        if ((attrs & JSPROP_SETTER) && !cx->compartment->wrap(cx, &setter))
            return false;
        Value v = shape->hasSlot() ? obj->getSlot(shape->slot) : UndefinedValue();
        if (!cx->compartment->wrap(cx, &v))
            return false;
        if (!defineProperty(cx, shape->id, v, getter, setter, attrs))
            return false;
    }
    return true;
}

static bool
CopySlots(JSContext *cx, JSObject *from, JSObject *to)
{
    JS_ASSERT(!from->isNative() && !to->isNative());
    size_t nslots = from->numSlots();
    if (to->ensureSlots(cx, nslots))
        return false;

    size_t n = 0;
    if (to->isWrapper() &&
        (JSWrapper::wrapperHandler(to)->flags() & JSWrapper::CROSS_COMPARTMENT)) {
        to->slots[0] = from->slots[0];
        to->slots[1] = from->slots[1];
        n = 2;
    }

    for (; n < nslots; ++n) {
        Value v = from->slots[n];
        if (!cx->compartment->wrap(cx, &v))
            return false;
        to->slots[n] = v;
    }
    return true;
}

JSObject *
JSObject::clone(JSContext *cx, JSObject *proto, JSObject *parent)
{
    /*
     * We can only clone native objects and proxies. Dense arrays are slowified if
     * we try to clone them.
     */
    if (!isNative()) {
        if (isDenseArray()) {
            if (!makeDenseArraySlow(cx))
                return NULL;
        } else if (!isProxy()) {
            JS_ReportErrorNumber(cx, js_GetErrorMessage, NULL,
                                 JSMSG_CANT_CLONE_OBJECT);
            return NULL;
        }
    }
    JSObject *clone = NewObject<WithProto::Given>(cx, getClass(),
                                                  proto, parent,
                                                  gc::FinalizeKind(finalizeKind()));
    if (!clone)
        return NULL;
    if (getProto() == proto)
        clone->setType(getType());
    if (isNative()) {
        if (clone->isFunction() && (compartment() != clone->compartment())) {
            JS_ReportErrorNumber(cx, js_GetErrorMessage, NULL,
                                 JSMSG_CANT_CLONE_OBJECT);
            return NULL;
        }

        if (getClass()->flags & JSCLASS_HAS_PRIVATE)
            clone->setPrivate(getPrivate());
    } else {
        JS_ASSERT(isProxy());
        if (!CopySlots(cx, this, clone))
            return NULL;
    }
    return clone;
}

static void
TradeGuts(JSObject *a, JSObject *b)
{
    JS_ASSERT(a->compartment() == b->compartment());
    JS_ASSERT(a->isFunction() == b->isFunction());

    /*
     * Regexp guts are more complicated -- we would need to migrate the
     * refcounted JIT code blob for them across compartments instead of just
     * swapping guts.
     */
    JS_ASSERT(!a->isRegExp() && !b->isRegExp());

    bool aInline = !a->hasSlotsArray();
    bool bInline = !b->hasSlotsArray();

    /* Trade the guts of the objects. */
    const size_t size = GetObjectSize(a);
    if (size == GetObjectSize(b)) {
        /*
         * If the objects are the same size, then we make no assumptions about
         * whether they have dynamically allocated slots and instead just copy
         * them over wholesale.
         */
        char tmp[tl::Max<sizeof(JSFunction), sizeof(JSObject_Slots16)>::result];
        JS_ASSERT(size <= sizeof(tmp));

        memcpy(tmp, a, size);
        memcpy(a, b, size);
        memcpy(b, tmp, size);

        /* Fixup pointers for inline slots on the objects. */
        if (aInline)
            b->slots = b->fixedSlots();
        if (bInline)
            a->slots = a->fixedSlots();
    } else {
        /*
         * If the objects are of differing sizes, then we only copy over the
         * JSObject portion (things like class, etc.) and leave it to
         * JSObject::clone to copy over the dynamic slots for us.
         */
        if (a->isFunction()) {
            JSFunction tmp;
            memcpy(&tmp, a, sizeof tmp);
            memcpy(a, b, sizeof tmp);
            memcpy(b, &tmp, sizeof tmp);
        } else {
            JSObject tmp;
            memcpy(&tmp, a, sizeof tmp);
            memcpy(a, b, sizeof tmp);
            memcpy(b, &tmp, sizeof tmp);
        }

        JS_ASSERT(!aInline);
        JS_ASSERT(!bInline);
    }
}

/*
 * Use this method with extreme caution. It trades the guts of two objects and updates
 * scope ownership. This operation is not thread-safe, just as fast array to slow array
 * transitions are inherently not thread-safe. Don't perform a swap operation on objects
 * shared across threads or, or bad things will happen. You have been warned.
 */
bool
JSObject::swap(JSContext *cx, JSObject *other)
{
    /*
     * If we are swapping objects with a different number of builtin slots, force
     * both to not use their inline slots.
     */
    if (GetObjectSize(this) != GetObjectSize(other)) {
        if (!hasSlotsArray()) {
            if (!allocSlots(cx, numSlots()))
                return false;
        }
        if (!other->hasSlotsArray()) {
            if (!other->allocSlots(cx, other->numSlots()))
                return false;
        }
    }

    if (this->compartment() == other->compartment()) {
        TradeGuts(this, other);
        return true;
    }

    JSObject *thisClone;
    JSObject *otherClone;
    {
        AutoCompartment ac(cx, other);
        if (!ac.enter())
            return false;
        thisClone = this->clone(cx, other->getProto(), other->getParent());
        if (!thisClone || !thisClone->copyPropertiesFrom(cx, this))
            return false;
    }
    {
        AutoCompartment ac(cx, this);
        if (!ac.enter())
            return false;
        otherClone = other->clone(cx, other->getProto(), other->getParent());
        if (!otherClone || !otherClone->copyPropertiesFrom(cx, other))
            return false;
    }
    TradeGuts(this, otherClone);
    TradeGuts(other, thisClone);

    return true;
}

#if JS_HAS_XDR

#define NO_PARENT_INDEX ((uint32)-1)

uint32
FindObjectIndex(JSObjectArray *array, JSObject *obj)
{
    size_t i;

    if (array) {
        i = array->length;
        do {

            if (array->vector[--i] == obj)
                return i;
        } while (i != 0);
    }

    return NO_PARENT_INDEX;
}

JSBool
js_XDRBlockObject(JSXDRState *xdr, JSObject **objp)
{
    JSContext *cx;
    uint32 parentId;
    JSObject *obj, *parent;
    uintN depth, count;
    uint32 depthAndCount;
    const Shape *shape;

    cx = xdr->cx;
#ifdef __GNUC__
    obj = NULL;         /* quell GCC overwarning */
#endif

    if (xdr->mode == JSXDR_ENCODE) {
        obj = *objp;
        parent = obj->getParent();
        parentId = JSScript::isValidOffset(xdr->script->objectsOffset)
                   ? FindObjectIndex(xdr->script->objects(), parent)
                   : NO_PARENT_INDEX;
        depth = (uint16)OBJ_BLOCK_DEPTH(cx, obj);
        count = (uint16)OBJ_BLOCK_COUNT(cx, obj);
        depthAndCount = (uint32)(depth << 16) | count;
    }
#ifdef __GNUC__ /* suppress bogus gcc warnings */
    else count = 0;
#endif

    /* First, XDR the parent atomid. */
    if (!JS_XDRUint32(xdr, &parentId))
        return JS_FALSE;

    if (xdr->mode == JSXDR_DECODE) {
        obj = js_NewBlockObject(cx);
        if (!obj)
            return JS_FALSE;
        *objp = obj;

        /*
         * If there's a parent id, then get the parent out of our script's
         * object array. We know that we XDR block object in outer-to-inner
         * order, which means that getting the parent now will work.
         */
        if (parentId == NO_PARENT_INDEX)
            parent = NULL;
        else
            parent = xdr->script->getObject(parentId);
        obj->setParent(parent);
    }

    AutoObjectRooter tvr(cx, obj);

    if (!JS_XDRUint32(xdr, &depthAndCount))
        return false;

    if (xdr->mode == JSXDR_DECODE) {
        depth = (uint16)(depthAndCount >> 16);
        count = (uint16)depthAndCount;
        obj->setSlot(JSSLOT_BLOCK_DEPTH, Value(Int32Value(depth)));

        /*
         * XDR the block object's properties. We know that there are 'count'
         * properties to XDR, stored as id/shortid pairs.
         */
        for (uintN i = 0; i < count; i++) {
            JSAtom *atom;
            uint16 shortid;

            /* XDR the real id, then the shortid. */
            if (!js_XDRAtom(xdr, &atom) || !JS_XDRUint16(xdr, &shortid))
                return false;

            if (!obj->defineBlockVariable(cx, ATOM_TO_JSID(atom), shortid))
                return false;
        }
    } else {
        AutoShapeVector shapes(cx);
        shapes.growBy(count);

        for (Shape::Range r(obj->lastProperty()); !r.empty(); r.popFront()) {
            shape = &r.front();
            shapes[shape->shortid] = shape;
        }

        /*
         * XDR the block object's properties. We know that there are 'count'
         * properties to XDR, stored as id/shortid pairs.
         */
        for (uintN i = 0; i < count; i++) {
            shape = shapes[i];
            JS_ASSERT(shape->getter() == block_getProperty);

            jsid propid = shape->id;
            JS_ASSERT(JSID_IS_ATOM(propid));
            JSAtom *atom = JSID_TO_ATOM(propid);

            uint16 shortid = uint16(shape->shortid);
            JS_ASSERT(shortid == i);

            /* XDR the real id, then the shortid. */
            if (!js_XDRAtom(xdr, &atom) || !JS_XDRUint16(xdr, &shortid))
                return false;
        }
    }
    return true;
}

#endif

Class js_BlockClass = {
    "Block",
    JSCLASS_HAS_PRIVATE | JSCLASS_HAS_RESERVED_SLOTS(1) | JSCLASS_IS_ANONYMOUS,
    PropertyStub,         /* addProperty */
    PropertyStub,         /* delProperty */
    PropertyStub,         /* getProperty */
    StrictPropertyStub,   /* setProperty */
    EnumerateStub,
    ResolveStub,
    ConvertStub
};

static void object_TypeNew(JSContext *cx, JSTypeFunction *jsfun, JSTypeCallsite *jssite)
{
#ifdef JS_TYPE_INFERENCE
    TypeCallsite *site = Valueify(jssite);

    if (site->argumentCount == 0) {
        TypeObject *object = site->getInitObject(cx, false);
        if (site->returnTypes)
            site->returnTypes->addType(cx, (jstype) object);
    } else {
        /* The value is converted to an object, don't keep track of the return type. */
        if (site->returnTypes)
            site->returnTypes->addType(cx, TYPE_UNKNOWN);
    }
#endif
}

JSObject *
js_InitObjectClass(JSContext *cx, JSObject *obj)
{
    JSObject *proto = js_InitClass(cx, obj, NULL, &js_ObjectClass, js_Object, 1,
                                   object_TypeNew,
                                   object_props, object_methods, NULL, object_static_methods);
    if (!proto)
        return NULL;

    /* ECMA (15.1.2.1) says 'eval' is a property of the global object. */
    jsid id = ATOM_TO_JSID(cx->runtime->atomState.evalAtom);
    if (!js_DefineFunction(cx, obj, id, eval, 1, JSFUN_STUB_GSOPS, JS_TypeHandlerDynamic, js_eval_str))
        return NULL;

    /* The default 'new' object for Object.prototype has unknown properties. */
    cx->markTypeObjectUnknownProperties(proto->getNewType(cx));

    return proto;
}

static bool
DefineStandardSlot(JSContext *cx, JSObject *obj, JSProtoKey key, JSAtom *atom,
                   const Value &v, uint32 attrs, bool &named)
{
    jsid id = ATOM_TO_JSID(atom);

    if (key != JSProto_Null) {
        /*
         * Initializing an actual standard class on a global object. If the
         * property is not yet present, force it into a new one bound to a
         * reserved slot. Otherwise, go through the normal property path.
         */
        JS_ASSERT(obj->isGlobal());
        JS_ASSERT(obj->isNative());

        if (!obj->ensureClassReservedSlots(cx))
            return false;

        const Shape *shape = obj->nativeLookup(id);
        if (!shape) {
            uint32 slot = 2 * JSProto_LIMIT + key;
            if (!js_SetReservedSlot(cx, obj, slot, v))
                return false;
            if (!obj->addProperty(cx, id, PropertyStub, StrictPropertyStub, slot, attrs, 0, 0))
                return false;

            named = true;
            return true;
        }
    }

    named = obj->defineProperty(cx, id, v, PropertyStub, StrictPropertyStub, attrs);
    return named;
}

namespace js {

JSObject *
<<<<<<< HEAD
js_InitClass(JSContext *cx, JSObject *obj, JSObject *parent_proto,
             Class *clasp, Native constructor, uintN nargs,
             JSTypeHandler ctorHandler,
             JSPropertySpec *ps, JSFunctionSpec *fs,
             JSPropertySpec *static_ps, JSFunctionSpec *static_fs)
=======
DefineConstructorAndPrototype(JSContext *cx, JSObject *obj, JSProtoKey key, JSAtom *atom,
                              JSObject *protoProto, Class *clasp,
                              Native constructor, uintN nargs,
                              JSPropertySpec *ps, JSFunctionSpec *fs,
                              JSPropertySpec *static_ps, JSFunctionSpec *static_fs)
>>>>>>> 5178abf4
{
    /*
     * Create a prototype object for this class.
     *
     * FIXME: lazy standard (built-in) class initialization and even older
     * eager boostrapping code rely on all of these properties:
     *
     * 1. NewObject attempting to compute a default prototype object when
     *    passed null for proto; and
     *
     * 2. NewObject tolerating no default prototype (null proto slot value)
     *    due to this js_InitClass call coming from js_InitFunctionClass on an
     *    otherwise-uninitialized global.
     *
     * 3. NewObject allocating a JSFunction-sized GC-thing when clasp is
     *    &js_FunctionClass, not a JSObject-sized (smaller) GC-thing.
     *
     * The JS_NewObjectForGivenProto and JS_NewObject APIs also allow clasp to
     * be &js_FunctionClass (we could break compatibility easily). But fixing
     * (3) is not enough without addressing the bootstrapping dependency on (1)
     * and (2).
     */
    JSObject *proto = NewObject<WithProto::Class>(cx, clasp, protoProto, obj);
    if (!proto)
        return NULL;

    TypeObject *protoType = cx->newTypeObject(clasp->name, "prototype", proto->getProto());
    if (!protoType)
        return NULL;
    proto->setType(protoType);

    if (clasp == &js_ArrayClass && !proto->makeDenseArraySlow(cx))
        return NULL;

    TypeObject *type = proto->getNewType(cx);
    if (!type)
        return NULL;

    proto->syncSpecialEquality();

    /* After this point, control must exit via label bad or out. */
    AutoObjectRooter tvr(cx, proto);

    JSObject *ctor;
    bool named = false;
    if (!constructor) {
        /*
         * Lacking a constructor, name the prototype (e.g., Math) unless this
         * class (a) is anonymous, i.e. for internal use only; (b) the class
         * of obj (the global object) is has a reserved slot indexed by key;
         * and (c) key is not the null key.
         */
        if (!(clasp->flags & JSCLASS_IS_ANONYMOUS) || !obj->isGlobal() || key == JSProto_Null) {
            uint32 attrs = (clasp->flags & JSCLASS_IS_ANONYMOUS)
                           ? JSPROP_READONLY | JSPROP_PERMANENT
                           : 0;
            if (!DefineStandardSlot(cx, obj, key, atom, ObjectValue(*proto), attrs, named))
                goto bad;
        }

        ctor = proto;
    } else {
<<<<<<< HEAD
        if (!ctorHandler)
            ctorHandler = JS_TypeHandlerDynamic;

        fun = js_NewFunction(cx, NULL, constructor, nargs, JSFUN_CONSTRUCTOR, obj, atom,
                             ctorHandler, clasp->name);
=======
        JSFunction *fun = js_NewFunction(cx, NULL, constructor, nargs, JSFUN_CONSTRUCTOR, obj, atom);
>>>>>>> 5178abf4
        if (!fun)
            return NULL;

        cx->addTypePropertyId(obj->getType(), ATOM_TO_JSID(atom), ObjectValue(*fun));

        AutoValueRooter tvr2(cx, ObjectValue(*fun));
        if (!DefineStandardSlot(cx, obj, key, atom, tvr2.value(), 0, named))
            goto bad;

        /*
         * Remember the class this function is a constructor for so that
         * we know to create an object of this class when we call the
         * constructor.
         */
        FUN_CLASP(fun) = clasp;

        /*
         * Optionally construct the prototype object, before the class has
         * been fully initialized.  Allow the ctor to replace proto with a
         * different object, as is done for operator new -- and as at least
         * XML support requires.
         */
        ctor = FUN_OBJECT(fun);
        if (clasp->flags & JSCLASS_CONSTRUCT_PROTOTYPE) {
            Value rval;
            if (!InvokeConstructorWithGivenThis(cx, proto, ObjectOrNullValue(ctor),
                                                0, NULL, &rval)) {
                goto bad;
            }
            if (rval.isObject() && &rval.toObject() != proto) {
                proto = &rval.toObject();
                type = proto->getNewType(cx);
                if (!type)
                    goto bad;
            }
        }

        /* Connect constructor and prototype by named properties. */
        if (!js_SetClassPrototype(cx, ctor, proto,
                                  JSPROP_READONLY | JSPROP_PERMANENT)) {
            goto bad;
        }

        /* Bootstrap Function.prototype (see also JS_InitStandardClasses). */
        if (ctor->getClass() == clasp)
            ctor->getType()->splicePrototype(cx, proto);
    }

    /* Add properties and methods to the prototype and the constructor. */
    if ((ps && !JS_DefineProperties(cx, proto, ps)) ||
        (fs && !JS_DefineFunctionsWithPrefix(cx, proto, fs, clasp->name)) ||
        (static_ps && !JS_DefineProperties(cx, ctor, static_ps)) ||
        (static_fs && !JS_DefineFunctionsWithPrefix(cx, ctor, static_fs, clasp->name))) {
        goto bad;
    }

    /*
     * Pre-brand the prototype and constructor if they have built-in methods.
     * This avoids extra shape guard branch exits in the tracejitted code.
     */
    if (fs)
        proto->brand(cx);
    if (ctor != proto && static_fs)
        ctor->brand(cx);

    type = proto->getNewType(cx);
    if (!type)
        goto bad;

    /*
     * Make sure proto's emptyShape is available to be shared by objects of
     * this class.  TypeObject::emptyShape is a one-slot cache. If we omit this,
     * some other class could snap it up. (The risk is particularly great for
     * Object.prototype.)
     *
     * All callers of JSObject::initSharingEmptyShape depend on this.
     *
     * FIXME: bug 592296 -- js_InitArrayClass should pass &js_SlowArrayClass
     * and make the Array.prototype slow from the start.
     */
    JS_ASSERT_IF(proto->clasp != clasp,
                 clasp == &js_ArrayClass && proto->clasp == &js_SlowArrayClass);
    if (!type->getEmptyShape(cx, proto->clasp, FINALIZE_OBJECT0))
        goto bad;

    if (clasp->flags & (JSCLASS_FREEZE_PROTO|JSCLASS_FREEZE_CTOR)) {
        JS_ASSERT_IF(ctor == proto, !(clasp->flags & JSCLASS_FREEZE_CTOR));
        if (proto && (clasp->flags & JSCLASS_FREEZE_PROTO) && !proto->freeze(cx))
            goto bad;
        if (ctor && (clasp->flags & JSCLASS_FREEZE_CTOR) && !ctor->freeze(cx))
            goto bad;
    }

    /* If this is a standard class, cache its prototype. */
    if (key != JSProto_Null && !js_SetClassObject(cx, obj, key, ctor, proto))
        goto bad;

    return proto;

bad:
    if (named) {
        Value rval;
        obj->deleteProperty(cx, ATOM_TO_JSID(atom), &rval, false);
    }
    return NULL;
}

}

JSObject *
js_InitClass(JSContext *cx, JSObject *obj, JSObject *protoProto,
             Class *clasp, Native constructor, uintN nargs,
             JSPropertySpec *ps, JSFunctionSpec *fs,
             JSPropertySpec *static_ps, JSFunctionSpec *static_fs)
{
    JSAtom *atom = js_Atomize(cx, clasp->name, strlen(clasp->name), 0);
    if (!atom)
        return NULL;

    /*
     * All instances of the class will inherit properties from the prototype
     * object we are about to create (in DefineConstructorAndPrototype), which
     * in turn will inherit from protoProto.
     *
     * When initializing a standard class (other than Object), if protoProto is
     * null, default to the Object prototype object. The engine's internal uses
     * of js_InitClass depend on this nicety. Note that in
     * js_InitFunctionAndObjectClasses, we specially hack the resolving table
     * and then depend on js_GetClassPrototype here leaving protoProto NULL and
     * returning true.
     */
    JSProtoKey key = JSCLASS_CACHED_PROTO_KEY(clasp);
    if (key != JSProto_Null &&
        !protoProto &&
        !js_GetClassPrototype(cx, obj, JSProto_Object, &protoProto)) {
        return NULL;
    }

    return DefineConstructorAndPrototype(cx, obj, key, atom, protoProto, clasp, constructor, nargs,
                                         ps, fs, static_ps, static_fs);
}

bool
JSObject::allocSlots(JSContext *cx, size_t newcap)
{
    uint32 oldcap = numSlots();

    JS_ASSERT(newcap >= oldcap && !hasSlotsArray());

    if (newcap > NSLOTS_LIMIT) {
        if (!JS_ON_TRACE(cx))
            js_ReportAllocationOverflow(cx);
        return false;
    }

    Value *tmpslots = (Value*) cx->malloc(newcap * sizeof(Value));
    if (!tmpslots)
        return false;  /* Leave slots at inline buffer. */
    slots = tmpslots;
    capacity = newcap;

    /* Copy over anything from the inline buffer. */
    memcpy(slots, fixedSlots(), oldcap * sizeof(Value));
    ClearValueRange(slots + oldcap, newcap - oldcap, isDenseArray());
    return true;
}

bool
JSObject::growSlots(JSContext *cx, size_t newcap)
{
    /*
     * When an object with CAPACITY_DOUBLING_MAX or fewer slots needs to
     * grow, double its capacity, to add N elements in amortized O(N) time.
     *
     * Above this limit, grow by 12.5% each time. Speed is still amortized
     * O(N), with a higher constant factor, and we waste less space.
     */
    static const size_t CAPACITY_DOUBLING_MAX = 1024 * 1024;
    static const size_t CAPACITY_CHUNK = CAPACITY_DOUBLING_MAX / sizeof(Value);

    uint32 oldcap = numSlots();
    JS_ASSERT(oldcap < newcap);

    uint32 nextsize = (oldcap <= CAPACITY_DOUBLING_MAX)
                    ? oldcap * 2
                    : oldcap + (oldcap >> 3);

    uint32 actualCapacity = JS_MAX(newcap, nextsize);
    if (actualCapacity >= CAPACITY_CHUNK)
        actualCapacity = JS_ROUNDUP(actualCapacity, CAPACITY_CHUNK);
    else if (actualCapacity < SLOT_CAPACITY_MIN)
        actualCapacity = SLOT_CAPACITY_MIN;

    /* Don't let nslots get close to wrapping around uint32. */
    if (actualCapacity >= NSLOTS_LIMIT) {
        JS_ReportOutOfMemory(cx);
        return false;
    }

    /* If nothing was allocated yet, treat it as initial allocation. */
    if (!hasSlotsArray())
        return allocSlots(cx, actualCapacity);

    Value *tmpslots = (Value*) cx->realloc(slots, oldcap * sizeof(Value), actualCapacity * sizeof(Value));
    if (!tmpslots)
        return false;    /* Leave dslots as its old size. */
    slots = tmpslots;
    capacity = actualCapacity;

    /* Initialize the additional slots we added. */
    ClearValueRange(slots + oldcap, actualCapacity - oldcap, isDenseArray());
    return true;
}

void
JSObject::shrinkSlots(JSContext *cx, size_t newcap)
{
    uint32 oldcap = numSlots();
    JS_ASSERT(newcap <= oldcap);
    JS_ASSERT(newcap >= slotSpan());

    if (oldcap <= SLOT_CAPACITY_MIN || !hasSlotsArray()) {
        /* We won't shrink the slots any more.  Clear excess holes. */
        if (!isDenseArray())
            ClearValueRange(slots + newcap, oldcap - newcap, false);
        return;
    }

    uint32 fill = newcap;
    if (newcap < SLOT_CAPACITY_MIN)
        newcap = SLOT_CAPACITY_MIN;
    if (newcap < numFixedSlots())
        newcap = numFixedSlots();

    Value *tmpslots = (Value*) cx->realloc(slots, newcap * sizeof(Value));
    if (!tmpslots)
        return;  /* Leave slots at its old size. */
    slots = tmpslots;
    capacity = newcap;

    if (fill < newcap) {
        /* Clear any excess holes if we tried to shrink below SLOT_CAPACITY_MIN. */
        if (!isDenseArray())
            ClearValueRange(slots + fill, newcap - fill, false);
    }
}

bool
JSObject::ensureInstanceReservedSlots(JSContext *cx, size_t nreserved)
{
    JS_ASSERT_IF(isNative(),
                 isBlock() || isCall() || (isFunction() && isBoundFunction()));

    uintN nslots = JSSLOT_FREE(clasp) + nreserved;
    return nslots <= numSlots() || allocSlots(cx, nslots);
}

static JSObject *
js_InitNullClass(JSContext *cx, JSObject *obj)
{
    JS_ASSERT(0);
    return NULL;
}

#define JS_PROTO(name,code,init) extern JSObject *init(JSContext *, JSObject *);
#include "jsproto.tbl"
#undef JS_PROTO

static JSObjectOp lazy_prototype_init[JSProto_LIMIT] = {
#define JS_PROTO(name,code,init) init,
#include "jsproto.tbl"
#undef JS_PROTO
};

namespace js {

bool
SetProto(JSContext *cx, JSObject *obj, JSObject *proto, bool checkForCycles)
{
    JS_ASSERT_IF(!checkForCycles, obj != proto);
    JS_ASSERT(obj->isExtensible());

    if (obj->isNative()) {
        if (!obj->ensureClassReservedSlots(cx))
            return false;
    }

    /*
     * Regenerate property cache shape ids for all of the scopes along the
     * old prototype chain to invalidate their property cache entries, in
     * case any entries were filled by looking up through obj.
     */
    JSObject *oldproto = obj;
    while (oldproto && oldproto->isNative()) {
        oldproto->protoShapeChange(cx);
        oldproto = oldproto->getProto();
    }

    TypeObject *type;
    if (proto) {
        type = proto->getNewType(cx);
        if (!type)
            return false;
    } else {
        type = cx->emptyTypeObject();
    }

    /*
     * Setting __proto__ on an object that has escaped and may be referenced by
     * other heap objects can only be done if the properties of both objects are unknown.
     */
    cx->markTypeObjectUnknownProperties(obj->getType());
    cx->markTypeObjectUnknownProperties(type);

    if (!proto || !checkForCycles) {
        obj->setType(type);
    } else if (!SetTypeCheckingForCycles(cx, obj, type)) {
        JS_ReportErrorNumber(cx, js_GetErrorMessage, NULL, JSMSG_CYCLIC_VALUE, js_proto_str);
        return false;
    }
    return true;
}

}

JSBool
js_GetClassObject(JSContext *cx, JSObject *obj, JSProtoKey key,
                  JSObject **objp)
{
    JSObject *cobj;
    JSResolvingKey rkey;
    JSResolvingEntry *rentry;
    uint32 generation;
    JSObjectOp init;
    Value v;

    obj = obj->getGlobal();
    if (!obj->isGlobal()) {
        *objp = NULL;
        return JS_TRUE;
    }

    v = obj->getReservedSlot(key);
    if (v.isObject()) {
        *objp = &v.toObject();
        return JS_TRUE;
    }

    rkey.obj = obj;
    rkey.id = ATOM_TO_JSID(cx->runtime->atomState.classAtoms[key]);
    if (!js_StartResolving(cx, &rkey, JSRESFLAG_LOOKUP, &rentry))
        return JS_FALSE;
    if (!rentry) {
        /* Already caching key in obj -- suppress recursion. */
        *objp = NULL;
        return JS_TRUE;
    }
    generation = cx->resolvingTable->generation;

    JSBool ok = true;
    cobj = NULL;
    init = lazy_prototype_init[key];
    if (init) {
        if (!init(cx, obj)) {
            ok = JS_FALSE;
        } else {
            v = obj->getReservedSlot(key);
            if (v.isObject())
                cobj = &v.toObject();
        }
    }

    js_StopResolving(cx, &rkey, JSRESFLAG_LOOKUP, rentry, generation);
    *objp = cobj;
    return ok;
}

JSBool
js_SetClassObject(JSContext *cx, JSObject *obj, JSProtoKey key, JSObject *cobj, JSObject *proto)
{
    JS_ASSERT(!obj->getParent());
    if (!obj->isGlobal())
        return JS_TRUE;

    return js_SetReservedSlot(cx, obj, key, ObjectOrNullValue(cobj)) &&
           js_SetReservedSlot(cx, obj, JSProto_LIMIT + key, ObjectOrNullValue(proto));
}

JSBool
js_FindClassObject(JSContext *cx, JSObject *start, JSProtoKey protoKey,
                   Value *vp, Class *clasp)
{
    JSStackFrame *fp;
    JSObject *obj, *cobj, *pobj;
    jsid id;
    JSProperty *prop;
    const Shape *shape;

    /*
     * Find the global object. Use cx->fp() directly to avoid falling off
     * trace; all JIT-elided stack frames have the same global object as
     * cx->fp().
     */
    VOUCH_DOES_NOT_REQUIRE_STACK();
    if (!start && (fp = cx->maybefp()) != NULL)
        start = &fp->scopeChain();

    if (start) {
        /* Find the topmost object in the scope chain. */
        do {
            obj = start;
            start = obj->getParent();
        } while (start);
    } else {
        obj = cx->globalObject;
        if (!obj) {
            vp->setUndefined();
            return JS_TRUE;
        }
    }

    OBJ_TO_INNER_OBJECT(cx, obj);
    if (!obj)
        return JS_FALSE;

    if (protoKey != JSProto_Null) {
        JS_ASSERT(JSProto_Null < protoKey);
        JS_ASSERT(protoKey < JSProto_LIMIT);
        if (!js_GetClassObject(cx, obj, protoKey, &cobj))
            return JS_FALSE;
        if (cobj) {
            vp->setObject(*cobj);
            return JS_TRUE;
        }
        id = ATOM_TO_JSID(cx->runtime->atomState.classAtoms[protoKey]);
    } else {
        JSAtom *atom = js_Atomize(cx, clasp->name, strlen(clasp->name), 0);
        if (!atom)
            return false;
        id = ATOM_TO_JSID(atom);
    }

    JS_ASSERT(obj->isNative());
    if (js_LookupPropertyWithFlags(cx, obj, id, JSRESOLVE_CLASSNAME,
                                   &pobj, &prop) < 0) {
        return JS_FALSE;
    }
    Value v = UndefinedValue();
    if (prop && pobj->isNative()) {
        shape = (Shape *) prop;
        if (pobj->containsSlot(shape->slot)) {
            v = pobj->nativeGetSlot(shape->slot);
            if (v.isPrimitive())
                v.setUndefined();
        }
    }
    *vp = v;
    return JS_TRUE;
}

JSObject *
js_ConstructObject(JSContext *cx, Class *clasp, JSObject *proto, JSObject *parent,
                   uintN argc, Value *argv)
{
    AutoArrayRooter argtvr(cx, argc, argv);

    JSProtoKey protoKey = GetClassProtoKey(clasp);

    /* Protect constructor in case a crazy getter for .prototype uproots it. */
    AutoValueRooter tvr(cx);
    if (!js_FindClassObject(cx, parent, protoKey, tvr.addr(), clasp))
        return NULL;

    const Value &cval = tvr.value();
    if (tvr.value().isPrimitive()) {
        js_ReportIsNotFunction(cx, tvr.addr(), JSV2F_CONSTRUCT | JSV2F_SEARCH_STACK);
        return NULL;
    }

    /*
     * If proto is NULL, set it to Constructor.prototype, just like JSOP_NEW
     * does, likewise for the new object's parent.
     */
    JSObject *ctor = &cval.toObject();
    if (!parent)
        parent = ctor->getParent();
    if (!proto) {
        Value rval;
        if (!ctor->getProperty(cx, ATOM_TO_JSID(cx->runtime->atomState.classPrototypeAtom),
                               &rval)) {
            return NULL;
        }
        if (rval.isObjectOrNull())
            proto = rval.toObjectOrNull();
    }

    JSObject *obj = NewObject<WithProto::Class>(cx, clasp, proto, parent);
    if (!obj)
        return NULL;

    obj->syncSpecialEquality();
    cx->markTypeObjectUnknownProperties(obj->getType());

    Value rval;
    if (!InvokeConstructorWithGivenThis(cx, obj, cval, argc, argv, &rval))
        return NULL;

    if (rval.isPrimitive())
        return obj;

    /*
     * If the instance's class differs from what was requested, throw a type
     * error.  If the given class has both the JSCLASS_HAS_PRIVATE and the
     * JSCLASS_CONSTRUCT_PROTOTYPE flags, and the instance does not have its
     * private data set at this point, then the constructor was replaced and
     * we should throw a type error.
     */
    obj = &rval.toObject();
    if (obj->getClass() != clasp ||
        (!(~clasp->flags & (JSCLASS_HAS_PRIVATE |
                            JSCLASS_CONSTRUCT_PROTOTYPE)) &&
         !obj->getPrivate())) {
        JS_ReportErrorNumber(cx, js_GetErrorMessage, NULL,
                             JSMSG_WRONG_CONSTRUCTOR, clasp->name);
        return NULL;
    }
    return obj;
}

bool
JSObject::allocSlot(JSContext *cx, uint32 *slotp)
{
    uint32 slot = slotSpan();
    JS_ASSERT(slot >= JSSLOT_FREE(clasp));

    /*
     * If this object is in dictionary mode and it has a property table, try to
     * pull a free slot from the property table's slot-number freelist.
     */
    if (inDictionaryMode() && lastProp->hasTable()) {
        uint32 &last = lastProp->getTable()->freelist;
        if (last != SHAPE_INVALID_SLOT) {
#ifdef DEBUG
            JS_ASSERT(last < slot);
            uint32 next = getSlot(last).toPrivateUint32();
            JS_ASSERT_IF(next != SHAPE_INVALID_SLOT, next < slot);
#endif

            *slotp = last;

            Value &vref = getSlotRef(last);
            last = vref.toPrivateUint32();
            vref.setUndefined();
            return true;
        }
    }

    if (slot >= numSlots() && !growSlots(cx, slot + 1))
        return false;

    /* JSObject::growSlots or JSObject::freeSlot should set the free slots to void. */
    JS_ASSERT(getSlot(slot).isUndefined());
    *slotp = slot;
    return true;
}

bool
JSObject::freeSlot(JSContext *cx, uint32 slot)
{
    uint32 limit = slotSpan();
    JS_ASSERT(slot < limit);

    Value &vref = getSlotRef(slot);
    if (inDictionaryMode() && lastProp->hasTable()) {
        uint32 &last = lastProp->getTable()->freelist;

        /* Can't afford to check the whole freelist, but let's check the head. */
        JS_ASSERT_IF(last != SHAPE_INVALID_SLOT, last < limit && last != slot);

        /*
         * Freeing a slot other than the last one mapped by this object's
         * shape (and not a reserved slot; see bug 595230): push the slot onto
         * the dictionary property table's freelist. We want to let the last
         * slot be freed by shrinking the dslots vector; see js_TraceObject.
         */
        if (JSSLOT_FREE(clasp) <= slot && slot + 1 < limit) {
            JS_ASSERT_IF(last != SHAPE_INVALID_SLOT, last < slotSpan());
            vref.setPrivateUint32(last);
            last = slot;
            return true;
        }
    }
    vref.setUndefined();
    return false;
}

/* JSBOXEDWORD_INT_MAX as a string */
#define JSBOXEDWORD_INT_MAX_STRING "1073741823"

/*
 * Convert string indexes that convert to int jsvals as ints to save memory.
 * Care must be taken to use this macro every time a property name is used, or
 * else double-sets, incorrect property cache misses, or other mistakes could
 * occur.
 */
jsid
js_CheckForStringIndex(jsid id)
{
    if (!JSID_IS_ATOM(id))
        return id;

    JSAtom *atom = JSID_TO_ATOM(id);
    JSString *str = ATOM_TO_STRING(atom);
    const jschar *s = str->flatChars();
    jschar ch = *s;

    JSBool negative = (ch == '-');
    if (negative)
        ch = *++s;

    if (!JS7_ISDEC(ch))
        return id;

    size_t n = str->flatLength() - negative;
    if (n > sizeof(JSBOXEDWORD_INT_MAX_STRING) - 1)
        return id;

    const jschar *cp = s;
    const jschar *end = s + n;

    jsuint index = JS7_UNDEC(*cp++);
    jsuint oldIndex = 0;
    jsuint c = 0;

    if (index != 0) {
        while (JS7_ISDEC(*cp)) {
            oldIndex = index;
            c = JS7_UNDEC(*cp);
            index = 10 * index + c;
            cp++;
        }
    }

    /*
     * Non-integer indexes can't be represented as integers.  Also, distinguish
     * index "-0" from "0", because JSBOXEDWORD_INT cannot.
     */
    if (cp != end || (negative && index == 0))
        return id;

    if (negative) {
        if (oldIndex < -(JSID_INT_MIN / 10) ||
            (oldIndex == -(JSID_INT_MIN / 10) && c <= (-JSID_INT_MIN % 10)))
        {
            id = INT_TO_JSID(-jsint(index));
        }
    } else {
        if (oldIndex < JSID_INT_MAX / 10 ||
            (oldIndex == JSID_INT_MAX / 10 && c <= (JSID_INT_MAX % 10)))
        {
            id = INT_TO_JSID(jsint(index));
        }
    }

    return id;
}

static JSBool
PurgeProtoChain(JSContext *cx, JSObject *obj, jsid id)
{
    const Shape *shape;

    while (obj) {
        if (!obj->isNative()) {
            obj = obj->getProto();
            continue;
        }
        shape = obj->nativeLookup(id);
        if (shape) {
            PCMETER(JS_PROPERTY_CACHE(cx).pcpurges++);
            obj->shadowingShapeChange(cx, *shape);

            if (!obj->getParent()) {
                /*
                 * All scope chains end in a global object, so this will change
                 * the global shape. jstracer.cpp assumes that the global shape
                 * never changes on trace, so we must deep-bail here.
                 */
                LeaveTrace(cx);
            }
            return JS_TRUE;
        }
        obj = obj->getProto();
    }
    return JS_FALSE;
}

void
js_PurgeScopeChainHelper(JSContext *cx, JSObject *obj, jsid id)
{
    JS_ASSERT(obj->isDelegate());
    PurgeProtoChain(cx, obj->getProto(), id);

    /*
     * We must purge the scope chain only for Call objects as they are the only
     * kind of cacheable non-global object that can gain properties after outer
     * properties with the same names have been cached or traced. Call objects
     * may gain such properties via eval introducing new vars; see bug 490364.
     */
    if (obj->isCall()) {
        while ((obj = obj->getParent()) != NULL) {
            if (PurgeProtoChain(cx, obj, id))
                break;
        }
    }
}

const Shape *
js_AddNativeProperty(JSContext *cx, JSObject *obj, jsid id,
                     PropertyOp getter, StrictPropertyOp setter, uint32 slot,
                     uintN attrs, uintN flags, intN shortid)
{
    JS_ASSERT(!(flags & Shape::METHOD));

    /*
     * Purge the property cache of now-shadowed id in obj's scope chain. Do
     * this optimistically (assuming no failure below) before locking obj, so
     * we can lock the shadowed scope.
     */
    js_PurgeScopeChain(cx, obj, id);

    if (!obj->ensureClassReservedSlots(cx))
        return NULL;

    /* Convert string indices to integers if appropriate. */
    id = js_CheckForStringIndex(id);
    return obj->putProperty(cx, id, getter, setter, slot, attrs, flags, shortid);
}

const Shape *
js_ChangeNativePropertyAttrs(JSContext *cx, JSObject *obj,
                             const Shape *shape, uintN attrs, uintN mask,
                             PropertyOp getter, StrictPropertyOp setter)
{
    if (!obj->ensureClassReservedSlots(cx))
        return NULL;

    /*
     * Check for freezing an object with shape-memoized methods here, on a
     * shape-by-shape basis. Note that getter may be a pun of the method's
     * joined function object value, to indicate "no getter change". In this
     * case we must null getter to get the desired PropertyStub behavior.
     */
    if ((attrs & JSPROP_READONLY) && shape->isMethod()) {
        JSObject *funobj = &shape->methodObject();
        Value v = ObjectValue(*funobj);

        shape = obj->methodReadBarrier(cx, *shape, &v);
        if (!shape)
            return NULL;

        if (CastAsObject(getter) == funobj) {
            JS_ASSERT(!(attrs & JSPROP_GETTER));
            getter = NULL;
        }
    }

    return obj->changeProperty(cx, shape, attrs, mask, getter, setter);
}

JSBool
js_DefineProperty(JSContext *cx, JSObject *obj, jsid id, const Value *value,
                  PropertyOp getter, StrictPropertyOp setter, uintN attrs)
{
    return js_DefineNativeProperty(cx, obj, id, *value, getter, setter, attrs,
                                   0, 0, NULL);
}

/*
 * Backward compatibility requires allowing addProperty hooks to mutate the
 * nominal initial value of a slotful property, while GC safety wants that
 * value to be stored before the call-out through the hook.  Optimize to do
 * both while saving cycles for classes that stub their addProperty hook.
 */
static inline bool
CallAddPropertyHook(JSContext *cx, Class *clasp, JSObject *obj, const Shape *shape, Value *vp)
{
    if (clasp->addProperty != PropertyStub) {
        Value nominal = *vp;

        if (!CallJSPropertyOp(cx, clasp->addProperty, obj, shape->id, vp))
            return false;
        if (*vp != nominal) {
            if (obj->containsSlot(shape->slot))
                obj->nativeSetSlot(shape->slot, *vp);
        }
    }
    return true;
}

JSBool
js_DefineNativeProperty(JSContext *cx, JSObject *obj, jsid id, const Value &value,
                        PropertyOp getter, StrictPropertyOp setter, uintN attrs,
                        uintN flags, intN shortid, JSProperty **propp,
                        uintN defineHow /* = 0 */)
{
    JS_ASSERT((defineHow & ~(JSDNP_CACHE_RESULT | JSDNP_DONT_PURGE | JSDNP_SET_METHOD)) == 0);
    LeaveTraceIfGlobalObject(cx, obj);

    /* Convert string indices to integers if appropriate. */
    id = js_CheckForStringIndex(id);

    /*
     * If defining a getter or setter, we must check for its counterpart and
     * update the attributes and property ops.  A getter or setter is really
     * only half of a property.
     */
    const Shape *shape = NULL;
    if (attrs & (JSPROP_GETTER | JSPROP_SETTER)) {
        JSObject *pobj;
        JSProperty *prop;

        /*
         * If JS_THREADSAFE and id is found, js_LookupProperty returns with
         * shape non-null and pobj locked.  If pobj == obj, the property is
         * already in obj and obj has its own (mutable) scope.  So if we are
         * defining a getter whose setter was already defined, or vice versa,
         * finish the job via obj->changeProperty, and refresh the property
         * cache line for (obj, id) to map shape.
         */
        if (!js_LookupProperty(cx, obj, id, &pobj, &prop))
            return JS_FALSE;
        shape = (Shape *) prop;
        if (shape && pobj == obj && shape->isAccessorDescriptor()) {
            shape = obj->changeProperty(cx, shape, attrs,
                                        JSPROP_GETTER | JSPROP_SETTER,
                                        (attrs & JSPROP_GETTER)
                                        ? getter
                                        : shape->getter(),
                                        (attrs & JSPROP_SETTER)
                                        ? setter
                                        : shape->setter());

            if (!shape)
                return false;
        } else if (prop) {
            prop = NULL;
            shape = NULL;
        }
    }

    /*
     * Purge the property cache of any properties named by id that are about
     * to be shadowed in obj's scope chain unless it is known a priori that it
     * is not possible. We do this before locking obj to avoid nesting locks.
     */
    if (!(defineHow & JSDNP_DONT_PURGE))
        js_PurgeScopeChain(cx, obj, id);

    /*
     * Check whether a readonly property or setter is being defined on a known
     * prototype object. See the comment in jscntxt.h before protoHazardShape's
     * member declaration.
     */
    if (obj->isDelegate() && (attrs & (JSPROP_READONLY | JSPROP_SETTER)))
        cx->runtime->protoHazardShape = js_GenerateShape(cx);

    /* Use the object's class getter and setter by default. */
    Class *clasp = obj->getClass();
    if (!(defineHow & JSDNP_SET_METHOD)) {
        if (!getter && !(attrs & JSPROP_GETTER))
            getter = clasp->getProperty;
        if (!setter && !(attrs & JSPROP_SETTER))
            setter = clasp->setProperty;
    }

    /* Get obj's own scope if it has one, or create a new one for obj. */
    if (!obj->ensureClassReservedSlots(cx))
        return false;

    /*
     * Make a local copy of value, in case a method barrier needs to update the
     * value to define, and just so addProperty can mutate its inout parameter.
     */
    Value valueCopy = value;
    bool adding = false;

    if (!shape) {
        /* Add a new property, or replace an existing one of the same id. */
        if (defineHow & JSDNP_SET_METHOD) {
            JS_ASSERT(clasp == &js_ObjectClass);
            JS_ASSERT(IsFunctionObject(value));
            JS_ASSERT(!(attrs & (JSPROP_GETTER | JSPROP_SETTER)));
            JS_ASSERT(!getter && !setter);

            JSObject *funobj = &value.toObject();
            if (FUN_OBJECT(GET_FUNCTION_PRIVATE(cx, funobj)) == funobj) {
                flags |= Shape::METHOD;
                getter = CastAsPropertyOp(funobj);
            }
        }

        if (const Shape *existingShape = obj->nativeLookup(id)) {
            if (existingShape->hasSlot())
                AbortRecordingIfUnexpectedGlobalWrite(cx, obj, existingShape->slot);

            if (existingShape->isMethod() &&
                ObjectValue(existingShape->methodObject()) == valueCopy)
            {
                /*
                 * Redefining an existing shape-memoized method object without
                 * changing the property's value, perhaps to change attributes.
                 * Clone now via the method read barrier.
                 *
                 * But first, assert that our caller is not trying to preserve
                 * the joined function object value as the getter object for
                 * the redefined property. The joined function object cannot
                 * yet have leaked, so only an internal code path could attempt
                 * such a thing. Any such path would be a bug to fix.
                 */
                JS_ASSERT(existingShape->getter() != getter);

                if (!obj->methodReadBarrier(cx, *existingShape, &valueCopy))
                    return false;
            }
        } else {
            adding = true;
        }

        uint32 oldShape = obj->shape();
        shape = obj->putProperty(cx, id, getter, setter, SHAPE_INVALID_SLOT,
                                 attrs, flags, shortid);
        if (!shape)
            return false;

        /*
         * If shape is a joined method, the above call to putProperty suffices
         * to update the object's shape id if need be (because the shape's hash
         * identity includes the method value).
         *
         * But if scope->branded(), the object's shape id may not have changed
         * and we may be overwriting a cached function-valued property (note
         * how methodWriteBarrier checks previous vs. would-be current value).
         * See bug 560998.
         */
        if (obj->shape() == oldShape && obj->branded() && shape->slot != SHAPE_INVALID_SLOT) {
#ifdef DEBUG
            const Shape *newshape =
#endif
                obj->methodWriteBarrier(cx, *shape, valueCopy);
            JS_ASSERT(newshape == shape);
        }
    }

    /* Store valueCopy before calling addProperty, in case the latter GC's. */
    if (obj->containsSlot(shape->slot))
        obj->nativeSetSlot(shape->slot, valueCopy);

    /* XXXbe called with lock held */
    if (!CallAddPropertyHook(cx, clasp, obj, shape, &valueCopy)) {
        obj->removeProperty(cx, id);
        return false;
    }

    if (defineHow & JSDNP_CACHE_RESULT) {
        JS_ASSERT_NOT_ON_TRACE(cx);
        if (adding) {
            JS_PROPERTY_CACHE(cx).fill(cx, obj, 0, 0, obj, shape, true);
            TRACE_1(AddProperty, obj);
        }
    }
    if (propp)
        *propp = (JSProperty *) shape;
    return true;

#ifdef JS_TRACER
  error: // TRACE_1 jumps here on error.
#endif
    return false;
}

#define SCOPE_DEPTH_ACCUM(bs,val)                                             \
    JS_SCOPE_DEPTH_METERING(JS_BASIC_STATS_ACCUM(bs, val))

/*
 * Call obj's resolve hook. obj is a native object and the caller holds its
 * scope lock.
 *
 * cx, start, id, and flags are the parameters initially passed to the ongoing
 * lookup; objp and propp are its out parameters. obj is an object along
 * start's prototype chain.
 *
 * There are four possible outcomes:
 *
 *   - On failure, report an error or exception, unlock obj, and return false.
 *
 *   - If we are alrady resolving a property of *curobjp, set *recursedp = true,
 *     unlock obj, and return true.
 *
 *   - If the resolve hook finds or defines the sought property, set *objp and
 *     *propp appropriately, set *recursedp = false, and return true with *objp's
 *     lock held.
 *
 *   - Otherwise no property was resolved. Set *propp = NULL and *recursedp = false
 *     and return true.
 */
static JSBool
CallResolveOp(JSContext *cx, JSObject *start, JSObject *obj, jsid id, uintN flags,
              JSObject **objp, JSProperty **propp, bool *recursedp)
{
    Class *clasp = obj->getClass();
    JSResolveOp resolve = clasp->resolve;

    /*
     * Avoid recursion on (obj, id) already being resolved on cx.
     *
     * Once we have successfully added an entry for (obj, key) to
     * cx->resolvingTable, control must go through cleanup: before
     * returning.  But note that JS_DHASH_ADD may find an existing
     * entry, in which case we bail to suppress runaway recursion.
     */
    JSResolvingKey key = {obj, id};
    JSResolvingEntry *entry;
    if (!js_StartResolving(cx, &key, JSRESFLAG_LOOKUP, &entry))
        return false;
    if (!entry) {
        /* Already resolving id in obj -- suppress recursion. */
        *recursedp = true;
        return true;
    }
    uint32 generation = cx->resolvingTable->generation;
    *recursedp = false;

    *propp = NULL;

    JSBool ok;
    const Shape *shape = NULL;
    if (clasp->flags & JSCLASS_NEW_RESOLVE) {
        JSNewResolveOp newresolve = (JSNewResolveOp)resolve;
        if (flags == JSRESOLVE_INFER)
            flags = js_InferFlags(cx, 0);
        JSObject *obj2 = (clasp->flags & JSCLASS_NEW_RESOLVE_GETS_START) ? start : NULL;

        {
            /* Protect id and all atoms from a GC nested in resolve. */
            AutoKeepAtoms keep(cx->runtime);
            ok = newresolve(cx, obj, id, flags, &obj2);
        }
        if (!ok)
            goto cleanup;

        if (obj2) {
            /* Resolved: lookup id again for backward compatibility. */
            if (!obj2->isNative()) {
                /* Whoops, newresolve handed back a foreign obj2. */
                JS_ASSERT(obj2 != obj);
                ok = obj2->lookupProperty(cx, id, objp, propp);
                if (!ok || *propp)
                    goto cleanup;
            } else {
                /*
                 * Require that obj2 not be empty now, as we do for old-style
                 * resolve.  If it doesn't, then id was not truly resolved, and
                 * we'll find it in the proto chain, or miss it if obj2's proto
                 * is not on obj's proto chain.  That last case is a "too bad!"
                 * case.
                 */
                if (!obj2->nativeEmpty())
                    shape = obj2->nativeLookup(id);
            }
            if (shape) {
                JS_ASSERT(!obj2->nativeEmpty());
                obj = obj2;
            }
        }
    } else {
        /*
         * Old resolve always requires id re-lookup if obj is not empty after
         * resolve returns.
         */
        ok = resolve(cx, obj, id);
        if (!ok)
            goto cleanup;
        JS_ASSERT(obj->isNative());
        if (!obj->nativeEmpty())
            shape = obj->nativeLookup(id);
    }

cleanup:
    if (ok && shape) {
        *objp = obj;
        *propp = (JSProperty *) shape;
    }
    js_StopResolving(cx, &key, JSRESFLAG_LOOKUP, entry, generation);
    return ok;
}

static JS_ALWAYS_INLINE int
js_LookupPropertyWithFlagsInline(JSContext *cx, JSObject *obj, jsid id, uintN flags,
                                 JSObject **objp, JSProperty **propp)
{
    /* We should not get string indices which aren't already integers here. */
    JS_ASSERT(id == js_CheckForStringIndex(id));

    /* Search scopes starting with obj and following the prototype link. */
    JSObject *start = obj;
    int protoIndex;
    for (protoIndex = 0; ; protoIndex++) {
        const Shape *shape = obj->nativeLookup(id);
        if (shape) {
            SCOPE_DEPTH_ACCUM(&cx->runtime->protoLookupDepthStats, protoIndex);
            *objp = obj;
            *propp = (JSProperty *) shape;
            return protoIndex;
        }

        /* Try obj's class resolve hook if id was not found in obj's scope. */
        if (!shape && obj->getClass()->resolve != JS_ResolveStub) {
            bool recursed;
            if (!CallResolveOp(cx, start, obj, id, flags, objp, propp, &recursed))
                return -1;
            if (recursed)
                break;
            if (*propp) {
                /* Recalculate protoIndex in case it was resolved on some other object. */
                protoIndex = 0;
                for (JSObject *proto = start; proto && proto != *objp; proto = proto->getProto())
                    protoIndex++;
                SCOPE_DEPTH_ACCUM(&cx->runtime->protoLookupDepthStats, protoIndex);
                return protoIndex;
            }
        }

        JSObject *proto = obj->getProto();
        if (!proto)
            break;
        if (!proto->isNative()) {
            if (!proto->lookupProperty(cx, id, objp, propp))
                return -1;
#ifdef DEBUG
            /*
             * Non-native objects must have either non-native lookup results,
             * or else native results from the non-native's prototype chain.
             *
             * See JSStackFrame::getValidCalleeObject, where we depend on this
             * fact to force a prototype-delegated joined method accessed via
             * arguments.callee through the delegating |this| object's method
             * read barrier.
             */
            if (*propp && (*objp)->isNative()) {
                while ((proto = proto->getProto()) != *objp)
                    JS_ASSERT(proto);
            }
#endif
            return protoIndex + 1;
        }

        obj = proto;
    }

    *objp = NULL;
    *propp = NULL;
    return protoIndex;
}

JS_FRIEND_API(JSBool)
js_LookupProperty(JSContext *cx, JSObject *obj, jsid id, JSObject **objp,
                  JSProperty **propp)
{
    /* Convert string indices to integers if appropriate. */
    id = js_CheckForStringIndex(id);

    return js_LookupPropertyWithFlagsInline(cx, obj, id, cx->resolveFlags, objp, propp) >= 0;
}

int
js_LookupPropertyWithFlags(JSContext *cx, JSObject *obj, jsid id, uintN flags,
                           JSObject **objp, JSProperty **propp)
{
    /* Convert string indices to integers if appropriate. */
    id = js_CheckForStringIndex(id);

    return js_LookupPropertyWithFlagsInline(cx, obj, id, flags, objp, propp);
}

PropertyCacheEntry *
js_FindPropertyHelper(JSContext *cx, jsid id, JSBool cacheResult,
                      JSObject **objp, JSObject **pobjp, JSProperty **propp)
{
    JSObject *scopeChain, *obj, *parent, *pobj;
    PropertyCacheEntry *entry;
    int scopeIndex, protoIndex;
    JSProperty *prop;

    JS_ASSERT_IF(cacheResult, !JS_ON_TRACE(cx));
    scopeChain = &js_GetTopStackFrame(cx)->scopeChain();

    /* Scan entries on the scope chain that we can cache across. */
    entry = JS_NO_PROP_CACHE_FILL;
    obj = scopeChain;
    parent = obj->getParent();
    for (scopeIndex = 0;
         parent
         ? IsCacheableNonGlobalScope(obj)
         : !obj->getOps()->lookupProperty;
         ++scopeIndex) {
        protoIndex =
            js_LookupPropertyWithFlags(cx, obj, id, cx->resolveFlags,
                                       &pobj, &prop);
        if (protoIndex < 0)
            return NULL;

        if (prop) {
#ifdef DEBUG
            if (parent) {
                Class *clasp = obj->getClass();
                JS_ASSERT(pobj->isNative());
                JS_ASSERT(pobj->getClass() == clasp);
                if (clasp == &js_BlockClass) {
                    /*
                     * A block instance on the scope chain is immutable and it
                     * shares its shapes with its compile-time prototype.
                     */
                    JS_ASSERT(pobj == obj);
                    JS_ASSERT(pobj->isClonedBlock());
                    JS_ASSERT(protoIndex == 0);
                } else {
                    /* Call and DeclEnvClass objects have no prototypes. */
                    JS_ASSERT(!obj->getProto());
                    JS_ASSERT(protoIndex == 0);
                }
            } else {
                JS_ASSERT(obj->isNative());
            }
#endif
            /*
             * We must check if pobj is native as a global object can have
             * non-native prototype.
             */
            if (cacheResult && pobj->isNative()) {
                entry = JS_PROPERTY_CACHE(cx).fill(cx, scopeChain, scopeIndex,
                                                   protoIndex, pobj,
                                                   (Shape *) prop);
            }
            SCOPE_DEPTH_ACCUM(&cx->runtime->scopeSearchDepthStats, scopeIndex);
            goto out;
        }

        if (!parent) {
            pobj = NULL;
            goto out;
        }
        obj = parent;
        parent = obj->getParent();
    }

    for (;;) {
        if (!obj->lookupProperty(cx, id, &pobj, &prop))
            return NULL;
        if (prop) {
            PCMETER(JS_PROPERTY_CACHE(cx).nofills++);
            goto out;
        }

        /*
         * We conservatively assume that a resolve hook could mutate the scope
         * chain during JSObject::lookupProperty. So we read parent here again.
         */
        parent = obj->getParent();
        if (!parent) {
            pobj = NULL;
            break;
        }
        obj = parent;
    }

  out:
    JS_ASSERT(!!pobj == !!prop);
    *objp = obj;
    *pobjp = pobj;
    *propp = prop;
    return entry;
}

/*
 * On return, if |*pobjp| is a native object, then |*propp| is a |Shape *|.
 * Otherwise, its type and meaning depends on the host object's implementation.
 */
JS_FRIEND_API(JSBool)
js_FindProperty(JSContext *cx, jsid id, JSObject **objp, JSObject **pobjp,
                JSProperty **propp)
{
    return !!js_FindPropertyHelper(cx, id, false, objp, pobjp, propp);
}

JSObject *
js_FindIdentifierBase(JSContext *cx, JSObject *scopeChain, jsid id)
{
    /*
     * This function should not be called for a global object or from the
     * trace and should have a valid cache entry for native scopeChain.
     */
    JS_ASSERT(scopeChain->getParent());
    JS_ASSERT(!JS_ON_TRACE(cx));

    JSObject *obj = scopeChain;

    /*
     * Loop over cacheable objects on the scope chain until we find a
     * property. We also stop when we reach the global object skipping any
     * farther checks or lookups. For details see the JSOP_BINDNAME case of
     * js_Interpret.
     *
     * The test order here matters because IsCacheableNonGlobalScope
     * must not be passed a global object (i.e. one with null parent).
     */
    for (int scopeIndex = 0;
         !obj->getParent() || IsCacheableNonGlobalScope(obj);
         scopeIndex++) {
        JSObject *pobj;
        JSProperty *prop;
        int protoIndex = js_LookupPropertyWithFlags(cx, obj, id,
                                                    cx->resolveFlags,
                                                    &pobj, &prop);
        if (protoIndex < 0)
            return NULL;
        if (prop) {
            if (!pobj->isNative()) {
                JS_ASSERT(!obj->getParent());
                return obj;
            }
            JS_ASSERT_IF(obj->getParent(), pobj->getClass() == obj->getClass());
#ifdef DEBUG
            PropertyCacheEntry *entry =
#endif
                JS_PROPERTY_CACHE(cx).fill(cx, scopeChain, scopeIndex, protoIndex, pobj,
                                           (Shape *) prop);
            JS_ASSERT(entry);
            return obj;
        }

        JSObject *parent = obj->getParent();
        if (!parent)
            return obj;
        obj = parent;
    }

    /* Loop until we find a property or reach the global object. */
    do {
        JSObject *pobj;
        JSProperty *prop;
        if (!obj->lookupProperty(cx, id, &pobj, &prop))
            return NULL;
        if (prop)
            break;

        /*
         * We conservatively assume that a resolve hook could mutate the scope
         * chain during JSObject::lookupProperty. So we must check if parent is
         * not null here even if it wasn't before the lookup.
         */
        JSObject *parent = obj->getParent();
        if (!parent)
            break;
        obj = parent;
    } while (obj->getParent());
    return obj;
}

static JS_ALWAYS_INLINE JSBool
js_NativeGetInline(JSContext *cx, JSObject *receiver, JSObject *obj, JSObject *pobj,
                   const Shape *shape, uintN getHow, Value *vp)
{
    LeaveTraceIfGlobalObject(cx, pobj);

    uint32 slot;
    int32 sample;

    JS_ASSERT(pobj->isNative());

    slot = shape->slot;
    if (slot != SHAPE_INVALID_SLOT) {
        *vp = pobj->nativeGetSlot(slot);
        JS_ASSERT(!vp->isMagic());
    } else {
        vp->setUndefined();
    }
    if (shape->hasDefaultGetter())
        return true;

    if (JS_UNLIKELY(shape->isMethod()) && (getHow & JSGET_NO_METHOD_BARRIER)) {
        JS_ASSERT(&shape->methodObject() == &vp->toObject());
        return true;
    }

    sample = cx->runtime->propertyRemovals;
    {
        AutoShapeRooter tvr(cx, shape);
        AutoObjectRooter tvr2(cx, pobj);
        if (!shape->get(cx, receiver, obj, pobj, vp))
            return false;
    }

    if (pobj->containsSlot(slot) &&
        (JS_LIKELY(cx->runtime->propertyRemovals == sample) ||
         pobj->nativeContains(*shape))) {
        if (!pobj->methodWriteBarrier(cx, *shape, *vp))
            return false;
        pobj->nativeSetSlot(slot, *vp);
    }

    return true;
}

JSBool
js_NativeGet(JSContext *cx, JSObject *obj, JSObject *pobj, const Shape *shape, uintN getHow,
             Value *vp)
{
    return js_NativeGetInline(cx, obj, obj, pobj, shape, getHow, vp);
}

JSBool
js_NativeSet(JSContext *cx, JSObject *obj, const Shape *shape, bool added, bool strict, Value *vp)
{
    LeaveTraceIfGlobalObject(cx, obj);

    uint32 slot;
    int32 sample;

    JS_ASSERT(obj->isNative());

    slot = shape->slot;
    if (slot != SHAPE_INVALID_SLOT) {
        JS_ASSERT(obj->containsSlot(slot));

        /* If shape has a stub setter, keep obj locked and just store *vp. */
        if (shape->hasDefaultSetter()) {
            if (!added) {
                AbortRecordingIfUnexpectedGlobalWrite(cx, obj, slot);

                /* FIXME: This should pass *shape, not slot, but see bug 630354. */
                if (!obj->methodWriteBarrier(cx, slot, *vp))
                    return false;
            }
            obj->nativeSetSlot(slot, *vp);
            return true;
        }
    } else {
        /*
         * Allow API consumers to create shared properties with stub setters.
         * Such properties effectively function as data descriptors which are
         * not writable, so attempting to set such a property should do nothing
         * or throw if we're in strict mode.
         */
        if (!shape->hasGetterValue() && shape->hasDefaultSetter())
            return js_ReportGetterOnlyAssignment(cx);
    }

    sample = cx->runtime->propertyRemovals;
    {
        AutoShapeRooter tvr(cx, shape);
        if (!shape->set(cx, obj, strict, vp))
            return false;

        JS_ASSERT_IF(!obj->inDictionaryMode(), shape->slot == slot);
        slot = shape->slot;
    }

    if (obj->containsSlot(slot) &&
        (JS_LIKELY(cx->runtime->propertyRemovals == sample) ||
         obj->nativeContains(*shape))) {
        if (!added) {
            AbortRecordingIfUnexpectedGlobalWrite(cx, obj, slot);
            if (!obj->methodWriteBarrier(cx, *shape, *vp))
                return false;
        }
        obj->setSlot(slot, *vp);
    }

    return true;
}

static JS_ALWAYS_INLINE bool
js_GetPropertyHelperWithShapeInline(JSContext *cx, JSObject *obj, JSObject *receiver, jsid id,
                                    uintN getHow, Value *vp,
                                    const Shape **shapeOut, JSObject **holderOut)
{
    JSObject *aobj, *obj2;
    int protoIndex;
    JSProperty *prop;
    const Shape *shape;

    JS_ASSERT_IF(getHow & JSGET_CACHE_RESULT, !JS_ON_TRACE(cx));

    *shapeOut = NULL;

    /* Convert string indices to integers if appropriate. */
    id = js_CheckForStringIndex(id);

    aobj = js_GetProtoIfDenseArray(obj);
    /* This call site is hot -- use the always-inlined variant of js_LookupPropertyWithFlags(). */
    protoIndex = js_LookupPropertyWithFlagsInline(cx, aobj, id, cx->resolveFlags,
                                                  &obj2, &prop);
    if (protoIndex < 0)
        return JS_FALSE;

    *holderOut = obj2;

    if (!prop) {
        vp->setUndefined();

        if (!CallJSPropertyOp(cx, obj->getClass()->getProperty, obj, id, vp))
            return JS_FALSE;

        PCMETER(getHow & JSGET_CACHE_RESULT && JS_PROPERTY_CACHE(cx).nofills++);

        /*
         * Give a strict warning if foo.bar is evaluated by a script for an
         * object foo with no property named 'bar'.
         */
        jsbytecode *pc;
        if (vp->isUndefined() && ((pc = js_GetCurrentBytecodePC(cx)) != NULL)) {
            JSOp op;
            uintN flags;

            op = (JSOp) *pc;
            if (op == JSOP_TRAP) {
                JS_ASSERT_NOT_ON_TRACE(cx);
                op = JS_GetTrapOpcode(cx, cx->fp()->script(), pc);
            }
            if (op == JSOP_GETXPROP) {
                flags = JSREPORT_ERROR;
            } else {
                if (!cx->hasStrictOption() ||
                    (op != JSOP_GETPROP && op != JSOP_GETELEM) ||
                    js_CurrentPCIsInImacro(cx)) {
                    return JS_TRUE;
                }

                /*
                 * XXX do not warn about missing __iterator__ as the function
                 * may be called from JS_GetMethodById. See bug 355145.
                 */
                if (JSID_IS_ATOM(id, cx->runtime->atomState.iteratorAtom))
                    return JS_TRUE;

                /* Do not warn about tests like (obj[prop] == undefined). */
                if (cx->resolveFlags == JSRESOLVE_INFER) {
                    LeaveTrace(cx);
                    pc += js_CodeSpec[op].length;
                    if (Detecting(cx, pc))
                        return JS_TRUE;
                } else if (cx->resolveFlags & JSRESOLVE_DETECTING) {
                    return JS_TRUE;
                }

                flags = JSREPORT_WARNING | JSREPORT_STRICT;
            }

            /* Ok, bad undefined property reference: whine about it. */
            if (!js_ReportValueErrorFlags(cx, flags, JSMSG_UNDEFINED_PROP,
                                          JSDVG_IGNORE_STACK, IdToValue(id),
                                          NULL, NULL, NULL)) {
                return JS_FALSE;
            }
        }
        return JS_TRUE;
    }

    if (!obj2->isNative()) {
        return obj2->isProxy()
               ? JSProxy::get(cx, obj2, receiver, id, vp)
               : obj2->getProperty(cx, id, vp);
    }

    shape = (Shape *) prop;
    *shapeOut = shape;

    if (getHow & JSGET_CACHE_RESULT) {
        JS_ASSERT_NOT_ON_TRACE(cx);
        JS_PROPERTY_CACHE(cx).fill(cx, aobj, 0, protoIndex, obj2, shape);
    }

    /* This call site is hot -- use the always-inlined variant of js_NativeGet(). */
    if (!js_NativeGetInline(cx, receiver, obj, obj2, shape, getHow, vp))
        return JS_FALSE;

    return JS_TRUE;
}

bool
js_GetPropertyHelperWithShape(JSContext *cx, JSObject *obj, JSObject *receiver, jsid id,
                              uint32 getHow, Value *vp,
                              const Shape **shapeOut, JSObject **holderOut)
{
    return js_GetPropertyHelperWithShapeInline(cx, obj, receiver, id, getHow, vp,
                                               shapeOut, holderOut);
}

static JS_ALWAYS_INLINE JSBool
js_GetPropertyHelperInline(JSContext *cx, JSObject *obj, JSObject *receiver, jsid id,
                           uint32 getHow, Value *vp)
{
    const Shape *shape;
    JSObject *holder;
    return js_GetPropertyHelperWithShapeInline(cx, obj, receiver, id, getHow, vp, &shape, &holder);
}

JSBool
js_GetPropertyHelper(JSContext *cx, JSObject *obj, jsid id, uint32 getHow, Value *vp)
{
    return js_GetPropertyHelperInline(cx, obj, obj, id, getHow, vp);
}

JSBool
js_GetProperty(JSContext *cx, JSObject *obj, JSObject *receiver, jsid id, Value *vp)
{
    /* This call site is hot -- use the always-inlined variant of js_GetPropertyHelper(). */
    return js_GetPropertyHelperInline(cx, obj, receiver, id, JSGET_METHOD_BARRIER, vp);
}

JSBool
js::GetPropertyDefault(JSContext *cx, JSObject *obj, jsid id, const Value &def, Value *vp)
{
    JSProperty *prop;
    JSObject *obj2;
    if (js_LookupPropertyWithFlags(cx, obj, id, JSRESOLVE_QUALIFIED, &obj2, &prop) < 0)
        return false;

    if (!prop) {
        *vp = def;
        return true;
    }

    return js_GetProperty(cx, obj2, id, vp);
}

JSBool
js_GetMethod(JSContext *cx, JSObject *obj, jsid id, uintN getHow, Value *vp)
{
    JSAutoResolveFlags rf(cx, JSRESOLVE_QUALIFIED);

    PropertyIdOp op = obj->getOps()->getProperty;
    if (!op) {
#if JS_HAS_XML_SUPPORT
        JS_ASSERT(!obj->isXML());
#endif
        return js_GetPropertyHelper(cx, obj, id, getHow, vp);
    }
    JS_ASSERT_IF(getHow & JSGET_CACHE_RESULT, obj->isDenseArray());
#if JS_HAS_XML_SUPPORT
    if (obj->isXML())
        return js_GetXMLMethod(cx, obj, id, vp);
#endif
    return op(cx, obj, obj, id, vp);
}

JS_FRIEND_API(bool)
js_CheckUndeclaredVarAssignment(JSContext *cx, JSString *propname)
{
    JSStackFrame *const fp = js_GetTopStackFrame(cx);
    if (!fp)
        return true;

    /* If neither cx nor the code is strict, then no check is needed. */
    if (!(fp->isScriptFrame() && fp->script()->strictModeCode) &&
        !cx->hasStrictOption()) {
        return true;
    }

    JSAutoByteString bytes(cx, propname);
    return !!bytes &&
           JS_ReportErrorFlagsAndNumber(cx,
                                        (JSREPORT_WARNING | JSREPORT_STRICT
                                         | JSREPORT_STRICT_MODE_ERROR),
                                        js_GetErrorMessage, NULL,
                                        JSMSG_UNDECLARED_VAR, bytes.ptr());
}

bool
JSObject::reportReadOnly(JSContext* cx, jsid id, uintN report)
{
    return js_ReportValueErrorFlags(cx, report, JSMSG_READ_ONLY,
                                    JSDVG_IGNORE_STACK, IdToValue(id), NULL,
                                    NULL, NULL);
}

bool
JSObject::reportNotConfigurable(JSContext* cx, jsid id, uintN report)
{
    return js_ReportValueErrorFlags(cx, report, JSMSG_CANT_DELETE,
                                    JSDVG_IGNORE_STACK, IdToValue(id), NULL,
                                    NULL, NULL);
}

bool
JSObject::reportNotExtensible(JSContext *cx, uintN report)
{
    return js_ReportValueErrorFlags(cx, report, JSMSG_OBJECT_NOT_EXTENSIBLE,
                                    JSDVG_IGNORE_STACK, ObjectValue(*this),
                                    NULL, NULL, NULL);
}

JSBool
js_SetPropertyHelper(JSContext *cx, JSObject *obj, jsid id, uintN defineHow,
                     Value *vp, JSBool strict)
{
    int protoIndex;
    JSObject *pobj;
    JSProperty *prop;
    const Shape *shape;
    uintN attrs, flags;
    intN shortid;
    Class *clasp;
    PropertyOp getter;
    StrictPropertyOp setter;
    bool added;

    JS_ASSERT((defineHow &
               ~(JSDNP_CACHE_RESULT | JSDNP_SET_METHOD | JSDNP_UNQUALIFIED)) == 0);
    if (defineHow & JSDNP_CACHE_RESULT)
        JS_ASSERT_NOT_ON_TRACE(cx);

    /* Convert string indices to integers if appropriate. */
    id = js_CheckForStringIndex(id);

    protoIndex = js_LookupPropertyWithFlags(cx, obj, id, cx->resolveFlags,
                                            &pobj, &prop);
    if (protoIndex < 0)
        return JS_FALSE;
    if (prop) {
        if (!pobj->isNative()) {
            if (pobj->isProxy()) {
                AutoPropertyDescriptorRooter pd(cx);
                if (!JSProxy::getPropertyDescriptor(cx, pobj, id, true, &pd))
                    return false;

                if (pd.attrs & JSPROP_SHARED)
                    return CallSetter(cx, obj, id, pd.setter, pd.attrs, pd.shortid, strict, vp);

                if (pd.attrs & JSPROP_READONLY) {
                    if (strict)
                        return obj->reportReadOnly(cx, id);
                    if (cx->hasStrictOption())
                        return obj->reportReadOnly(cx, id, JSREPORT_STRICT | JSREPORT_WARNING);
                    return true;
                }
            }

            prop = NULL;
        }
    } else {
        /* We should never add properties to lexical blocks.  */
        JS_ASSERT(!obj->isBlock());

        if (!obj->getParent() &&
            (defineHow & JSDNP_UNQUALIFIED) &&
            !js_CheckUndeclaredVarAssignment(cx, JSID_TO_STRING(id))) {
            return JS_FALSE;
        }
    }
    shape = (Shape *) prop;

    /*
     * Now either shape is null, meaning id was not found in obj or one of its
     * prototypes; or shape is non-null, meaning id was found directly in pobj.
     */
    attrs = JSPROP_ENUMERATE;
    flags = 0;
    shortid = 0;
    clasp = obj->getClass();
    getter = clasp->getProperty;
    setter = clasp->setProperty;

    if (shape) {
        /* ES5 8.12.4 [[Put]] step 2. */
        if (shape->isAccessorDescriptor()) {
            if (shape->hasDefaultSetter())
                return js_ReportGetterOnlyAssignment(cx);
        } else {
            JS_ASSERT(shape->isDataDescriptor());

            if (!shape->writable()) {
                PCMETER((defineHow & JSDNP_CACHE_RESULT) && JS_PROPERTY_CACHE(cx).rofills++);

                /* Error in strict mode code, warn with strict option, otherwise do nothing. */
                if (strict)
                    return obj->reportReadOnly(cx, id);
                if (cx->hasStrictOption())
                    return obj->reportReadOnly(cx, id, JSREPORT_STRICT | JSREPORT_WARNING);
                return JS_TRUE;
            }
        }

        attrs = shape->attributes();
        if (pobj != obj) {
            /*
             * We found id in a prototype object: prepare to share or shadow.
             */
            if (!shape->shadowable()) {
                if (defineHow & JSDNP_CACHE_RESULT)
                    JS_PROPERTY_CACHE(cx).fill(cx, obj, 0, protoIndex, pobj, shape);

                if (shape->hasDefaultSetter() && !shape->hasGetterValue())
                    return JS_TRUE;

                return shape->set(cx, obj, strict, vp);
            }

            /*
             * Preserve attrs except JSPROP_SHARED, getter, and setter when
             * shadowing any property that has no slot (is shared). We must
             * clear the shared attribute for the shadowing shape so that the
             * property in obj that it defines has a slot to retain the value
             * being set, in case the setter simply cannot operate on instances
             * of obj's class by storing the value in some class-specific
             * location.
             *
             * A subset of slotless shared properties is the set of properties
             * with shortids, which must be preserved too. An old API requires
             * that the property's getter and setter receive the shortid, not
             * id, when they are called on the shadowing property that we are
             * about to create in obj.
             */
            if (!shape->hasSlot()) {
                defineHow &= ~JSDNP_SET_METHOD;
                if (shape->hasShortID()) {
                    flags = Shape::HAS_SHORTID;
                    shortid = shape->shortid;
                }
                attrs &= ~JSPROP_SHARED;
                getter = shape->getter();
                setter = shape->setter();
            } else {
                /* Restore attrs to the ECMA default for new properties. */
                attrs = JSPROP_ENUMERATE;
            }

            /*
             * Forget we found the proto-property now that we've copied any
             * needed member values.
             */
            shape = NULL;
        }

        JS_ASSERT_IF(shape && shape->isMethod(), pobj->hasMethodBarrier());
        JS_ASSERT_IF(shape && shape->isMethod(),
                     &pobj->getSlot(shape->slot).toObject() == &shape->methodObject());
        if (shape && (defineHow & JSDNP_SET_METHOD)) {
            /*
             * JSOP_SETMETHOD is assigning to an existing own property. If it
             * is an identical method property, do nothing. Otherwise downgrade
             * to ordinary assignment. Either way, do not fill the property
             * cache, as the interpreter has no fast path for these unusual
             * cases.
             */
            bool identical = shape->isMethod() && &shape->methodObject() == &vp->toObject();
            if (!identical) {
                shape = obj->methodShapeChange(cx, *shape);
                if (!shape)
                    return false;

                JSObject *funobj = &vp->toObject();
                JSFunction *fun = funobj->getFunctionPrivate();
                if (fun == funobj) {
                    funobj = CloneFunctionObject(cx, fun, fun->parent);
                    if (!funobj)
                        return JS_FALSE;
                    vp->setObject(*funobj);
                }
            }
            return identical || js_NativeSet(cx, obj, shape, false, strict, vp);
        }
    }

    added = false;
    if (!shape) {
        if (!obj->isExtensible()) {
            /* Error in strict mode code, warn with strict option, otherwise do nothing. */
            if (strict)
                return obj->reportNotExtensible(cx);
            if (cx->hasStrictOption())
                return obj->reportNotExtensible(cx, JSREPORT_STRICT | JSREPORT_WARNING);
            return JS_TRUE;
        }

        /*
         * Purge the property cache of now-shadowed id in obj's scope chain.
         * Do this early, before locking obj to avoid nesting locks.
         */
        js_PurgeScopeChain(cx, obj, id);

        /* Find or make a property descriptor with the right heritage. */
        if (!obj->ensureClassReservedSlots(cx))
            return JS_FALSE;

        /*
         * Check for Object class here to avoid defining a method on a class
         * with magic resolve, addProperty, getProperty, etc. hooks.
         */
        if ((defineHow & JSDNP_SET_METHOD) && obj->canHaveMethodBarrier()) {
            JS_ASSERT(IsFunctionObject(*vp));
            JS_ASSERT(!(attrs & (JSPROP_GETTER | JSPROP_SETTER)));

            JSObject *funobj = &vp->toObject();
            JSFunction *fun = GET_FUNCTION_PRIVATE(cx, funobj);
            if (fun == funobj) {
                flags |= Shape::METHOD;
                getter = CastAsPropertyOp(funobj);
            }
        }

        shape = obj->putProperty(cx, id, getter, setter, SHAPE_INVALID_SLOT,
                                 attrs, flags, shortid);
        if (!shape)
            return JS_FALSE;

        if (defineHow & JSDNP_CACHE_RESULT)
            TRACE_1(AddProperty, obj);

        /*
         * Initialize the new property value (passed to setter) to undefined.
         * Note that we store before calling addProperty, to match the order
         * in js_DefineNativeProperty.
         */
        if (obj->containsSlot(shape->slot))
            obj->nativeSetSlot(shape->slot, UndefinedValue());

        /* XXXbe called with obj locked */
        if (!CallAddPropertyHook(cx, clasp, obj, shape, vp)) {
            obj->removeProperty(cx, id);
            return JS_FALSE;
        }
        added = true;
    }

    if (defineHow & JSDNP_CACHE_RESULT)
        JS_PROPERTY_CACHE(cx).fill(cx, obj, 0, 0, obj, shape, added);

    return js_NativeSet(cx, obj, shape, added, strict, vp);

#ifdef JS_TRACER
  error: // TRACE_1 jumps here in case of error.
    return JS_FALSE;
#endif
}

JSBool
js_SetProperty(JSContext *cx, JSObject *obj, jsid id, Value *vp, JSBool strict)
{
    return js_SetPropertyHelper(cx, obj, id, 0, vp, strict);
}

JSBool
js_GetAttributes(JSContext *cx, JSObject *obj, jsid id, uintN *attrsp)
{
    JSProperty *prop;
    if (!js_LookupProperty(cx, obj, id, &obj, &prop))
        return false;
    if (!prop) {
        *attrsp = 0;
        return true;
    }
    if (!obj->isNative())
        return obj->getAttributes(cx, id, attrsp);

    const Shape *shape = (Shape *)prop;
    *attrsp = shape->attributes();
    return true;
}

JSBool
js_SetNativeAttributes(JSContext *cx, JSObject *obj, Shape *shape, uintN attrs)
{
    JS_ASSERT(obj->isNative());
    return !!js_ChangeNativePropertyAttrs(cx, obj, shape, attrs, 0,
                                          shape->getter(), shape->setter());
}

JSBool
js_SetAttributes(JSContext *cx, JSObject *obj, jsid id, uintN *attrsp)
{
    JSProperty *prop;
    if (!js_LookupProperty(cx, obj, id, &obj, &prop))
        return false;
    if (!prop)
        return true;
    return obj->isNative()
           ? js_SetNativeAttributes(cx, obj, (Shape *) prop, *attrsp)
           : obj->setAttributes(cx, id, attrsp);
}

JSBool
js_DeleteProperty(JSContext *cx, JSObject *obj, jsid id, Value *rval, JSBool strict)
{
    JSObject *proto;
    JSProperty *prop;
    const Shape *shape;

    rval->setBoolean(true);

    /* Convert string indices to integers if appropriate. */
    id = js_CheckForStringIndex(id);

    if (!js_LookupProperty(cx, obj, id, &proto, &prop))
        return false;
    if (!prop || proto != obj) {
        /*
         * If the property was found in a native prototype, check whether it's
         * shared and permanent.  Such a property stands for direct properties
         * in all delegating objects, matching ECMA semantics without bloating
         * each delegating object.
         */
        if (prop && proto->isNative()) {
            shape = (Shape *)prop;
            if (shape->isSharedPermanent()) {
                if (strict)
                    return obj->reportNotConfigurable(cx, id);
                rval->setBoolean(false);
                return true;
            }
        }

        /*
         * If no property, or the property comes unshared or impermanent from
         * a prototype, call the class's delProperty hook, passing rval as the
         * result parameter.
         */
        return CallJSPropertyOp(cx, obj->getClass()->delProperty, obj, id, rval);
    }

    shape = (Shape *)prop;
    if (!shape->configurable()) {
        if (strict)
            return obj->reportNotConfigurable(cx, id);
        rval->setBoolean(false);
        return true;
    }

    if (!CallJSPropertyOp(cx, obj->getClass()->delProperty, obj, SHAPE_USERID(shape), rval))
        return false;

    if (obj->containsSlot(shape->slot)) {
        const Value &v = obj->nativeGetSlot(shape->slot);
        GC_POKE(cx, v);

        /*
         * Delete is rare enough that we can take the hit of checking for an
         * active cloned method function object that must be homed to a callee
         * slot on the active stack frame before this delete completes, in case
         * someone saved the clone and checks it against foo.caller for a foo
         * called from the active method.
         *
         * We do not check suspended frames. They can't be reached via caller,
         * so the only way they could have the method's joined function object
         * as callee is through an API abusage. We break any such edge case.
         */
        if (obj->hasMethodBarrier()) {
            JSObject *funobj;

            if (IsFunctionObject(v, &funobj)) {
                JSFunction *fun = GET_FUNCTION_PRIVATE(cx, funobj);

                if (fun != funobj) {
                    for (JSStackFrame *fp = cx->maybefp(); fp; fp = fp->prev()) {
                        if (fp->isFunctionFrame() &&
                            &fp->callee() == &fun->compiledFunObj() &&
                            fp->thisValue().isObject())
                        {
                            JSObject *tmp = &fp->thisValue().toObject();
                            do {
                                if (tmp == obj) {
                                    fp->calleeValue().setObject(*funobj);
                                    break;
                                }
                            } while ((tmp = tmp->getProto()) != NULL);
                        }
                    }
                }
            }
        }
    }

    return obj->removeProperty(cx, id) && js_SuppressDeletedProperty(cx, obj, id);
}

namespace js {

JSObject *
HasNativeMethod(JSObject *obj, jsid methodid, Native native)
{
    const Shape *shape = obj->nativeLookup(methodid);
    if (!shape || !shape->hasDefaultGetter() || !obj->containsSlot(shape->slot))
        return NULL;

    const Value &fval = obj->nativeGetSlot(shape->slot);
    JSObject *funobj;
    if (!IsFunctionObject(fval, &funobj) || funobj->getFunctionPrivate()->maybeNative() != native)
        return NULL;

    return funobj;
}

bool
DefaultValue(JSContext *cx, JSObject *obj, JSType hint, Value *vp)
{
    JS_ASSERT(hint != JSTYPE_OBJECT && hint != JSTYPE_FUNCTION);

    Value v = ObjectValue(*obj);
    if (hint == JSTYPE_STRING) {
        /* Optimize (new String(...)).toString(). */
        if (obj->getClass() == &js_StringClass &&
            ClassMethodIsNative(cx, obj,
                                 &js_StringClass,
                                 ATOM_TO_JSID(cx->runtime->atomState.toStringAtom),
                                 js_str_toString)) {
            *vp = obj->getPrimitiveThis();
            return true;
        }

        if (!js_TryMethod(cx, obj, cx->runtime->atomState.toStringAtom, 0, NULL, &v))
            return false;
        if (!v.isPrimitive()) {
            if (!obj->getClass()->convert(cx, obj, hint, &v))
                return false;
        }
    } else {
        /* Optimize (new String(...)).valueOf(). */
        Class *clasp = obj->getClass();
        if ((clasp == &js_StringClass &&
             ClassMethodIsNative(cx, obj, &js_StringClass,
                                 ATOM_TO_JSID(cx->runtime->atomState.valueOfAtom),
                                 js_str_toString)) ||
            (clasp == &js_NumberClass &&
             ClassMethodIsNative(cx, obj, &js_NumberClass,
                                 ATOM_TO_JSID(cx->runtime->atomState.valueOfAtom),
                                 js_num_valueOf))) {
            *vp = obj->getPrimitiveThis();
            return true;
        }

        if (!obj->getClass()->convert(cx, obj, hint, &v))
            return false;
        if (v.isObject()) {
            JS_ASSERT(hint != TypeOfValue(cx, v));
            if (!js_TryMethod(cx, obj, cx->runtime->atomState.toStringAtom, 0, NULL, &v))
                return false;
        }
    }
    if (v.isObject()) {
        /* Avoid recursive death when decompiling in js_ReportValueError. */
        JSString *str;
        if (hint == JSTYPE_STRING) {
            str = JS_InternString(cx, obj->getClass()->name);
            if (!str)
                return false;
        } else {
            str = NULL;
        }
        vp->setObject(*obj);
        js_ReportValueError2(cx, JSMSG_CANT_CONVERT_TO,
                             JSDVG_SEARCH_STACK, *vp, str,
                             (hint == JSTYPE_VOID)
                             ? "primitive type"
                             : JS_TYPE_STR(hint));
        return false;
    }
    *vp = v;
    return true;
}

} /* namespace js */

JS_FRIEND_API(JSBool)
js_Enumerate(JSContext *cx, JSObject *obj, JSIterateOp enum_op, Value *statep, jsid *idp)
{
    /* If the class has a custom JSCLASS_NEW_ENUMERATE hook, call it. */
    Class *clasp = obj->getClass();
    JSEnumerateOp enumerate = clasp->enumerate;
    if (clasp->flags & JSCLASS_NEW_ENUMERATE) {
        JS_ASSERT(enumerate != JS_EnumerateStub);
        return ((NewEnumerateOp) enumerate)(cx, obj, enum_op, statep, idp);
    }

    if (!enumerate(cx, obj))
        return false;

    /* Tell InitNativeIterator to treat us like a native object. */
    JS_ASSERT(enum_op == JSENUMERATE_INIT || enum_op == JSENUMERATE_INIT_ALL);
    statep->setMagic(JS_NATIVE_ENUMERATE);
    return true;
}

namespace js {

JSBool
CheckAccess(JSContext *cx, JSObject *obj, jsid id, JSAccessMode mode,
            Value *vp, uintN *attrsp)
{
    JSBool writing;
    JSObject *pobj;
    JSProperty *prop;
    Class *clasp;
    const Shape *shape;
    JSSecurityCallbacks *callbacks;
    CheckAccessOp check;

    while (JS_UNLIKELY(obj->getClass() == &js_WithClass))
        obj = obj->getProto();

    writing = (mode & JSACC_WRITE) != 0;
    switch (mode & JSACC_TYPEMASK) {
      case JSACC_PROTO:
        pobj = obj;
        if (!writing)
            vp->setObjectOrNull(obj->getProto());
        *attrsp = JSPROP_PERMANENT;
        break;

      case JSACC_PARENT:
        JS_ASSERT(!writing);
        pobj = obj;
        vp->setObject(*obj->getParent());
        *attrsp = JSPROP_READONLY | JSPROP_PERMANENT;
        break;

      default:
        if (!obj->lookupProperty(cx, id, &pobj, &prop))
            return JS_FALSE;
        if (!prop) {
            if (!writing)
                vp->setUndefined();
            *attrsp = 0;
            pobj = obj;
            break;
        }

        if (!pobj->isNative()) {
            if (!writing) {
                    vp->setUndefined();
                *attrsp = 0;
            }
            break;
        }

        shape = (Shape *)prop;
        *attrsp = shape->attributes();
        if (!writing) {
            if (pobj->containsSlot(shape->slot))
                *vp = pobj->nativeGetSlot(shape->slot);
            else
                vp->setUndefined();
        }
    }

    /*
     * If obj's class has a stub (null) checkAccess hook, use the per-runtime
     * checkObjectAccess callback, if configured.
     *
     * We don't want to require all classes to supply a checkAccess hook; we
     * need that hook only for certain classes used when precompiling scripts
     * and functions ("brutal sharing").  But for general safety of built-in
     * magic properties like __proto__, we route all access checks, even for
     * classes that stub out checkAccess, through the global checkObjectAccess
     * hook.  This covers precompilation-based sharing and (possibly
     * unintended) runtime sharing across trust boundaries.
     */
    clasp = pobj->getClass();
    check = clasp->checkAccess;
    if (!check) {
        callbacks = JS_GetSecurityCallbacks(cx);
        check = callbacks ? Valueify(callbacks->checkObjectAccess) : NULL;
    }
    return !check || check(cx, pobj, id, mode, vp);
}

}

JSType
js_TypeOf(JSContext *cx, JSObject *obj)
{
    /*
     * ECMA 262, 11.4.3 says that any native object that implements
     * [[Call]] should be of type "function". However, RegExp is of
     * type "object", not "function", for Web compatibility.
     */
    if (obj->isCallable()) {
        return (obj->getClass() != &js_RegExpClass)
               ? JSTYPE_FUNCTION
               : JSTYPE_OBJECT;
    }

    return JSTYPE_OBJECT;
}

bool
js_IsDelegate(JSContext *cx, JSObject *obj, const Value &v)
{
    if (v.isPrimitive())
        return false;
    JSObject *obj2 = &v.toObject();
    while ((obj2 = obj2->getProto()) != NULL) {
        if (obj2 == obj)
            return true;
    }
    return false;
}

bool
js::FindClassPrototype(JSContext *cx, JSObject *scopeobj, JSProtoKey protoKey,
                       JSObject **protop, Class *clasp)
{
    Value v;
    if (!js_FindClassObject(cx, scopeobj, protoKey, &v, clasp))
        return false;

    if (IsFunctionObject(v)) {
        JSObject *ctor = &v.toObject();
        if (!ctor->getProperty(cx, ATOM_TO_JSID(cx->runtime->atomState.classPrototypeAtom), &v))
            return false;
    }

    *protop = v.isObject() ? &v.toObject() : NULL;
    return true;
}

/*
 * The first part of this function has been hand-expanded and optimized into
 * NewBuiltinClassInstance in jsobjinlines.h.
 */
JSBool
js_GetClassPrototype(JSContext *cx, JSObject *scopeobj, JSProtoKey protoKey,
                     JSObject **protop, Class *clasp)
{
    VOUCH_DOES_NOT_REQUIRE_STACK();
    JS_ASSERT(JSProto_Null <= protoKey);
    JS_ASSERT(protoKey < JSProto_LIMIT);

    if (protoKey != JSProto_Null) {
        if (!scopeobj) {
            if (cx->hasfp())
                scopeobj = &cx->fp()->scopeChain();
            if (!scopeobj) {
                scopeobj = cx->globalObject;
                if (!scopeobj) {
                    *protop = NULL;
                    return true;
                }
            }
        }
        scopeobj = scopeobj->getGlobal();
        if (scopeobj->isGlobal()) {
            const Value &v = scopeobj->getReservedSlot(JSProto_LIMIT + protoKey);
            if (v.isObject()) {
                *protop = &v.toObject();
                return true;
            }
        }
    }

    return FindClassPrototype(cx, scopeobj, protoKey, protop, clasp);
}

JSBool
js_SetClassPrototype(JSContext *cx, JSObject *ctor, JSObject *proto, uintN attrs)
{
    cx->addTypePropertyId(ctor->getType(), ATOM_TO_JSID(cx->runtime->atomState.classPrototypeAtom),
                          ObjectOrNullValue(proto));

    /*
     * Use the given attributes for the prototype property of the constructor,
     * as user-defined constructors have a DontDelete prototype (which may be
     * reset), while native or "system" constructors have DontEnum | ReadOnly |
     * DontDelete.
     */
    if (!ctor->defineProperty(cx, ATOM_TO_JSID(cx->runtime->atomState.classPrototypeAtom),
                              ObjectOrNullValue(proto), PropertyStub, StrictPropertyStub, attrs)) {
        return JS_FALSE;
    }

    /*
     * ECMA says that Object.prototype.constructor, or f.prototype.constructor
     * for a user-defined function f, is DontEnum.
     */
    return proto->defineProperty(cx, ATOM_TO_JSID(cx->runtime->atomState.constructorAtom),
                                 ObjectOrNullValue(ctor), PropertyStub, StrictPropertyStub, 0);
}

JSObject *
PrimitiveToObject(JSContext *cx, const Value &v)
{
    JS_ASSERT(v.isPrimitive());

    Class *clasp;
    if (v.isNumber()) {
        clasp = &js_NumberClass;
    } else if (v.isString()) {
        clasp = &js_StringClass;
    } else {
        JS_ASSERT(v.isBoolean());
        clasp = &js_BooleanClass;
    }

    JSObject *obj = NewBuiltinClassInstance(cx, clasp);
    if (!obj)
        return NULL;

    obj->setPrimitiveThis(v);
    return obj;
}

JSBool
js_PrimitiveToObject(JSContext *cx, Value *vp)
{
    JSObject *obj = PrimitiveToObject(cx, *vp);
    if (!obj)
        return false;

    vp->setObject(*obj);
    return true;
}

JSBool
js_ValueToObjectOrNull(JSContext *cx, const Value &v, JSObject **objp)
{
    JSObject *obj;

    if (v.isObjectOrNull()) {
        obj = v.toObjectOrNull();
    } else if (v.isUndefined()) {
        obj = NULL;
    } else {
        obj = PrimitiveToObject(cx, v);
        if (!obj)
            return false;
    }
    *objp = obj;
    return true;
}

namespace js {

/* Callers must handle the already-object case . */
JSObject *
ToObjectSlow(JSContext *cx, Value *vp)
{
    JS_ASSERT(!vp->isMagic());
    JS_ASSERT(!vp->isObject());

    if (vp->isNullOrUndefined()) {
        JS_ReportErrorNumber(cx, js_GetErrorMessage, NULL, JSMSG_CANT_CONVERT_TO,
                            vp->isNull() ? "null" : "undefined", "object");
        return NULL;
    }

    JSObject *obj = PrimitiveToObject(cx, *vp);
    if (obj)
        vp->setObject(*obj);
    return obj;
}

}

JSObject *
js_ValueToNonNullObject(JSContext *cx, const Value &v)
{
    JSObject *obj;

    if (!js_ValueToObjectOrNull(cx, v, &obj))
        return NULL;
    if (!obj)
        js_ReportIsNullOrUndefined(cx, JSDVG_SEARCH_STACK, v, NULL);
    return obj;
}

JSBool
js_TryValueOf(JSContext *cx, JSObject *obj, JSType type, Value *rval)
{
    Value argv[1];

    argv[0].setString(ATOM_TO_STRING(cx->runtime->atomState.typeAtoms[type]));
    return js_TryMethod(cx, obj, cx->runtime->atomState.valueOfAtom,
                        1, argv, rval);
}

JSBool
js_TryMethod(JSContext *cx, JSObject *obj, JSAtom *atom,
             uintN argc, Value *argv, Value *rval)
{
    JS_CHECK_RECURSION(cx, return JS_FALSE);

    /*
     * Report failure only if an appropriate method was found, and calling it
     * returned failure.  We propagate failure in this case to make exceptions
     * behave properly.
     */
    JSErrorReporter older = JS_SetErrorReporter(cx, NULL);
    jsid id = ATOM_TO_JSID(atom);
    Value fval;
    JSBool ok = js_GetMethod(cx, obj, id, JSGET_NO_METHOD_BARRIER, &fval);
    JS_SetErrorReporter(cx, older);
    if (!ok)
        return false;

    if (fval.isPrimitive())
        return JS_TRUE;
    return ExternalInvoke(cx, ObjectValue(*obj), fval, argc, argv, rval);
}

#if JS_HAS_XDR

JSBool
js_XDRObject(JSXDRState *xdr, JSObject **objp)
{
    JSContext *cx;
    JSAtom *atom;
    Class *clasp;
    uint32 classId, classDef;
    JSProtoKey protoKey;
    JSObject *proto;

    cx = xdr->cx;
    atom = NULL;
    if (xdr->mode == JSXDR_ENCODE) {
        clasp = (*objp)->getClass();
        classId = JS_XDRFindClassIdByName(xdr, clasp->name);
        classDef = !classId;
        if (classDef) {
            if (!JS_XDRRegisterClass(xdr, Jsvalify(clasp), &classId))
                return JS_FALSE;
            protoKey = JSCLASS_CACHED_PROTO_KEY(clasp);
            if (protoKey != JSProto_Null) {
                classDef |= (protoKey << 1);
            } else {
                atom = js_Atomize(cx, clasp->name, strlen(clasp->name), 0);
                if (!atom)
                    return JS_FALSE;
            }
        }
    } else {
        clasp = NULL;           /* quell GCC overwarning */
        classDef = 0;
    }

    /*
     * XDR a flag word, which could be 0 for a class use, in which case no
     * name follows, only the id in xdr's class registry; 1 for a class def,
     * in which case the flag word is followed by the class name transferred
     * from or to atom; or a value greater than 1, an odd number that when
     * divided by two yields the JSProtoKey for class.  In the last case, as
     * in the 0 classDef case, no name is transferred via atom.
     */
    if (!JS_XDRUint32(xdr, &classDef))
        return JS_FALSE;
    if (classDef == 1 && !js_XDRAtom(xdr, &atom))
        return JS_FALSE;

    if (!JS_XDRUint32(xdr, &classId))
        return JS_FALSE;

    if (xdr->mode == JSXDR_DECODE) {
        if (classDef) {
            /* NB: we know that JSProto_Null is 0 here, for backward compat. */
            protoKey = (JSProtoKey) (classDef >> 1);
            if (!js_GetClassPrototype(cx, NULL, protoKey, &proto, clasp))
                return JS_FALSE;
            clasp = proto->getClass();
            if (!JS_XDRRegisterClass(xdr, Jsvalify(clasp), &classId))
                return JS_FALSE;
        } else {
            clasp = Valueify(JS_XDRFindClassById(xdr, classId));
            if (!clasp) {
                char numBuf[12];
                JS_snprintf(numBuf, sizeof numBuf, "%ld", (long)classId);
                JS_ReportErrorNumber(cx, js_GetErrorMessage, NULL,
                                     JSMSG_CANT_FIND_CLASS, numBuf);
                return JS_FALSE;
            }
        }
    }

    if (!clasp->xdrObject) {
        JS_ReportErrorNumber(cx, js_GetErrorMessage, NULL,
                             JSMSG_CANT_XDR_CLASS, clasp->name);
        return JS_FALSE;
    }
    return clasp->xdrObject(xdr, objp);
}

#endif /* JS_HAS_XDR */

#ifdef JS_DUMP_SCOPE_METERS

#include <stdio.h>

JSBasicStats js_entry_count_bs = JS_INIT_STATIC_BASIC_STATS;

static void
MeterEntryCount(uintN count)
{
    JS_BASIC_STATS_ACCUM(&js_entry_count_bs, count);
}

void
js_DumpScopeMeters(JSRuntime *rt)
{
    static FILE *logfp;
    if (!logfp)
        logfp = fopen("/tmp/scope.stats", "a");

    {
        double mean, sigma;

        mean = JS_MeanAndStdDevBS(&js_entry_count_bs, &sigma);

        fprintf(logfp, "scopes %u entries %g mean %g sigma %g max %u",
                js_entry_count_bs.num, js_entry_count_bs.sum, mean, sigma,
                js_entry_count_bs.max);
    }

    JS_DumpHistogram(&js_entry_count_bs, logfp);
    JS_BASIC_STATS_INIT(&js_entry_count_bs);
    fflush(logfp);
}
#endif

#ifdef DEBUG
void
js_PrintObjectSlotName(JSTracer *trc, char *buf, size_t bufsize)
{
    JS_ASSERT(trc->debugPrinter == js_PrintObjectSlotName);

    JSObject *obj = (JSObject *)trc->debugPrintArg;
    uint32 slot = (uint32)trc->debugPrintIndex;

    const Shape *shape;
    if (obj->isNative()) {
        shape = obj->lastProperty();
        while (shape->previous() && shape->slot != slot)
            shape = shape->previous();
        if (shape->slot != slot)
            shape = NULL;
    } else {
        shape = NULL;
    }

    if (!shape) {
        const char *slotname = NULL;
        if (obj->isGlobal()) {
#define JS_PROTO(name,code,init)                                              \
    if ((code) == slot) { slotname = js_##name##_str; goto found; }
#include "jsproto.tbl"
#undef JS_PROTO
        }
      found:
        if (slotname)
            JS_snprintf(buf, bufsize, "CLASS_OBJECT(%s)", slotname);
        else
            JS_snprintf(buf, bufsize, "**UNKNOWN SLOT %ld**", (long)slot);
    } else {
        jsid id = shape->id;
        if (JSID_IS_INT(id)) {
            JS_snprintf(buf, bufsize, "%ld", (long)JSID_TO_INT(id));
        } else if (JSID_IS_ATOM(id)) {
            PutEscapedString(buf, bufsize, JSID_TO_ATOM(id), 0);
        } else {
            JS_snprintf(buf, bufsize, "**FINALIZED ATOM KEY**");
        }
    }
}
#endif

void
js_TraceObject(JSTracer *trc, JSObject *obj)
{
    JS_ASSERT(obj->isNative());

    JSContext *cx = trc->context;
    if (obj->hasSlotsArray() && !obj->nativeEmpty() && IS_GC_MARKING_TRACER(trc)) {
        /*
         * Trim overlong dslots allocations from the GC, to avoid thrashing in
         * case of delete-happy code that settles down at a given population.
         * The !obj->nativeEmpty() guard above is due to the bug described by
         * the FIXME comment below.
         */
        size_t slots = obj->slotSpan();
        if (obj->numSlots() != slots)
            obj->shrinkSlots(cx, slots);
    }

#ifdef JS_DUMP_SCOPE_METERS
    MeterEntryCount(obj->propertyCount);
#endif

    obj->trace(trc);

    if (!JS_CLIST_IS_EMPTY(&cx->runtime->watchPointList))
        js_TraceWatchPoints(trc, obj);

    /* No one runs while the GC is running, so we can use LOCKED_... here. */
    Class *clasp = obj->getClass();
    if (clasp->mark) {
        if (clasp->flags & JSCLASS_MARK_IS_TRACE)
            ((JSTraceOp) clasp->mark)(trc, obj);
        else if (IS_GC_MARKING_TRACER(trc))
            (void) clasp->mark(cx, obj, trc);
    }
    if (clasp->flags & JSCLASS_IS_GLOBAL) {
        JSCompartment *compartment = obj->getCompartment();
        compartment->mark(trc);
    }

    /*
     * NB: clasp->mark could mutate something (which would be a bug, but we are
     * defensive), so don't hoist this above calling clasp->mark.
     */
    uint32 nslots = Min(obj->numSlots(), obj->slotSpan());
    for (uint32 i = 0; i != nslots; ++i) {
        const Value &v = obj->getSlot(i);
        JS_SET_TRACING_DETAILS(trc, js_PrintObjectSlotName, obj, i);
        MarkValueRaw(trc, v);
    }
}

void
js_ClearNative(JSContext *cx, JSObject *obj)
{
    /*
     * Clear obj of all obj's properties. FIXME: we do not clear reserved slots
     * lying below JSSLOT_FREE(clasp). JS_ClearScope does that.
     */
    if (!obj->nativeEmpty()) {
        /* Now that we're done using real properties, clear obj. */
        obj->clear(cx);

        /* Clear slot values since obj->clear reset our shape to empty. */
        uint32 freeslot = JSSLOT_FREE(obj->getClass());
        uint32 n = obj->numSlots();
        for (uint32 i = freeslot; i < n; ++i)
            obj->setSlot(i, UndefinedValue());
    }
}

bool
js_GetReservedSlot(JSContext *cx, JSObject *obj, uint32 slot, Value *vp)
{
    if (!obj->isNative()) {
        vp->setUndefined();
        return true;
    }

    if (slot < obj->numSlots())
        *vp = obj->getSlot(slot);
    else
        vp->setUndefined();
    return true;
}

bool
js_SetReservedSlot(JSContext *cx, JSObject *obj, uint32 slot, const Value &v)
{
    if (!obj->isNative())
        return true;

    Class *clasp = obj->getClass();

    if (slot >= obj->numSlots()) {
        uint32 nslots = JSSLOT_FREE(clasp);
        JS_ASSERT(slot < nslots);
        if (!obj->allocSlots(cx, nslots))
            return false;
    }

    obj->setSlot(slot, v);
    GC_POKE(cx, JS_NULL);
    return true;
}

JSObject *
JSObject::getGlobal() const
{
    JSObject *obj = const_cast<JSObject *>(this);
    while (JSObject *parent = obj->getParent())
        obj = parent;
    return obj;
}

JSBool
js_ReportGetterOnlyAssignment(JSContext *cx)
{
    return JS_ReportErrorFlagsAndNumber(cx,
                                        JSREPORT_WARNING | JSREPORT_STRICT |
                                        JSREPORT_STRICT_MODE_ERROR,
                                        js_GetErrorMessage, NULL,
                                        JSMSG_GETTER_ONLY);
}

JS_FRIEND_API(JSBool)
js_GetterOnlyPropertyStub(JSContext *cx, JSObject *obj, jsid id, JSBool strict, jsval *vp)
{
    JS_ReportErrorNumber(cx, js_GetErrorMessage, NULL, JSMSG_GETTER_ONLY);
    return JS_FALSE;
}

#ifdef DEBUG

/*
 * Routines to print out values during debugging.  These are FRIEND_API to help
 * the debugger find them and to support temporarily hacking js_Dump* calls
 * into other code.
 */

void
dumpChars(const jschar *s, size_t n)
{
    size_t i;

    if (n == (size_t) -1) {
        while (s[++n]) ;
    }

    fputc('"', stderr);
    for (i = 0; i < n; i++) {
        if (s[i] == '\n')
            fprintf(stderr, "\\n");
        else if (s[i] == '\t')
            fprintf(stderr, "\\t");
        else if (s[i] >= 32 && s[i] < 127)
            fputc(s[i], stderr);
        else if (s[i] <= 255)
            fprintf(stderr, "\\x%02x", (unsigned int) s[i]);
        else
            fprintf(stderr, "\\u%04x", (unsigned int) s[i]);
    }
    fputc('"', stderr);
}

JS_FRIEND_API(void)
js_DumpChars(const jschar *s, size_t n)
{
    fprintf(stderr, "jschar * (%p) = ", (void *) s);
    dumpChars(s, n);
    fputc('\n', stderr);
}

void
dumpString(JSString *str)
{
    if (const jschar *chars = str->getChars(NULL))
        dumpChars(chars, str->length());
    else
        fprintf(stderr, "(oom in dumpString)");
}

JS_FRIEND_API(void)
js_DumpString(JSString *str)
{
    if (const jschar *chars = str->getChars(NULL)) {
        fprintf(stderr, "JSString* (%p) = jschar * (%p) = ",
                (void *) str, (void *) chars);
        dumpString(str);
    } else {
        fprintf(stderr, "(oom in JS_DumpString)");
    }
    fputc('\n', stderr);
}

JS_FRIEND_API(void)
js_DumpAtom(JSAtom *atom)
{
    fprintf(stderr, "JSAtom* (%p) = ", (void *) atom);
    js_DumpString(ATOM_TO_STRING(atom));
}

void
dumpValue(const Value &v)
{
    if (v.isNull())
        fprintf(stderr, "null");
    else if (v.isUndefined())
        fprintf(stderr, "undefined");
    else if (v.isInt32())
        fprintf(stderr, "%d", v.toInt32());
    else if (v.isDouble())
        fprintf(stderr, "%g", v.toDouble());
    else if (v.isString())
        dumpString(v.toString());
    else if (v.isObject() && v.toObject().isFunction()) {
        JSObject *funobj = &v.toObject();
        JSFunction *fun = GET_FUNCTION_PRIVATE(cx, funobj);
        if (fun->atom) {
            fputs("<function ", stderr);
            FileEscapedString(stderr, ATOM_TO_STRING(fun->atom), 0);
        } else {
            fputs("<unnamed function", stderr);
        }
        if (fun->isInterpreted()) {
            JSScript *script = fun->script();
            fprintf(stderr, " (%s:%u)",
                    script->filename ? script->filename : "", script->lineno);
        }
        fprintf(stderr, " at %p (JSFunction at %p)>", (void *) funobj, (void *) fun);
    } else if (v.isObject()) {
        JSObject *obj = &v.toObject();
        Class *clasp = obj->getClass();
        fprintf(stderr, "<%s%s at %p>",
                clasp->name,
                (clasp == &js_ObjectClass) ? "" : " object",
                (void *) obj);
    } else if (v.isBoolean()) {
        if (v.toBoolean())
            fprintf(stderr, "true");
        else
            fprintf(stderr, "false");
    } else if (v.isMagic()) {
        fprintf(stderr, "<invalid");
#ifdef DEBUG
        switch (v.whyMagic()) {
          case JS_ARRAY_HOLE:        fprintf(stderr, " array hole");         break;
          case JS_ARGS_HOLE:         fprintf(stderr, " args hole");          break;
          case JS_NATIVE_ENUMERATE:  fprintf(stderr, " native enumeration"); break;
          case JS_NO_ITER_VALUE:     fprintf(stderr, " no iter value");      break;
          case JS_GENERATOR_CLOSING: fprintf(stderr, " generator closing");  break;
          default:                   fprintf(stderr, " ?!");                 break;
        }
#endif
        fprintf(stderr, ">");
    } else {
        fprintf(stderr, "unexpected value");
    }
}

JS_FRIEND_API(void)
js_DumpValue(const Value &val)
{
    dumpValue(val);
    fputc('\n', stderr);
}

JS_FRIEND_API(void)
js_DumpId(jsid id)
{
    fprintf(stderr, "jsid %p = ", (void *) JSID_BITS(id));
    dumpValue(IdToValue(id));
    fputc('\n', stderr);
}

static void
DumpProperty(JSObject *obj, const Shape &shape)
{
    jsid id = shape.id;
    uint8 attrs = shape.attributes();

    fprintf(stderr, "    ((Shape *) %p) ", (void *) &shape);
    if (attrs & JSPROP_ENUMERATE) fprintf(stderr, "enumerate ");
    if (attrs & JSPROP_READONLY) fprintf(stderr, "readonly ");
    if (attrs & JSPROP_PERMANENT) fprintf(stderr, "permanent ");
    if (attrs & JSPROP_SHARED) fprintf(stderr, "shared ");
    if (shape.isAlias()) fprintf(stderr, "alias ");
    if (shape.isMethod()) fprintf(stderr, "method=%p ", (void *) &shape.methodObject());

    if (shape.hasGetterValue())
        fprintf(stderr, "getterValue=%p ", (void *) shape.getterObject());
    else if (!shape.hasDefaultGetter())
        fprintf(stderr, "getterOp=%p ", JS_FUNC_TO_DATA_PTR(void *, shape.getterOp()));

    if (shape.hasSetterValue())
        fprintf(stderr, "setterValue=%p ", (void *) shape.setterObject());
    else if (shape.setterOp() == js_watch_set)
        fprintf(stderr, "setterOp=js_watch_set ");
    else if (!shape.hasDefaultSetter())
        fprintf(stderr, "setterOp=%p ", JS_FUNC_TO_DATA_PTR(void *, shape.setterOp()));

    if (JSID_IS_ATOM(id))
        dumpString(JSID_TO_STRING(id));
    else if (JSID_IS_INT(id))
        fprintf(stderr, "%d", (int) JSID_TO_INT(id));
    else
        fprintf(stderr, "unknown jsid %p", (void *) JSID_BITS(id));
    fprintf(stderr, ": slot %d", shape.slot);
    if (obj->containsSlot(shape.slot)) {
        fprintf(stderr, " = ");
        dumpValue(obj->getSlot(shape.slot));
    } else if (shape.slot != SHAPE_INVALID_SLOT) {
        fprintf(stderr, " (INVALID!)");
    }
    fprintf(stderr, "\n");
}

JS_FRIEND_API(void)
js_DumpObject(JSObject *obj)
{
    fprintf(stderr, "object %p\n", (void *) obj);
    Class *clasp = obj->getClass();
    fprintf(stderr, "class %p %s\n", (void *)clasp, clasp->name);

    fprintf(stderr, "flags:");
    uint32 flags = obj->flags;
    if (flags & JSObject::DELEGATE) fprintf(stderr, " delegate");
    if (flags & JSObject::SYSTEM) fprintf(stderr, " system");
    if (flags & JSObject::NOT_EXTENSIBLE) fprintf(stderr, " not_extensible");
    if (flags & JSObject::BRANDED) fprintf(stderr, " branded");
    if (flags & JSObject::GENERIC) fprintf(stderr, " generic");
    if (flags & JSObject::METHOD_BARRIER) fprintf(stderr, " method_barrier");
    if (flags & JSObject::INDEXED) fprintf(stderr, " indexed");
    if (flags & JSObject::OWN_SHAPE) fprintf(stderr, " own_shape");
    if (flags & JSObject::HAS_EQUALITY) fprintf(stderr, " has_equality");

    bool anyFlags = flags != 0;
    if (obj->isNative()) {
        if (obj->inDictionaryMode()) {
            fprintf(stderr, " inDictionaryMode");
            anyFlags = true;
        }
        if (obj->hasPropertyTable()) {
            fprintf(stderr, " hasPropertyTable");
            anyFlags = true;
        }
    }
    if (!anyFlags)
        fprintf(stderr, " none");
    fprintf(stderr, "\n");

    if (obj->isDenseArray()) {
        unsigned slots = obj->getDenseArrayInitializedLength();
        fprintf(stderr, "elements\n");
        for (unsigned i = 0; i < slots; i++) {
            fprintf(stderr, " %3d: ", i);
            dumpValue(obj->getDenseArrayElement(i));
            fprintf(stderr, "\n");
            fflush(stderr);
        }
        return;
    }

    fprintf(stderr, "proto ");
    dumpValue(ObjectOrNullValue(obj->getProto()));
    fputc('\n', stderr);

    fprintf(stderr, "parent ");
    dumpValue(ObjectOrNullValue(obj->getParent()));
    fputc('\n', stderr);

    if (clasp->flags & JSCLASS_HAS_PRIVATE)
        fprintf(stderr, "private %p\n", obj->getPrivate());

    if (!obj->isNative())
        fprintf(stderr, "not native\n");

    unsigned reservedEnd = JSCLASS_RESERVED_SLOTS(clasp);
    unsigned slots = obj->slotSpan();
    unsigned stop = obj->isNative() ? reservedEnd : slots;
    if (stop > 0)
        fprintf(stderr, obj->isNative() ? "reserved slots:\n" : "slots:\n");
    for (unsigned i = 0; i < stop; i++) {
        fprintf(stderr, " %3d ", i);
        if (i < reservedEnd)
            fprintf(stderr, "(reserved) ");
        fprintf(stderr, "= ");
        dumpValue(obj->getSlot(i));
        fputc('\n', stderr);
    }

    if (obj->isNative()) {
        fprintf(stderr, "properties:\n");
        Vector<const Shape *, 8, SystemAllocPolicy> props;
        for (Shape::Range r = obj->lastProperty()->all(); !r.empty(); r.popFront())
            props.append(&r.front());
        for (size_t i = props.length(); i-- != 0;)
            DumpProperty(obj, *props[i]);
    }
    fputc('\n', stderr);
}

static void
MaybeDumpObject(const char *name, JSObject *obj)
{
    if (obj) {
        fprintf(stderr, "  %s: ", name);
        dumpValue(ObjectValue(*obj));
        fputc('\n', stderr);
    }
}

static void
MaybeDumpValue(const char *name, const Value &v)
{
    if (!v.isNull()) {
        fprintf(stderr, "  %s: ", name);
        dumpValue(v);
        fputc('\n', stderr);
    }
}

JS_FRIEND_API(void)
js_DumpStackFrame(JSContext *cx, JSStackFrame *start)
{
    /* This should only called during live debugging. */
    VOUCH_DOES_NOT_REQUIRE_STACK();

    if (!start)
        start = cx->maybefp();
    FrameRegsIter i(cx);
    while (!i.done() && i.fp() != start)
        ++i;

    if (i.done()) {
        fprintf(stderr, "fp = %p not found in cx = %p\n", (void *)start, (void *)cx);
        return;
    }

    for (; !i.done(); ++i) {
        JSStackFrame *const fp = i.fp();

        fprintf(stderr, "JSStackFrame at %p\n", (void *) fp);
        if (fp->isFunctionFrame()) {
            fprintf(stderr, "callee fun: ");
            dumpValue(ObjectValue(fp->callee()));
        } else {
            fprintf(stderr, "global frame, no callee");
        }
        fputc('\n', stderr);

        if (fp->isScriptFrame()) {
            fprintf(stderr, "file %s line %u\n",
                    fp->script()->filename, (unsigned) fp->script()->lineno);
        }

        if (jsbytecode *pc = i.pc()) {
            if (!fp->isScriptFrame()) {
                fprintf(stderr, "*** pc && !script, skipping frame\n\n");
                continue;
            }
            if (fp->hasImacropc()) {
                fprintf(stderr, "  pc in imacro at %p\n  called from ", pc);
                pc = fp->imacropc();
            } else {
                fprintf(stderr, "  ");
            }
            fprintf(stderr, "pc = %p\n", pc);
            fprintf(stderr, "  current op: %s\n", js_CodeName[*pc]);
        }
        Value *sp = i.sp();
        fprintf(stderr, "  slots: %p\n", (void *) fp->slots());
        fprintf(stderr, "  sp:    %p = slots + %u\n", (void *) sp, (unsigned) (sp - fp->slots()));
        if (sp - fp->slots() < 10000) { // sanity
            for (Value *p = fp->slots(); p < sp; p++) {
                fprintf(stderr, "    %p: ", (void *) p);
                dumpValue(*p);
                fputc('\n', stderr);
            }
        }
        if (fp->isFunctionFrame() && !fp->isEvalFrame()) {
            fprintf(stderr, "  actuals: %p (%u) ", (void *) fp->actualArgs(), (unsigned) fp->numActualArgs());
            fprintf(stderr, "  formals: %p (%u)\n", (void *) fp->formalArgs(), (unsigned) fp->numFormalArgs());
        }
        MaybeDumpObject("callobj", fp->maybeCallObj());
        MaybeDumpObject("argsobj", fp->maybeArgsObj());
        if (!fp->isDummyFrame()) {
            MaybeDumpValue("this", fp->thisValue());
            fprintf(stderr, "  rval: ");
            dumpValue(fp->returnValue());
        } else {
            fprintf(stderr, "dummy frame");
        }
        fputc('\n', stderr);

        fprintf(stderr, "  flags:");
        if (fp->isConstructing())
            fprintf(stderr, " constructing");
        if (fp->hasOverriddenArgs())
            fprintf(stderr, " overridden_args");
        if (fp->isAssigning())
            fprintf(stderr, " assigning");
        if (fp->isDebuggerFrame())
            fprintf(stderr, " debugger");
        if (fp->isEvalFrame())
            fprintf(stderr, " eval");
        if (fp->isYielding())
            fprintf(stderr, " yielding");
        if (fp->isGeneratorFrame())
            fprintf(stderr, " generator");
        fputc('\n', stderr);

        fprintf(stderr, "  scopeChain: (JSObject *) %p\n", (void *) &fp->scopeChain());

        fputc('\n', stderr);
    }
}

#endif /* DEBUG */
<|MERGE_RESOLUTION|>--- conflicted
+++ resolved
@@ -2863,15 +2863,9 @@
 #if JS_HAS_TOSOURCE
     JS_FN_TYPE(js_toSource_str,             obj_toSource,                0,0, JS_TypeHandlerString),
 #endif
-<<<<<<< HEAD
-    JS_FN_TYPE(js_toString_str,             obj_toString,                0,JSFUN_PRIMITIVE_THIS, JS_TypeHandlerString),
+    JS_FN_TYPE(js_toString_str,             obj_toString,                0,0, JS_TypeHandlerString),
     JS_FN_TYPE(js_toLocaleString_str,       obj_toLocaleString,          0,0, JS_TypeHandlerString),
     JS_FN_TYPE(js_valueOf_str,              obj_valueOf,                 0,0, JS_TypeHandlerThis),
-=======
-    JS_FN(js_toString_str,             obj_toString,                0,0),
-    JS_FN(js_toLocaleString_str,       obj_toLocaleString,          0,0),
-    JS_FN(js_valueOf_str,              obj_valueOf,                 0,0),
->>>>>>> 5178abf4
 #if JS_HAS_OBJ_WATCHPOINT
     JS_FN_TYPE(js_watch_str,                obj_watch,                   2,0, JS_TypeHandlerVoid),
     JS_FN_TYPE(js_unwatch_str,              obj_unwatch,                 1,0, JS_TypeHandlerVoid),
@@ -3068,47 +3062,13 @@
 
     JSObject *parent = ctor->getParent();
     JSObject *proto;
-<<<<<<< HEAD
-    if (pval.isObject()) {
-        /* An object in ctor.prototype, let's use it as the new instance's proto. */
-        proto = &pval.toObject();
+    const Value &protov = ctor->getSlotRef(protoSlot);
+    if (protov.isObject()) {
+        proto = &protov.toObject();
         TypeObject *type = proto->getNewType(cx);
         if (!type)
             return NULL;
         cx->markTypeArrayNotPacked(type, true, true);
-    } else {
-        /* A hole or a primitive: either way, we need to get Object.prototype. */
-        JSObject *objProto;
-        if (!js_GetClassPrototype(cx, parent, JSProto_Object, &objProto))
-            return NULL;
-
-        if (pval.isMagic(JS_GENERIC_MAGIC)) {
-            /*
-             * No ctor.prototype was set, so we inline-expand and optimize
-             * fun_resolve's prototype creation code.
-             */
-            proto = NewNativeClassInstance(cx, clasp, objProto, parent);
-            if (!proto)
-                return NULL;
-
-            TypeObject *protoType = cx->newTypeObject(ctor->getType()->name(), "prototype", objProto);
-            if (!protoType)
-                return NULL;
-            proto->setType(protoType);
-
-            if (!js_SetClassPrototype(cx, ctor, proto, JSPROP_ENUMERATE | JSPROP_PERMANENT))
-                return NULL;
-        } else {
-            /*
-             * A primitive value in .prototype means to use Object.prototype
-             * for proto. See ES5 13.2.2 step 7.
-             */
-            proto = objProto;
-        }
-=======
-    const Value &protov = ctor->getSlotRef(protoSlot);
-    if (protov.isObject()) {
-        proto = &protov.toObject();
     } else {
         /*
          * GetInterpretedFunctionPrototype found that ctor.prototype is
@@ -3116,7 +3076,6 @@
          */
         if (!js_GetClassPrototype(cx, parent, JSProto_Object, &proto))
             return NULL;
->>>>>>> 5178abf4
     }
 
     gc::FinalizeKind kind = NewObjectGCKind(cx, &js_ObjectClass);
@@ -3351,13 +3310,8 @@
 
     JSStackFrame *priv = js_FloatingFrameIfGenerator(cx, cx->fp());
 
-<<<<<<< HEAD
     obj->init(cx, &js_WithClass, type, parent, priv, false);
-    obj->setMap(cx->runtime->emptyWithShape);
-=======
-    obj->init(cx, &js_WithClass, proto, parent, priv, false);
     obj->setMap(cx->compartment->emptyWithShape);
->>>>>>> 5178abf4
     OBJ_SET_BLOCK_DEPTH(cx, obj, depth);
 
     AutoObjectRooter tvr(cx, obj);
@@ -3382,13 +3336,8 @@
     if (!blockObj)
         return NULL;
 
-<<<<<<< HEAD
     blockObj->init(cx, &js_BlockClass, cx->emptyTypeObject(), NULL, NULL, false);
-    blockObj->setMap(cx->runtime->emptyBlockShape);
-=======
-    blockObj->init(cx, &js_BlockClass, NULL, NULL, NULL, false);
     blockObj->setMap(cx->compartment->emptyBlockShape);
->>>>>>> 5178abf4
     return blockObj;
 }
 
@@ -3959,19 +3908,12 @@
 namespace js {
 
 JSObject *
-<<<<<<< HEAD
-js_InitClass(JSContext *cx, JSObject *obj, JSObject *parent_proto,
-             Class *clasp, Native constructor, uintN nargs,
-             JSTypeHandler ctorHandler,
-             JSPropertySpec *ps, JSFunctionSpec *fs,
-             JSPropertySpec *static_ps, JSFunctionSpec *static_fs)
-=======
 DefineConstructorAndPrototype(JSContext *cx, JSObject *obj, JSProtoKey key, JSAtom *atom,
                               JSObject *protoProto, Class *clasp,
                               Native constructor, uintN nargs,
+                              JSTypeHandler ctorHandler,
                               JSPropertySpec *ps, JSFunctionSpec *fs,
                               JSPropertySpec *static_ps, JSFunctionSpec *static_fs)
->>>>>>> 5178abf4
 {
     /*
      * Create a prototype object for this class.
@@ -4034,15 +3976,11 @@
 
         ctor = proto;
     } else {
-<<<<<<< HEAD
         if (!ctorHandler)
             ctorHandler = JS_TypeHandlerDynamic;
 
-        fun = js_NewFunction(cx, NULL, constructor, nargs, JSFUN_CONSTRUCTOR, obj, atom,
-                             ctorHandler, clasp->name);
-=======
-        JSFunction *fun = js_NewFunction(cx, NULL, constructor, nargs, JSFUN_CONSTRUCTOR, obj, atom);
->>>>>>> 5178abf4
+        JSFunction *fun = js_NewFunction(cx, NULL, constructor, nargs, JSFUN_CONSTRUCTOR, obj, atom,
+                                         ctorHandler, clasp->name);
         if (!fun)
             return NULL;
 
@@ -4155,6 +4093,7 @@
 JSObject *
 js_InitClass(JSContext *cx, JSObject *obj, JSObject *protoProto,
              Class *clasp, Native constructor, uintN nargs,
+             JSTypeHandler ctorHandler,
              JSPropertySpec *ps, JSFunctionSpec *fs,
              JSPropertySpec *static_ps, JSFunctionSpec *static_fs)
 {
@@ -4182,7 +4121,7 @@
     }
 
     return DefineConstructorAndPrototype(cx, obj, key, atom, protoProto, clasp, constructor, nargs,
-                                         ps, fs, static_ps, static_fs);
+                                         ctorHandler, ps, fs, static_ps, static_fs);
 }
 
 bool
