--- conflicted
+++ resolved
@@ -47,17 +47,8 @@
 with Files("builtin/intl/*"):
     BUG_COMPONENT = component_intl
 
-<<<<<<< HEAD
-#if CONFIG["ENABLE_WASM_CRANELIFT"]:
-#    CONFIGURE_SUBST_FILES += ["rust/extra-bindgen-flags"]
-
 if not CONFIG["JS_DISABLE_SHELL"]:
     DIRS += [
-        # "rust",
-=======
-if not CONFIG["JS_DISABLE_SHELL"]:
-    DIRS += [
->>>>>>> 06aece07
         "shell",
     ]
 
