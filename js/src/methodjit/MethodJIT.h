/* -*- Mode: C++; tab-width: 4; indent-tabs-mode: nil; c-basic-offset: 4 -*-
 * vim: set ts=4 sw=4 et tw=99:
 *
 * ***** BEGIN LICENSE BLOCK *****
 * Version: MPL 1.1/GPL 2.0/LGPL 2.1
 *
 * The contents of this file are subject to the Mozilla Public License Version
 * 1.1 (the "License"); you may not use this file except in compliance with
 * the License. You may obtain a copy of the License at
 * http://www.mozilla.org/MPL/
 *
 * Software distributed under the License is distributed on an "AS IS" basis,
 * WITHOUT WARRANTY OF ANY KIND, either express or implied. See the License
 * for the specific language governing rights and limitations under the
 * License.
 *
 * The Original Code is Mozilla SpiderMonkey JavaScript 1.9 code, released
 * May 28, 2008.
 *
 * The Initial Developer of the Original Code is
 *   Brendan Eich <brendan@mozilla.org>
 *
 * Contributor(s):
 *
 * Alternatively, the contents of this file may be used under the terms of
 * either of the GNU General Public License Version 2 or later (the "GPL"),
 * or the GNU Lesser General Public License Version 2.1 or later (the "LGPL"),
 * in which case the provisions of the GPL or the LGPL are applicable instead
 * of those above. If you wish to allow use of your version of this file only
 * under the terms of either the GPL or the LGPL, and not to allow others to
 * use your version of this file under the terms of the MPL, indicate your
 * decision by deleting the provisions above and replace them with the notice
 * and other provisions required by the GPL or the LGPL. If you do not delete
 * the provisions above, a recipient may use your version of this file under
 * the terms of any one of the MPL, the GPL or the LGPL. 
 *
 * ***** END LICENSE BLOCK ***** */

#if !defined jsjaeger_h__ && defined JS_METHODJIT
#define jsjaeger_h__

#include "jscntxt.h"

#include "assembler/assembler/MacroAssemblerCodeRef.h"

#if !defined JS_CPU_X64 && \
    !defined JS_CPU_X86 && \
    !defined JS_CPU_ARM
# error "Oh no, you should define a platform so this compiles."
#endif

#if !defined(JS_NUNBOX32) && !defined(JS_PUNBOX64)
# error "No boxing format selected."
#endif

namespace js {

namespace mjit { struct JITScript; }

struct VMFrame
{
    union Arguments {
        struct {
            void *ptr;
            void *ptr2;
            void *ptr3;
        } x;
        struct {
            uint32 lazyArgsObj;
            uint32 dynamicArgc;
        } call;
    } u;

    VMFrame      *previous;
    void         *scratch;
    JSFrameRegs  regs;
    JSContext    *cx;
    Value        *stackLimit;
    JSStackFrame *entryfp;

#if defined(JS_CPU_X86)
    void *savedEBX;
    void *savedEDI;
    void *savedESI;
    void *savedEBP;
    void *savedEIP;

# ifdef JS_NO_FASTCALL
    inline void** returnAddressLocation() {
        return reinterpret_cast<void**>(this) - 5;
    }
# else
    inline void** returnAddressLocation() {
        return reinterpret_cast<void**>(this) - 1;
    }
# endif
#elif defined(JS_CPU_X64)
    void *savedRBX;
# ifdef _WIN64
    void *savedRSI;
    void *savedRDI;
# endif
    void *savedR15;
    void *savedR14;
    void *savedR13;
    void *savedR12;
    void *savedRBP;
    void *savedRIP;

# ifdef _WIN64
    inline void** returnAddressLocation() {
        return reinterpret_cast<void**>(this) - 5;
    }
# else
    inline void** returnAddressLocation() {
        return reinterpret_cast<void**>(this) - 1;
    }
# endif

#elif defined(JS_CPU_ARM)
    void *savedR4;
    void *savedR5;
    void *savedR6;
    void *savedR7;
    void *savedR8;
    void *savedR9;
    void *savedR10;
    void *savedR11;
    void *savedLR;

    inline void** returnAddressLocation() {
        return reinterpret_cast<void**>(this) - 1;
    }
#else
# error "The VMFrame layout isn't defined for your processor architecture!"
#endif

    JSRuntime *runtime() { return cx->runtime; }

    JSStackFrame *&fp() { return regs.fp; }
    JSScript *script() { return fp()->script(); }
    mjit::JITScript *jit() { return fp()->jit(); }
};

#ifdef JS_CPU_ARM
// WARNING: Do not call this function directly from C(++) code because it is not ABI-compliant.
extern "C" void JaegerStubVeneer(void);
#endif

namespace mjit {

/*
 * Trampolines to force returns from jit code.
 * See also TrampolineCompiler::generateForceReturn(Fast).
 */
struct Trampolines {
    typedef void (*TrampolinePtr)();

    TrampolinePtr       forceReturn;
    JSC::ExecutablePool *forceReturnPool;

#if (defined(JS_NO_FASTCALL) && defined(JS_CPU_X86)) || defined(_WIN64)
    TrampolinePtr       forceReturnFast;
    JSC::ExecutablePool *forceReturnFastPool;
#endif
};

/*
 * Method JIT compartment data. Currently, there is exactly one per
 * JS compartment. It would be safe for multiple JS compartments to
 * share a JaegerCompartment as long as only one thread can enter
 * the JaegerCompartment at a time.
 */
class JaegerCompartment {
    JSC::ExecutableAllocator *execAlloc;     // allocator for jit code
    Trampolines              trampolines;    // force-return trampolines
    VMFrame                  *activeFrame_;  // current active VMFrame

    void Finish();

  public:
    bool Initialize();

    ~JaegerCompartment() { Finish(); }

    JSC::ExecutablePool *poolForSize(size_t size) {
        return execAlloc->poolForSize(size);
    }

    VMFrame *activeFrame() {
        return activeFrame_;
    }

    void pushActiveFrame(VMFrame *f) {
        f->previous = activeFrame_;
        activeFrame_ = f;
    }

    void popActiveFrame() {
        JS_ASSERT(activeFrame_);
        activeFrame_ = activeFrame_->previous;
    }

    Trampolines::TrampolinePtr forceReturnTrampoline() const {
        return trampolines.forceReturn;
    }

#if (defined(JS_NO_FASTCALL) && defined(JS_CPU_X86)) || defined(_WIN64)
    Trampolines::TrampolinePtr forceReturnFastTrampoline() const {
        return trampolines.forceReturnFast;
    }
#endif
};

/*
 * Allocation policy for compiler jstl objects. The goal is to free the
 * compiler from having to check and propagate OOM after every time we
 * append to a vector. We do this by reporting OOM to the engine and
 * setting a flag on the compiler when OOM occurs. The compiler is required
 * to check for OOM only before trying to use the contents of the list.
 */
class CompilerAllocPolicy : public ContextAllocPolicy
{
    bool *oomFlag;

    void *checkAlloc(void *p) {
        if (!p)
            *oomFlag = true;
        return p;
    }

  public:
    CompilerAllocPolicy(JSContext *cx, bool *oomFlag)
    : ContextAllocPolicy(cx), oomFlag(oomFlag) {}
    CompilerAllocPolicy(JSContext *cx, Compiler &compiler);

    void *malloc(size_t bytes) { return checkAlloc(ContextAllocPolicy::malloc(bytes)); }
    void *realloc(void *p, size_t bytes) {
        return checkAlloc(ContextAllocPolicy::realloc(p, bytes));
    }
};

namespace ic {
# if defined JS_POLYIC
    struct PICInfo;
    struct GetElementIC;
    struct SetElementIC;
# endif
# if defined JS_MONOIC
    struct GetGlobalNameIC;
    struct SetGlobalNameIC;
    struct EqualityICInfo;
    struct TraceICInfo;
    struct CallICInfo;
# endif
}
}

typedef void (JS_FASTCALL *VoidStub)(VMFrame &);
typedef void (JS_FASTCALL *VoidVpStub)(VMFrame &, Value *);
typedef void (JS_FASTCALL *VoidStubUInt32)(VMFrame &, uint32);
typedef void (JS_FASTCALL *VoidStubInt32)(VMFrame &, int32);
typedef JSBool (JS_FASTCALL *BoolStub)(VMFrame &);
typedef void * (JS_FASTCALL *VoidPtrStub)(VMFrame &);
typedef void * (JS_FASTCALL *VoidPtrStubPC)(VMFrame &, jsbytecode *);
typedef void * (JS_FASTCALL *VoidPtrStubUInt32)(VMFrame &, uint32);
typedef JSObject * (JS_FASTCALL *JSObjStub)(VMFrame &);
typedef JSObject * (JS_FASTCALL *JSObjStubUInt32)(VMFrame &, uint32);
typedef JSObject * (JS_FASTCALL *JSObjStubFun)(VMFrame &, JSFunction *);
typedef void (JS_FASTCALL *VoidStubFun)(VMFrame &, JSFunction *);
typedef JSObject * (JS_FASTCALL *JSObjStubJSObj)(VMFrame &, JSObject *);
typedef void (JS_FASTCALL *VoidStubAtom)(VMFrame &, JSAtom *);
typedef JSString * (JS_FASTCALL *JSStrStub)(VMFrame &);
typedef JSString * (JS_FASTCALL *JSStrStubUInt32)(VMFrame &, uint32);
typedef void (JS_FASTCALL *VoidStubJSObj)(VMFrame &, JSObject *);
typedef void (JS_FASTCALL *VoidStubPC)(VMFrame &, jsbytecode *);
typedef JSBool (JS_FASTCALL *BoolStubUInt32)(VMFrame &f, uint32);
#ifdef JS_MONOIC
typedef void (JS_FASTCALL *VoidStubCallIC)(VMFrame &, js::mjit::ic::CallICInfo *);
typedef void * (JS_FASTCALL *VoidPtrStubCallIC)(VMFrame &, js::mjit::ic::CallICInfo *);
typedef void (JS_FASTCALL *VoidStubGetGlobal)(VMFrame &, js::mjit::ic::GetGlobalNameIC *);
typedef void (JS_FASTCALL *VoidStubSetGlobal)(VMFrame &, js::mjit::ic::SetGlobalNameIC *);
typedef JSBool (JS_FASTCALL *BoolStubEqualityIC)(VMFrame &, js::mjit::ic::EqualityICInfo *);
typedef void * (JS_FASTCALL *VoidPtrStubTraceIC)(VMFrame &, js::mjit::ic::TraceICInfo *);
#endif
#ifdef JS_POLYIC
typedef void (JS_FASTCALL *VoidStubPIC)(VMFrame &, js::mjit::ic::PICInfo *);
typedef void (JS_FASTCALL *VoidStubGetElemIC)(VMFrame &, js::mjit::ic::GetElementIC *);
typedef void (JS_FASTCALL *VoidStubSetElemIC)(VMFrame &f, js::mjit::ic::SetElementIC *);
#endif

namespace mjit {

struct CallSite;

struct NativeMapEntry {
    size_t          bcOff;  /* bytecode offset in script */
    void            *ncode; /* pointer to native code */
};

struct JITScript {
    typedef JSC::MacroAssemblerCodeRef CodeRef;
    CodeRef         code;       /* pool & code addresses */


    void            *invokeEntry;       /* invoke address */
    void            *fastEntry;         /* cached entry, fastest */
    void            *arityCheckEntry;   /* arity check address */

<<<<<<< HEAD
    /* To minimize the size of this struct on 64-bit, put uint32s after all pointers. */
    js::mjit::CallSite *callSites;

#ifdef JS_MONOIC
    ic::MICInfo     *mics;      /* MICs in this script. */
    ic::CallICInfo  *callICs;   /* CallICs in this script. */
    ic::EqualityICInfo *equalityICs;
    ic::TraceICInfo *traceICs;
#endif
#ifdef JS_POLYIC
    ic::PICInfo     *pics;      /* PICs in this script */
    ic::GetElementIC *getElems;
    ic::SetElementIC *setElems;
#endif

    uint32          nCallSites:31;
=======
    /*
     * This struct has several variable-length sections that are allocated on
     * the end:  nmaps, MICs, callICs, etc.  To save space -- worthwhile
     * because JITScripts are common -- we only record their lengths.  We can
     * find any of the sections from the lengths because we know their order.
     * Therefore, do not change the section ordering in finishThisUp() without
     * changing nMICs() et al as well.
     */
    uint32          nNmapPairs:31;      /* The NativeMapEntrys are sorted by .bcOff.
                                           .ncode values may not be NULL. */
>>>>>>> 5178abf4
    bool            singleStepMode:1;   /* compiled in "single step mode" */
#ifdef JS_MONOIC
    uint32          nGetGlobalNames;
    uint32          nSetGlobalNames;
    uint32          nCallICs;
    uint32          nEqualityICs;
    uint32          nTraceICs;
#endif
#ifdef JS_POLYIC
    uint32          nGetElems;
    uint32          nSetElems;
    uint32          nPICs;
#endif
    uint32          nCallSites;

    /*
     * Number of on-stack recompilations of this JIT script. Reset to zero if the
     * JIT script is destroyed if marked for recompilation with no active frame on the stack.
     */
    uint32          recompilations;

    /* List of inline caches jumping to the fastEntry. */
    JSCList          callers;

#ifdef JS_MONOIC
    // Additional ExecutablePools that IC stubs were generated into.
    typedef Vector<JSC::ExecutablePool *, 0, SystemAllocPolicy> ExecPoolVector;
    ExecPoolVector execPools;
#endif

    NativeMapEntry *nmap() const;
#ifdef JS_MONOIC
    ic::GetGlobalNameIC *getGlobalNames() const;
    ic::SetGlobalNameIC *setGlobalNames() const;
    ic::CallICInfo *callICs() const;
    ic::EqualityICInfo *equalityICs() const;
    ic::TraceICInfo *traceICs() const;
#endif
#ifdef JS_POLYIC
    ic::GetElementIC *getElems() const;
    ic::SetElementIC *setElems() const;
    ic::PICInfo     *pics() const;
#endif
    js::mjit::CallSite *callSites() const;

    ~JITScript();

    bool isValidCode(void *ptr) {
        char *jitcode = (char *)code.m_code.executableAddress();
        char *jcheck = (char *)ptr;
        return jcheck >= jitcode && jcheck < jitcode + code.m_size;
    }

    void nukeScriptDependentICs();
    void sweepCallICs(JSContext *cx, bool purgeAll);
    void purgeMICs();
    void purgePICs();

    size_t scriptDataSize();

    size_t mainCodeSize() { return code.m_size; } /* doesn't account for fragmentation */

    jsbytecode *nativeToPC(void *returnAddress) const;

  private:
    /* Helpers used to navigate the variable-length sections. */
    char *nmapSectionLimit() const;
    char *monoICSectionsLimit() const;
    char *polyICSectionsLimit() const;
};

/*
 * Execute the given mjit code. This is a low-level call and callers must
 * provide the same guarantees as JaegerShot/CheckStackAndEnterMethodJIT.
 */
JSBool EnterMethodJIT(JSContext *cx, JSStackFrame *fp, void *code, Value *stackLimit);

/* Execute a method that has been JIT compiled. */
JSBool JaegerShot(JSContext *cx);

/* Drop into the middle of a method at an arbitrary point, and execute. */
JSBool JaegerShotAtSafePoint(JSContext *cx, void *safePoint);

enum CompileStatus
{
<<<<<<< HEAD
    Compile_Okay,      // successfully compiled
    Compile_Abort,     // unhandled feature in script
    Compile_Overflow,  // compile-time arithmetic overflow
    Compile_Error      // OOM or internal error
=======
    Compile_Okay,
    Compile_Abort,
    Compile_Error,
    Compile_Skipped
>>>>>>> 5178abf4
};

void JS_FASTCALL
ProfileStubCall(VMFrame &f);

CompileStatus JS_NEVER_INLINE
TryCompile(JSContext *cx, JSStackFrame *fp);

void
ReleaseScriptCode(JSContext *cx, JSScript *script);

struct CallSite
{
    uint32 codeOffset;
    uint32 pcOffset;
    size_t id;

    // The identifier is either the address of the stub function being called,
    // or one of the below magic identifiers. Each of these can appear at most
    // once per opcode.

    // Identifier for traps. Since traps can be removed, we make sure they carry over
    // from each compilation, and identify them with a single, canonical
    // ID. Hopefully a SpiderMonkey file won't have two billion source lines.
    static const size_t MAGIC_TRAP_ID = 0;

    // Identifier for the return site from a scripted call.
    static const size_t NCODE_RETURN_ID = 1;

    void initialize(uint32 codeOffset, uint32 pcOffset, size_t id) {
        this->codeOffset = codeOffset;
        this->pcOffset = pcOffset;
        this->id = id;
    }

    bool isTrap() const {
        return id == MAGIC_TRAP_ID;
    }
};

/*
 * Re-enables a tracepoint in the method JIT. When full is true, we
 * also reset the iteration counter.
 */
void
ResetTraceHint(JSScript *script, jsbytecode *pc, uint16_t index, bool full);

uintN
GetCallTargetCount(JSScript *script, jsbytecode *pc);

inline void * bsearch_nmap(NativeMapEntry *nmap, size_t nPairs, size_t bcOff)
{
    size_t lo = 1, hi = nPairs;
    while (1) {
        /* current unsearched space is from lo-1 to hi-1, inclusive. */
        if (lo > hi)
            return NULL; /* not found */
        size_t mid       = (lo + hi) / 2;
        size_t bcOff_mid = nmap[mid-1].bcOff;
        if (bcOff < bcOff_mid) {
            hi = mid-1;
            continue;
        } 
        if (bcOff > bcOff_mid) {
            lo = mid+1;
            continue;
        }
        return nmap[mid-1].ncode;
    }
}

} /* namespace mjit */

} /* namespace js */

inline void *
JSScript::maybeNativeCodeForPC(bool constructing, jsbytecode *pc)
{
    js::mjit::JITScript *jit = getJIT(constructing);
    if (!jit)
        return NULL;
    JS_ASSERT(pc >= code && pc < code + length);
    return bsearch_nmap(jit->nmap(), jit->nNmapPairs, (size_t)(pc - code));
}

inline void *
JSScript::nativeCodeForPC(bool constructing, jsbytecode *pc)
{
    js::mjit::JITScript *jit = getJIT(constructing);
    JS_ASSERT(pc >= code && pc < code + length);
    void* native = bsearch_nmap(jit->nmap(), jit->nNmapPairs, (size_t)(pc - code));
    JS_ASSERT(native);
    return native;
}

#ifdef _MSC_VER
extern "C" void *JaegerThrowpoline(js::VMFrame *vmFrame);
#else
extern "C" void JaegerThrowpoline();
#endif
extern "C" void InjectJaegerReturn();

#endif /* jsjaeger_h__ */
<|MERGE_RESOLUTION|>--- conflicted
+++ resolved
@@ -307,24 +307,6 @@
     void            *fastEntry;         /* cached entry, fastest */
     void            *arityCheckEntry;   /* arity check address */
 
-<<<<<<< HEAD
-    /* To minimize the size of this struct on 64-bit, put uint32s after all pointers. */
-    js::mjit::CallSite *callSites;
-
-#ifdef JS_MONOIC
-    ic::MICInfo     *mics;      /* MICs in this script. */
-    ic::CallICInfo  *callICs;   /* CallICs in this script. */
-    ic::EqualityICInfo *equalityICs;
-    ic::TraceICInfo *traceICs;
-#endif
-#ifdef JS_POLYIC
-    ic::PICInfo     *pics;      /* PICs in this script */
-    ic::GetElementIC *getElems;
-    ic::SetElementIC *setElems;
-#endif
-
-    uint32          nCallSites:31;
-=======
     /*
      * This struct has several variable-length sections that are allocated on
      * the end:  nmaps, MICs, callICs, etc.  To save space -- worthwhile
@@ -335,7 +317,6 @@
      */
     uint32          nNmapPairs:31;      /* The NativeMapEntrys are sorted by .bcOff.
                                            .ncode values may not be NULL. */
->>>>>>> 5178abf4
     bool            singleStepMode:1;   /* compiled in "single step mode" */
 #ifdef JS_MONOIC
     uint32          nGetGlobalNames;
@@ -421,17 +402,11 @@
 
 enum CompileStatus
 {
-<<<<<<< HEAD
-    Compile_Okay,      // successfully compiled
-    Compile_Abort,     // unhandled feature in script
-    Compile_Overflow,  // compile-time arithmetic overflow
-    Compile_Error      // OOM or internal error
-=======
     Compile_Okay,
     Compile_Abort,
+    Compile_Overflow,
     Compile_Error,
     Compile_Skipped
->>>>>>> 5178abf4
 };
 
 void JS_FASTCALL
