/* -*- Mode: C++; tab-width: 4; indent-tabs-mode: nil; c-basic-offset: 4 -*-
 * vim: set ts=4 sw=4 et tw=99:
 *
 * ***** BEGIN LICENSE BLOCK *****
 * Version: MPL 1.1/GPL 2.0/LGPL 2.1
 *
 * The contents of this file are subject to the Mozilla Public License Version
 * 1.1 (the "License"); you may not use this file except in compliance with
 * the License. You may obtain a copy of the License at
 * http://www.mozilla.org/MPL/
 *
 * Software distributed under the License is distributed on an "AS IS" basis,
 * WITHOUT WARRANTY OF ANY KIND, either express or implied. See the License
 * for the specific language governing rights and limitations under the
 * License.
 *
 * The Original Code is Mozilla SpiderMonkey JavaScript 1.9 code, released
 * May 28, 2008.
 *
 * The Initial Developer of the Original Code is
 *   Brendan Eich <brendan@mozilla.org>
 *
 * Contributor(s):
 *   David Anderson <danderson@mozilla.com>
 *   David Mandelin <dmandelin@mozilla.com>
 *
 * Alternatively, the contents of this file may be used under the terms of
 * either of the GNU General Public License Version 2 or later (the "GPL"),
 * or the GNU Lesser General Public License Version 2.1 or later (the "LGPL"),
 * in which case the provisions of the GPL or the LGPL are applicable instead
 * of those above. If you wish to allow use of your version of this file only
 * under the terms of either the GPL or the LGPL, and not to allow others to
 * use your version of this file under the terms of the MPL, indicate your
 * decision by deleting the provisions above and replace them with the notice
 * and other provisions required by the GPL or the LGPL. If you do not delete
 * the provisions above, a recipient may use your version of this file under
 * the terms of any one of the MPL, the GPL or the LGPL.
 *
 * ***** END LICENSE BLOCK ***** */

#include "jscntxt.h"
#include "jsscope.h"
#include "jsobj.h"
#include "jslibmath.h"
#include "jsiter.h"
#include "jsnum.h"
#include "jsxml.h"
#include "jsstaticcheck.h"
#include "jsbool.h"
#include "assembler/assembler/MacroAssemblerCodeRef.h"
#include "jsiter.h"
#include "jstypes.h"
#include "methodjit/Compiler.h"
#include "methodjit/StubCalls.h"
#include "jstracer.h"

#include "jsinterpinlines.h"
#include "jspropertycache.h"
#include "jspropertycacheinlines.h"
#include "jsscopeinlines.h"
#include "jsscriptinlines.h"
#include "jsstrinlines.h"
#include "jsobjinlines.h"
#include "jscntxtinlines.h"
#include "jsatominlines.h"
#include "StubCalls-inl.h"
#include "jsfuninlines.h"

#ifdef XP_WIN
# include "jswin.h"
#endif

#include "jsautooplen.h"

using namespace js;
using namespace js::mjit;
using namespace js::types;
using namespace JSC;

void JS_FASTCALL
stubs::BindName(VMFrame &f)
{
    PropertyCacheEntry *entry;

    /* Fast-path should have caught this. See comment in interpreter. */
    JS_ASSERT(f.fp()->scopeChain().getParent());

    JSAtom *atom;
    JSObject *obj2;
    JSContext *cx = f.cx;
    JSObject *obj = &f.fp()->scopeChain();
    JS_PROPERTY_CACHE(cx).test(cx, f.regs.pc, obj, obj2, entry, atom);
    if (atom) {
        jsid id = ATOM_TO_JSID(atom);
        obj = js_FindIdentifierBase(cx, &f.fp()->scopeChain(), id);
        if (!obj)
            THROW();
    }
    f.regs.sp++;
    f.regs.sp[-1].setObject(*obj);
}

void JS_FASTCALL
stubs::BindNameNoCache(VMFrame &f, JSAtom *atom)
{
    JSObject *obj = js_FindIdentifierBase(f.cx, &f.fp()->scopeChain(), ATOM_TO_JSID(atom));
    if (!obj)
        THROW();
    f.regs.sp[0].setObject(*obj);
}

JSObject * JS_FASTCALL
stubs::BindGlobalName(VMFrame &f)
{
    return f.fp()->scopeChain().getGlobal();
}

template<JSBool strict>
void JS_FASTCALL
stubs::SetName(VMFrame &f, JSAtom *origAtom)
{
    JSContext *cx = f.cx;

    Value rval = f.regs.sp[-1];
    Value &lref = f.regs.sp[-2];
    JSObject *obj = ValueToObject(cx, &lref);
    if (!obj)
        THROW();

    f.script()->typeMonitorAssign(cx, f.regs.pc, obj, ATOM_TO_JSID(origAtom), rval);

    do {
        PropertyCache *cache = &JS_PROPERTY_CACHE(cx);

        /*
         * Probe the property cache, specializing for two important
         * set-property cases. First:
         *
         *   function f(a, b, c) {
         *     var o = {p:a, q:b, r:c};
         *     return o;
         *   }
         *
         * or similar real-world cases, which evolve a newborn native
         * object predicatably through some bounded number of property
         * additions. And second:
         *
         *   o.p = x;
         *
         * in a frequently executed method or loop body, where p will
         * (possibly after the first iteration) always exist in native
         * object o.
         */
        PropertyCacheEntry *entry;
        JSObject *obj2;
        JSAtom *atom;
        if (cache->testForSet(cx, f.regs.pc, obj, &entry, &obj2, &atom)) {
            /*
             * Property cache hit, only partially confirmed by testForSet. We
             * know that the entry applies to regs.pc and that obj's shape
             * matches.
             *
             * The entry predicts either a new property to be added directly to
             * obj by this set, or on an existing "own" property, or on a
             * prototype property that has a setter.
             */
            const Shape *shape = entry->vword.toShape();
            JS_ASSERT_IF(shape->isDataDescriptor(), shape->writable());
            JS_ASSERT_IF(shape->hasSlot(), entry->vcapTag() == 0);

            /*
             * Fastest path: check whether obj already has the cached shape and
             * call NATIVE_SET and break to get out of the do-while(0). But we
             * can call NATIVE_SET only for a direct or proto-setter hit.
             */
            if (!entry->adding()) {
                if (entry->vcapTag() == 0 ||
                    ((obj2 = obj->getProto()) && obj2->shape() == entry->vshape()))
                {
#ifdef DEBUG
                    if (entry->directHit()) {
                        JS_ASSERT(obj->nativeContains(*shape));
                    } else {
                        JS_ASSERT(obj2->nativeContains(*shape));
                        JS_ASSERT(entry->vcapTag() == 1);
                        JS_ASSERT(entry->kshape != entry->vshape());
                        JS_ASSERT(!shape->hasSlot());
                    }
#endif

                    PCMETER(cache->pchits++);
                    PCMETER(cache->setpchits++);
                    NATIVE_SET(cx, obj, shape, entry, &rval);
                    break;
                }
            } else {
                JS_ASSERT(obj->isExtensible());

                if (obj->nativeEmpty()) {
                    if (!obj->ensureClassReservedSlotsForEmptyObject(cx))
                        THROW();
                }

                uint32 slot;
                if (shape->previous() == obj->lastProperty() &&
                    entry->vshape() == cx->runtime->protoHazardShape &&
                    shape->hasDefaultSetter()) {
                    slot = shape->slot;
                    JS_ASSERT(slot == obj->slotSpan());

                    /*
                     * Fast path: adding a plain old property that was once at
                     * the frontier of the property tree, whose slot is next to
                     * claim among the already-allocated slots in obj, where
                     * shape->table has not been created yet.
                     */
                    PCMETER(cache->pchits++);
                    PCMETER(cache->addpchits++);

                    if (slot < obj->numSlots()) {
                        JS_ASSERT(obj->getSlot(slot).isUndefined());
                    } else {
                        if (!obj->allocSlot(cx, &slot))
                            THROW();
                        JS_ASSERT(slot == shape->slot);
                    }

                    /* Simply extend obj's property tree path with shape! */
                    obj->extend(cx, shape);

                    /*
                     * No method change check here because here we are adding a
                     * new property, not updating an existing slot's value that
                     * might contain a method of a branded shape.
                     */
                    obj->setSlot(slot, rval);

                    /*
                     * Purge the property cache of the id we may have just
                     * shadowed in obj's scope and proto chains.
                     */
                    js_PurgeScopeChain(cx, obj, shape->id);
                    break;
                }
            }
            PCMETER(cache->setpcmisses++);

            atom = origAtom;
        } else {
            JS_ASSERT(atom);
        }

        jsid id = ATOM_TO_JSID(atom);
        if (entry && JS_LIKELY(!obj->getOps()->setProperty)) {
            uintN defineHow;
            JSOp op = JSOp(*f.regs.pc);
            if (op == JSOP_SETMETHOD)
                defineHow = JSDNP_CACHE_RESULT | JSDNP_SET_METHOD;
            else if (op == JSOP_SETNAME)
                defineHow = JSDNP_CACHE_RESULT | JSDNP_UNQUALIFIED;
            else
                defineHow = JSDNP_CACHE_RESULT;
            if (!js_SetPropertyHelper(cx, obj, id, defineHow, &rval, strict))
                THROW();
        } else {
            if (!obj->setProperty(cx, id, &rval, strict))
                THROW();
        }
    } while (0);

    f.regs.sp[-2] = f.regs.sp[-1];
}

template void JS_FASTCALL stubs::SetName<true>(VMFrame &f, JSAtom *origAtom);
template void JS_FASTCALL stubs::SetName<false>(VMFrame &f, JSAtom *origAtom);

template<JSBool strict>
void JS_FASTCALL
stubs::SetPropNoCache(VMFrame &f, JSAtom *atom)
{
    JSObject *obj = ValueToObject(f.cx, &f.regs.sp[-2]);
    if (!obj)
        THROW();
    Value rval = f.regs.sp[-1];

    f.script()->typeMonitorAssign(f.cx, f.regs.pc, obj, ATOM_TO_JSID(atom), rval);

    if (!obj->setProperty(f.cx, ATOM_TO_JSID(atom), &f.regs.sp[-1], strict))
        THROW();
    f.regs.sp[-2] = rval;
}

template void JS_FASTCALL stubs::SetPropNoCache<true>(VMFrame &f, JSAtom *origAtom);
template void JS_FASTCALL stubs::SetPropNoCache<false>(VMFrame &f, JSAtom *origAtom);

template<JSBool strict>
void JS_FASTCALL
stubs::SetGlobalNameNoCache(VMFrame &f, JSAtom *atom)
{
    JSContext *cx = f.cx;

    Value rval = f.regs.sp[-1];
    Value &lref = f.regs.sp[-2];
    JSObject *obj = ValueToObject(cx, &lref);
    if (!obj)
        THROW();
    jsid id = ATOM_TO_JSID(atom);

    f.script()->typeMonitorAssign(cx, f.regs.pc, obj, id, rval);

    if (!obj->setProperty(cx, id, &rval, strict))
        THROW();

    f.regs.sp[-2] = f.regs.sp[-1];
}

template void JS_FASTCALL stubs::SetGlobalNameNoCache<true>(VMFrame &f, JSAtom *atom);
template void JS_FASTCALL stubs::SetGlobalNameNoCache<false>(VMFrame &f, JSAtom *atom);

template<JSBool strict>
void JS_FASTCALL
stubs::SetGlobalName(VMFrame &f, JSAtom *atom)
{
    SetName<strict>(f, atom);
}

template void JS_FASTCALL stubs::SetGlobalName<true>(VMFrame &f, JSAtom *atom);
template void JS_FASTCALL stubs::SetGlobalName<false>(VMFrame &f, JSAtom *atom);

static JSObject *
NameOp(VMFrame &f, JSObject *obj, bool callname = false)
{
    JSContext *cx = f.cx;

    const Shape *shape;
    Value rval;

    PropertyCacheEntry *entry;
    JSObject *obj2;
    JSAtom *atom;
    JS_PROPERTY_CACHE(cx).test(cx, f.regs.pc, obj, obj2, entry, atom);
    if (!atom) {
        if (entry->vword.isFunObj()) {
            f.regs.sp++;
            f.regs.sp[-1].setObject(entry->vword.toFunObj());
        } else if (entry->vword.isSlot()) {
            uintN slot = entry->vword.toSlot();
            f.regs.sp++;
            f.regs.sp[-1] = obj2->nativeGetSlot(slot);
        } else {
            JS_ASSERT(entry->vword.isShape());
            shape = entry->vword.toShape();
            NATIVE_GET(cx, obj, obj2, shape, JSGET_METHOD_BARRIER, &rval, return NULL);
            f.regs.sp++;
            f.regs.sp[-1] = rval;
        }

        /*
         * Push results, the same as below, but with a prop$ hit there
         * is no need to test for the unusual and uncacheable case where
         * the caller determines |this|.
         */
#if DEBUG
        Class *clasp;
        JS_ASSERT(!obj->getParent() ||
                  (clasp = obj->getClass()) == &js_CallClass ||
                  clasp == &js_BlockClass ||
                  clasp == &js_DeclEnvClass);
#endif
        if (callname) {
            f.regs.sp++;
            f.regs.sp[-1].setUndefined();
        }
        return obj;
    }

    jsid id;
    id = ATOM_TO_JSID(atom);
    JSProperty *prop;
    if (!js_FindPropertyHelper(cx, id, true, &obj, &obj2, &prop))
        return NULL;
    if (!prop) {
        /* Kludge to allow (typeof foo == "undefined") tests. */
        JSOp op2 = js_GetOpcode(cx, f.fp()->script(), f.regs.pc + JSOP_NAME_LENGTH);
        if (op2 == JSOP_TYPEOF) {
            f.regs.sp++;
            f.regs.sp[-1].setUndefined();
            return obj;
        }
        ReportAtomNotDefined(cx, atom);
        return NULL;
    }

    /* Take the slow path if prop was not found in a native object. */
    if (!obj->isNative() || !obj2->isNative()) {
        if (!obj->getProperty(cx, id, &rval))
            return NULL;
    } else {
        shape = (Shape *)prop;
        JSObject *normalized = obj;
        if (normalized->getClass() == &js_WithClass && !shape->hasDefaultGetter())
            normalized = js_UnwrapWithObject(cx, normalized);
        NATIVE_GET(cx, normalized, obj2, shape, JSGET_METHOD_BARRIER, &rval, return NULL);
    }

    f.regs.sp++;
    f.regs.sp[-1] = rval;

    if (rval.isUndefined())
        f.script()->typeMonitorUndefined(cx, f.regs.pc, 0);

    if (callname) {
        Class *clasp;
        JSObject *thisp = obj;
        if (!thisp->getParent() ||
            (clasp = thisp->getClass()) == &js_CallClass ||
            clasp == &js_BlockClass ||
            clasp == &js_DeclEnvClass) {
            f.regs.sp++;
            f.regs.sp[-1].setUndefined();
        } else {
            thisp = thisp->thisObject(cx);
            if (!thisp)
                return NULL;
            f.regs.sp++;
            f.regs.sp[-1].setObject(*thisp);
        }
    }
    return obj;
}

void JS_FASTCALL
stubs::Name(VMFrame &f)
{
    if (!NameOp(f, &f.fp()->scopeChain()))
        THROW();
}

void JS_FASTCALL
stubs::GetGlobalName(VMFrame &f)
{
    JSObject *globalObj = f.fp()->scopeChain().getGlobal();
    if (!NameOp(f, globalObj))
         THROW();
}

void JS_FASTCALL
stubs::GetElem(VMFrame &f)
{
    JSContext *cx = f.cx;
    JSFrameRegs &regs = f.regs;

    Value &lref = regs.sp[-2];
    Value &rref = regs.sp[-1];
    if (lref.isString() && rref.isInt32()) {
        JSString *str = lref.toString();
        int32_t i = rref.toInt32();
        if ((size_t)i < str->length()) {
            str = JSString::getUnitString(cx, str, (size_t)i);
            if (!str)
                THROW();
            f.regs.sp[-2].setString(str);
            return;
        }
    }

    JSObject *obj = ValueToObject(cx, &lref);
    if (!obj)
        THROW();

    const Value *copyFrom;
    Value rval;
    jsid id;
    if (rref.isInt32()) {
        int32_t i = rref.toInt32();
        if (obj->isDenseArray()) {
            jsuint idx = jsuint(i);

            if (idx < obj->getArrayLength() &&
                idx < obj->getDenseArrayCapacity()) {
                copyFrom = obj->addressOfDenseArrayElement(idx);
                if (!copyFrom->isMagic())
                    goto end_getelem;
            }
        } else if (obj->isArguments()) {
            uint32 arg = uint32(i);

            if (arg < obj->getArgsInitialLength()) {
                copyFrom = obj->addressOfArgsElement(arg);
                if (!copyFrom->isMagic()) {
                    if (JSStackFrame *afp = (JSStackFrame *) obj->getPrivate())
                        copyFrom = &afp->canonicalActualArg(arg);
                    goto end_getelem;
                }
            }
        }
        if (JS_LIKELY(INT_FITS_IN_JSID(i)))
            id = INT_TO_JSID(i);
        else
            goto intern_big_int;

    } else {
      intern_big_int:
        if (!js_InternNonIntElementId(cx, obj, rref, &id))
            THROW();
    }

    if (!obj->getProperty(cx, id, &rval))
        THROW();
    copyFrom = &rval;

  end_getelem:
    f.regs.sp[-2] = *copyFrom;
    if (copyFrom->isUndefined()) {
        if (rref.isInt32())
            cx->addTypeProperty(obj->getTypeObject(), NULL, TYPE_UNDEFINED);
        f.script()->typeMonitorUndefined(cx, regs.pc, 0);
    }
}

static inline bool
FetchElementId(VMFrame &f, JSObject *obj, const Value &idval, jsid &id, Value *vp)
{
    int32_t i_;
    if (ValueFitsInInt32(idval, &i_) && INT_FITS_IN_JSID(i_)) {
        id = INT_TO_JSID(i_);
        return true;
    }
    return !!js_InternNonIntElementId(f.cx, obj, idval, &id, vp);
}

void JS_FASTCALL
stubs::CallElem(VMFrame &f)
{
    JSContext *cx = f.cx;
    JSFrameRegs &regs = f.regs;

    /* Find the object on which to look for |this|'s properties. */
    Value thisv = regs.sp[-2];
    JSObject *thisObj = ValuePropertyBearer(cx, thisv, -2);
    if (!thisObj)
        THROW();

    /* Fetch index and convert it to id suitable for use with thisObj. */
    jsid id;
    if (!FetchElementId(f, thisObj, regs.sp[-1], id, &regs.sp[-2]))
        THROW();

    /* Get or set the element. */
    if (!js_GetMethod(cx, thisObj, id, JSGET_NO_METHOD_BARRIER, &regs.sp[-2]))
        THROW();

#if JS_HAS_NO_SUCH_METHOD
    if (JS_UNLIKELY(regs.sp[-2].isUndefined()) && thisv.isObject()) {
        regs.sp[-2] = regs.sp[-1];
        regs.sp[-1].setObject(*thisObj);
        if (!js_OnUnknownMethod(cx, regs.sp - 2))
            THROW();
    } else
#endif
    {
        regs.sp[-1] = thisv;
    }
    if (regs.sp[-2].isUndefined())
        f.script()->typeMonitorUndefined(cx, regs.pc, 0);
}

template<JSBool strict>
void JS_FASTCALL
stubs::SetElem(VMFrame &f)
{
    JSContext *cx = f.cx;
    JSFrameRegs &regs = f.regs;

    Value &objval = regs.sp[-3];
    Value &idval  = regs.sp[-2];
    Value retval  = regs.sp[-1];

    JSObject *obj;
    jsid id;

    obj = ValueToObject(cx, &objval);
    if (!obj)
        THROW();

    if (!FetchElementId(f, obj, idval, id, &regs.sp[-2]))
        THROW();

    f.script()->typeMonitorAssign(cx, regs.pc, obj, id, retval);

    do {
        if (obj->isDenseArray() && JSID_IS_INT(id)) {
            jsuint length = obj->getDenseArrayInitializedLength();
            jsint i = JSID_TO_INT(id);
            if ((jsuint)i < length) {
                if (obj->getDenseArrayElement(i).isMagic(JS_ARRAY_HOLE)) {
                    if (js_PrototypeHasIndexedProperties(cx, obj))
                        break;
                    if ((jsuint)i >= obj->getArrayLength())
                        obj->setArrayLength(cx, i + 1);
                }
                obj->setDenseArrayElement(i, regs.sp[-1]);
                goto end_setelem;
            }
        }
    } while (0);
    if (!obj->setProperty(cx, id, &retval, strict))
        THROW();
  end_setelem:
    /* :FIXME: Moving the assigned object into the lowest stack slot
     * is a temporary hack. What we actually want is an implementation
     * of popAfterSet() that allows popping more than one value;
     * this logic can then be handled in Compiler.cpp. */
    regs.sp[-3] = retval;
}

template void JS_FASTCALL stubs::SetElem<true>(VMFrame &f);
template void JS_FASTCALL stubs::SetElem<false>(VMFrame &f);

void JS_FASTCALL
stubs::CallName(VMFrame &f)
{
    JSObject *obj = NameOp(f, &f.fp()->scopeChain(), true);
    if (!obj)
        THROW();
}

void JS_FASTCALL
stubs::BitOr(VMFrame &f)
{
    int32_t i, j;

    if (!ValueToECMAInt32(f.cx, f.regs.sp[-2], &i) ||
        !ValueToECMAInt32(f.cx, f.regs.sp[-1], &j)) {
        THROW();
    }
    i = i | j;
    f.regs.sp[-2].setInt32(i);
}

void JS_FASTCALL
stubs::BitXor(VMFrame &f)
{
    int32_t i, j;

    if (!ValueToECMAInt32(f.cx, f.regs.sp[-2], &i) ||
        !ValueToECMAInt32(f.cx, f.regs.sp[-1], &j)) {
        THROW();
    }
    i = i ^ j;
    f.regs.sp[-2].setInt32(i);
}

void JS_FASTCALL
stubs::BitAnd(VMFrame &f)
{
    int32_t i, j;

    if (!ValueToECMAInt32(f.cx, f.regs.sp[-2], &i) ||
        !ValueToECMAInt32(f.cx, f.regs.sp[-1], &j)) {
        THROW();
    }
    i = i & j;
    f.regs.sp[-2].setInt32(i);
}

void JS_FASTCALL
stubs::BitNot(VMFrame &f)
{
    int32_t i;

    if (!ValueToECMAInt32(f.cx, f.regs.sp[-1], &i))
        THROW();
    i = ~i;
    f.regs.sp[-1].setInt32(i);
}

void JS_FASTCALL
stubs::Lsh(VMFrame &f)
{
    int32_t i, j;
    if (!ValueToECMAInt32(f.cx, f.regs.sp[-2], &i))
        THROW();
    if (!ValueToECMAInt32(f.cx, f.regs.sp[-1], &j))
        THROW();
    i = i << (j & 31);
    f.regs.sp[-2].setInt32(i);
}

void JS_FASTCALL
stubs::Rsh(VMFrame &f)
{
    int32_t i, j;
    if (!ValueToECMAInt32(f.cx, f.regs.sp[-2], &i))
        THROW();
    if (!ValueToECMAInt32(f.cx, f.regs.sp[-1], &j))
        THROW();
    i = i >> (j & 31);
    f.regs.sp[-2].setInt32(i);
}

void JS_FASTCALL
stubs::Ursh(VMFrame &f)
{
    uint32_t u;
    if (!ValueToECMAUint32(f.cx, f.regs.sp[-2], &u))
        THROW();
    int32_t j;
    if (!ValueToECMAInt32(f.cx, f.regs.sp[-1], &j))
        THROW();

    u >>= (j & 31);

	if (!f.regs.sp[-2].setNumber(uint32(u)))
        f.script()->typeMonitorOverflow(f.cx, f.regs.pc, 0);
}

template <int32 N>
static inline bool
PostInc(VMFrame &f, Value *vp)
{
    double d;
    if (!ValueToNumber(f.cx, *vp, &d))
        return false;
    f.regs.sp++;
    f.regs.sp[-1].setNumber(d);
    d += N;
    if (!vp->setNumber(d))
        f.script()->typeMonitorOverflow(f.cx, f.regs.pc, 0);
    return true;
}

template <int32 N>
static inline bool
PreInc(VMFrame &f, Value *vp)
{
    double d;
    if (!ValueToNumber(f.cx, *vp, &d))
        return false;
    d += N;
    if (!vp->setNumber(d))
        f.script()->typeMonitorOverflow(f.cx, f.regs.pc, 0);
    f.regs.sp++;
    f.regs.sp[-1].setNumber(d);
    return true;
}

void JS_FASTCALL
stubs::VpInc(VMFrame &f, Value *vp)
{
    if (!PostInc<1>(f, vp))
        THROW();
}

void JS_FASTCALL
stubs::VpDec(VMFrame &f, Value *vp)
{
    if (!PostInc<-1>(f, vp))
        THROW();
}

void JS_FASTCALL
stubs::DecVp(VMFrame &f, Value *vp)
{
    if (!PreInc<-1>(f, vp))
        THROW();
}

void JS_FASTCALL
stubs::IncVp(VMFrame &f, Value *vp)
{
    if (!PreInc<1>(f, vp))
        THROW();
}

void JS_FASTCALL
stubs::LocalInc(VMFrame &f, uint32 slot)
{
    double d;
    if (!ValueToNumber(f.cx, f.regs.sp[-2], &d))
        THROW();
    f.regs.sp[-2].setNumber(d);
    if (!f.regs.sp[-1].setNumber(d + 1))
        f.script()->typeMonitorOverflow(f.cx, f.regs.pc, 0);
    f.fp()->slots()[slot] = f.regs.sp[-1];
}

void JS_FASTCALL
stubs::LocalDec(VMFrame &f, uint32 slot)
{
    double d;
    if (!ValueToNumber(f.cx, f.regs.sp[-2], &d))
        THROW();
    f.regs.sp[-2].setNumber(d);
    if (!f.regs.sp[-1].setNumber(d - 1))
        f.script()->typeMonitorOverflow(f.cx, f.regs.pc, 0);
    f.fp()->slots()[slot] = f.regs.sp[-1];
}

void JS_FASTCALL
stubs::IncLocal(VMFrame &f, uint32 slot)
{
    double d;
    if (!ValueToNumber(f.cx, f.regs.sp[-1], &d))
        THROW();
    if (!f.regs.sp[-1].setNumber(d + 1))
        f.script()->typeMonitorOverflow(f.cx, f.regs.pc, 0);
    f.fp()->slots()[slot] = f.regs.sp[-1];
}

void JS_FASTCALL
stubs::DecLocal(VMFrame &f, uint32 slot)
{
    double d;
    if (!ValueToNumber(f.cx, f.regs.sp[-1], &d))
        THROW();
    if (!f.regs.sp[-1].setNumber(d - 1))
        f.script()->typeMonitorOverflow(f.cx, f.regs.pc, 0);
    f.fp()->slots()[slot] = f.regs.sp[-1];
}

template<JSBool strict>
void JS_FASTCALL
stubs::DefFun(VMFrame &f, JSFunction *fun)
{
    JSObject *obj2;

    JSContext *cx = f.cx;
    JSStackFrame *fp = f.fp();

    /*
     * A top-level function defined in Global or Eval code (see ECMA-262
     * Ed. 3), or else a SpiderMonkey extension: a named function statement in
     * a compound statement (not at the top statement level of global code, or
     * at the top level of a function body).
     */
    JSObject *obj = FUN_OBJECT(fun);

    if (FUN_NULL_CLOSURE(fun)) {
        /*
         * Even a null closure needs a parent for principals finding.
         * FIXME: bug 476950, although debugger users may also demand some kind
         * of scope link for debugger-assisted eval-in-frame.
         */
        obj2 = &fp->scopeChain();
    } else {
        JS_ASSERT(!FUN_FLAT_CLOSURE(fun));

        obj2 = GetScopeChainFast(cx, fp, JSOP_DEFFUN, JSOP_DEFFUN_LENGTH);
        if (!obj2)
            THROW();
    }

    /*
     * If static link is not current scope, clone fun's object to link to the
     * current scope via parent. We do this to enable sharing of compiled
     * functions among multiple equivalent scopes, amortizing the cost of
     * compilation over a number of executions.  Examples include XUL scripts
     * and event handlers shared among Firefox or other Mozilla app chrome
     * windows, and user-defined JS functions precompiled and then shared among
     * requests in server-side JS.
     */
    if (obj->getParent() != obj2) {
        obj = CloneFunctionObject(cx, fun, obj2);
        if (!obj)
            THROW();
    }

    /*
     * ECMA requires functions defined when entering Eval code to be
     * impermanent.
     */
    uintN attrs = fp->isEvalFrame()
                  ? JSPROP_ENUMERATE
                  : JSPROP_ENUMERATE | JSPROP_PERMANENT;

    /*
     * We define the function as a property of the variable object and not the
     * current scope chain even for the case of function expression statements
     * and functions defined by eval inside let or with blocks.
     */
    JSObject *parent = &fp->varobj(cx);

    /*
     * Check for a const property of the same name -- or any kind of property
     * if executing with the strict option.  We check here at runtime as well
     * as at compile-time, to handle eval as well as multiple HTML script tags.
     */
    jsid id = ATOM_TO_JSID(fun->atom);
    JSProperty *prop = NULL;
    JSObject *pobj;
    JSBool ok = CheckRedeclaration(cx, parent, id, attrs, &pobj, &prop);
    if (!ok)
        THROW();

    /*
     * We deviate from ES3 10.1.3, ES5 10.5, by using JSObject::setProperty not
     * JSObject::defineProperty for a function declaration in eval code whose
     * id is already bound to a JSPROP_PERMANENT property, to ensure that such
     * properties can't be deleted.
     *
     * We also use JSObject::setProperty for the existing properties of Call
     * objects with matching attributes to preserve the internal (JSPropertyOp)
     * getters and setters that update the value of the property in the stack
     * frame. See bug 467495.
     */
    bool doSet = false;
    if (prop) {
        JS_ASSERT(!(attrs & ~(JSPROP_ENUMERATE | JSPROP_PERMANENT)));
        JS_ASSERT((attrs == JSPROP_ENUMERATE) == fp->isEvalFrame());

        if (attrs == JSPROP_ENUMERATE) {
            /* In eval code: assign rather than (re-)define, always. */
            doSet = true;
        } else if (parent->isCall()) {
            JS_ASSERT(parent == pobj);

            uintN oldAttrs = ((Shape *) prop)->attributes();
            JS_ASSERT(!(oldAttrs & (JSPROP_READONLY | JSPROP_GETTER | JSPROP_SETTER)));

            /*
             * We may be processing a function sub-statement or declaration in
             * function code: we assign rather than redefine if the essential
             * JSPROP_PERMANENT (not [[Configurable]] in ES5 terms) attribute
             * is not changing (note that JSPROP_ENUMERATE is set for all Call
             * object properties).
             */
            JS_ASSERT(oldAttrs & attrs & JSPROP_ENUMERATE);
            if (oldAttrs & JSPROP_PERMANENT)
                doSet = true;
        }
    }

    Value rval = ObjectValue(*obj);
    ok = doSet
         ? parent->setProperty(cx, id, &rval, strict)
         : parent->defineProperty(cx, id, rval, PropertyStub, PropertyStub, attrs);
    if (!ok)
        THROW();

    f.script()->typeMonitorAssign(cx, f.regs.pc, parent, id, rval);
}

template void JS_FASTCALL stubs::DefFun<true>(VMFrame &f, JSFunction *fun);
template void JS_FASTCALL stubs::DefFun<false>(VMFrame &f, JSFunction *fun);

#define DEFAULT_VALUE(cx, n, hint, v)                                         \
    JS_BEGIN_MACRO                                                            \
        JS_ASSERT(v.isObject());                                              \
        JS_ASSERT(v == regs.sp[n]);                                           \
        if (!DefaultValue(cx, &v.toObject(), hint, &regs.sp[n]))              \
            THROWV(JS_FALSE);                                                 \
        v = regs.sp[n];                                                       \
    JS_END_MACRO

#define RELATIONAL(OP)                                                        \
    JS_BEGIN_MACRO                                                            \
        JSContext *cx = f.cx;                                                 \
        JSFrameRegs &regs = f.regs;                                           \
        Value rval = regs.sp[-1];                                             \
        Value lval = regs.sp[-2];                                             \
        bool cond;                                                            \
        if (lval.isObject())                                                  \
            DEFAULT_VALUE(cx, -2, JSTYPE_NUMBER, lval);                       \
        if (rval.isObject())                                                  \
            DEFAULT_VALUE(cx, -1, JSTYPE_NUMBER, rval);                       \
        if (lval.isString() && rval.isString()) {                             \
            JSString *l = lval.toString(), *r = rval.toString();              \
            cond = js_CompareStrings(l, r) OP 0;                              \
        } else {                                                              \
            double l, r;                                                      \
            if (!ValueToNumber(cx, lval, &l) ||                               \
                !ValueToNumber(cx, rval, &r)) {                               \
                THROWV(JS_FALSE);                                             \
            }                                                                 \
            cond = JSDOUBLE_COMPARE(l, OP, r, false);                         \
        }                                                                     \
        regs.sp[-2].setBoolean(cond);                                         \
        return cond;                                                          \
    JS_END_MACRO

JSBool JS_FASTCALL
stubs::LessThan(VMFrame &f)
{
    RELATIONAL(<);
}

JSBool JS_FASTCALL
stubs::LessEqual(VMFrame &f)
{
    RELATIONAL(<=);
}

JSBool JS_FASTCALL
stubs::GreaterThan(VMFrame &f)
{
    RELATIONAL(>);
}

JSBool JS_FASTCALL
stubs::GreaterEqual(VMFrame &f)
{
    RELATIONAL(>=);
}

JSBool JS_FASTCALL
stubs::ValueToBoolean(VMFrame &f)
{
    return js_ValueToBoolean(f.regs.sp[-1]);
}

void JS_FASTCALL
stubs::Not(VMFrame &f)
{
    JSBool b = !js_ValueToBoolean(f.regs.sp[-1]);
    f.regs.sp[-1].setBoolean(b);
}

template <JSBool EQ, bool IFNAN>
static inline bool
StubEqualityOp(VMFrame &f)
{
    JSContext *cx = f.cx;
    JSFrameRegs &regs = f.regs;

    Value rval = regs.sp[-1];
    Value lval = regs.sp[-2];

    JSBool cond;

    /* The string==string case is easily the hottest;  try it first. */
    if (lval.isString() && rval.isString()) {
        JSString *l = lval.toString();
        JSString *r = rval.toString();
        cond = js_EqualStrings(l, r) == EQ;
    } else
#if JS_HAS_XML_SUPPORT
    if ((lval.isObject() && lval.toObject().isXML()) ||
        (rval.isObject() && rval.toObject().isXML())) {
        if (!js_TestXMLEquality(cx, lval, rval, &cond))
            return false;
        cond = cond == EQ;
    } else
#endif

    if (SameType(lval, rval)) {
        JS_ASSERT(!lval.isString());    /* this case is handled above */
        if (lval.isDouble()) {
            double l = lval.toDouble();
            double r = rval.toDouble();
            if (EQ)
                cond = JSDOUBLE_COMPARE(l, ==, r, IFNAN);
            else
                cond = JSDOUBLE_COMPARE(l, !=, r, IFNAN);
        } else if (lval.isObject()) {
            JSObject *l = &lval.toObject(), *r = &rval.toObject();
            l->assertSpecialEqualitySynced();
            if (EqualityOp eq = l->getClass()->ext.equality) {
                if (!eq(cx, l, &rval, &cond))
                    return false;
                cond = cond == EQ;
            } else {
                cond = (l == r) == EQ;
            }
        } else if (lval.isNullOrUndefined()) {
            cond = EQ;
        } else {
            cond = (lval.payloadAsRawUint32() == rval.payloadAsRawUint32()) == EQ;
        }
    } else {
        if (lval.isNullOrUndefined()) {
            cond = rval.isNullOrUndefined() == EQ;
        } else if (rval.isNullOrUndefined()) {
            cond = !EQ;
        } else {
            if (lval.isObject()) {
                if (!DefaultValue(cx, &lval.toObject(), JSTYPE_VOID, &regs.sp[-2]))
                    return false;
                lval = regs.sp[-2];
            }

            if (rval.isObject()) {
                if (!DefaultValue(cx, &rval.toObject(), JSTYPE_VOID, &regs.sp[-1]))
                    return false;
                rval = regs.sp[-1];
            }

            /*
             * The string==string case is repeated because DefaultValue() can
             * convert lval/rval to strings.
             */
            if (lval.isString() && rval.isString()) {
                JSString *l = lval.toString();
                JSString *r = rval.toString();
                cond = js_EqualStrings(l, r) == EQ;
            } else {
                double l, r;
                if (!ValueToNumber(cx, lval, &l) ||
                    !ValueToNumber(cx, rval, &r)) {
                    return false;
                }

                if (EQ)
                    cond = JSDOUBLE_COMPARE(l, ==, r, false);
                else
                    cond = JSDOUBLE_COMPARE(l, !=, r, true);
            }
        }
    }

    regs.sp[-2].setBoolean(cond);
    return true;
}

JSBool JS_FASTCALL
stubs::Equal(VMFrame &f)
{
    if (!StubEqualityOp<JS_TRUE, false>(f))
        THROWV(JS_FALSE);
    return f.regs.sp[-2].toBoolean();
}

JSBool JS_FASTCALL
stubs::NotEqual(VMFrame &f)
{
    if (!StubEqualityOp<JS_FALSE, true>(f))
        THROWV(JS_FALSE);
    return f.regs.sp[-2].toBoolean();
}

static inline bool
DefaultValue(VMFrame &f, JSType hint, Value &v, int n)
{
    JS_ASSERT(v.isObject());
    if (!DefaultValue(f.cx, &v.toObject(), hint, &f.regs.sp[n]))
        return false;
    v = f.regs.sp[n];
    return true;
}

void JS_FASTCALL
stubs::Add(VMFrame &f)
{
    JSContext *cx = f.cx;
    JSFrameRegs &regs = f.regs;
    Value rval = regs.sp[-1];
    Value lval = regs.sp[-2];

    /* The string + string case is easily the hottest;  try it first. */
    bool lIsString = lval.isString();
    bool rIsString = rval.isString();
    JSString *lstr, *rstr;
    if (lIsString && rIsString) {
        lstr = lval.toString();
        rstr = rval.toString();
        goto string_concat;

    } else
#if JS_HAS_XML_SUPPORT
    if (lval.isObject() && lval.toObject().isXML() &&
        rval.isObject() && rval.toObject().isXML()) {
        if (!js_ConcatenateXML(cx, &lval.toObject(), &rval.toObject(), &rval))
            THROW();
        regs.sp--;
        regs.sp[-1] = rval;
    } else
#endif
    {
        /* These can convert lval/rval to strings. */
        if (lval.isObject() && !DefaultValue(f, JSTYPE_VOID, lval, -2))
            THROW();
        if (rval.isObject() && !DefaultValue(f, JSTYPE_VOID, rval, -1))
            THROW();
        if ((lIsString = lval.isString()) || (rIsString = rval.isString())) {
            if (lIsString) {
                lstr = lval.toString();
            } else {
                lstr = js_ValueToString(cx, lval);
                if (!lstr)
                    THROW();
                regs.sp[-2].setString(lstr);
            }
            if (rIsString) {
                rstr = rval.toString();
            } else {
                rstr = js_ValueToString(cx, rval);
                if (!rstr)
                    THROW();
                regs.sp[-1].setString(rstr);
            }
            goto string_concat;

        } else {
            double l, r;
            if (!ValueToNumber(cx, lval, &l) || !ValueToNumber(cx, rval, &r))
                THROW();
            l += r;
            regs.sp--;
            if (!regs.sp[-1].setNumber(l))
                f.script()->typeMonitorOverflow(cx, f.regs.pc, 0);
        }
    }
    return;

  string_concat:
    JSString *str = js_ConcatStrings(cx, lstr, rstr);
    if (!str)
        THROW();
    regs.sp--;
    regs.sp[-1].setString(str);
}


void JS_FASTCALL
stubs::Sub(VMFrame &f)
{
    JSContext *cx = f.cx;
    JSFrameRegs &regs = f.regs;
    double d1, d2;
    if (!ValueToNumber(cx, regs.sp[-2], &d1) ||
        !ValueToNumber(cx, regs.sp[-1], &d2)) {
        THROW();
    }
    double d = d1 - d2;
    if (!regs.sp[-2].setNumber(d))
        f.script()->typeMonitorOverflow(cx, f.regs.pc, 0);
}

void JS_FASTCALL
stubs::Mul(VMFrame &f)
{
    JSContext *cx = f.cx;
    JSFrameRegs &regs = f.regs;
    double d1, d2;
    if (!ValueToNumber(cx, regs.sp[-2], &d1) ||
        !ValueToNumber(cx, regs.sp[-1], &d2)) {
        THROW();
    }
    double d = d1 * d2;
    if (!regs.sp[-2].setNumber(d))
        f.script()->typeMonitorOverflow(cx, f.regs.pc, 0);
}

void JS_FASTCALL
stubs::Div(VMFrame &f)
{
    JSContext *cx = f.cx;
    JSRuntime *rt = cx->runtime;
    JSFrameRegs &regs = f.regs;

    double d1, d2;
    if (!ValueToNumber(cx, regs.sp[-2], &d1) ||
        !ValueToNumber(cx, regs.sp[-1], &d2)) {
        THROW();
    }
    if (d2 == 0) {
        const Value *vp;
#ifdef XP_WIN
        /* XXX MSVC miscompiles such that (NaN == 0) */
        if (JSDOUBLE_IS_NaN(d2))
            vp = &rt->NaNValue;
        else
#endif
        if (d1 == 0 || JSDOUBLE_IS_NaN(d1))
            vp = &rt->NaNValue;
        else if (JSDOUBLE_IS_NEG(d1) != JSDOUBLE_IS_NEG(d2))
            vp = &rt->negativeInfinityValue;
        else
            vp = &rt->positiveInfinityValue;
        regs.sp[-2] = *vp;
        f.script()->typeMonitorOverflow(cx, f.regs.pc, 0);
    } else {
        d1 /= d2;
        if (!regs.sp[-2].setNumber(d1))
            f.script()->typeMonitorOverflow(cx, f.regs.pc, 0);
    }
}

void JS_FASTCALL
stubs::Mod(VMFrame &f)
{
    JSContext *cx = f.cx;
    JSFrameRegs &regs = f.regs;

    Value &lref = regs.sp[-2];
    Value &rref = regs.sp[-1];
    int32_t l, r;
    if (lref.isInt32() && rref.isInt32() &&
        (l = lref.toInt32()) >= 0 && (r = rref.toInt32()) > 0) {
        int32_t mod = l % r;
        regs.sp[-2].setInt32(mod);
    } else {
        double d1, d2;
        if (!ValueToNumber(cx, regs.sp[-2], &d1) ||
            !ValueToNumber(cx, regs.sp[-1], &d2)) {
            THROW();
        }
        if (d2 == 0) {
            regs.sp[-2].setDouble(js_NaN);
        } else {
            d1 = js_fmod(d1, d2);
            regs.sp[-2].setDouble(d1);
        }
        f.script()->typeMonitorOverflow(cx, f.regs.pc, 0);
    }
}

<<<<<<< HEAD
JSObject *JS_FASTCALL
stubs::NewArray(VMFrame &f, uint32 len)
{
    TypeObject *type = (TypeObject *) f.scratch;
    JSObject *obj = js_NewArrayObject(f.cx, len, f.regs.sp - len, type);
    if (!obj)
        THROWV(NULL);
    return obj;
}

=======
>>>>>>> b70d2683
void JS_FASTCALL
stubs::Debugger(VMFrame &f, jsbytecode *pc)
{
    JSDebuggerHandler handler = f.cx->debugHooks->debuggerHandler;
    if (handler) {
        Value rval;
        switch (handler(f.cx, f.cx->fp()->script(), pc, Jsvalify(&rval),
                        f.cx->debugHooks->debuggerHandlerData)) {
          case JSTRAP_THROW:
            f.cx->throwing = JS_TRUE;
            f.cx->exception = rval;
            THROW();

          case JSTRAP_RETURN:
            f.cx->throwing = JS_FALSE;
            f.cx->fp()->setReturnValue(rval);
#if (defined(JS_NO_FASTCALL) && defined(JS_CPU_X86)) || defined(_WIN64)
            *f.returnAddressLocation() = JS_FUNC_TO_DATA_PTR(void *,
                                         f.cx->jaegerCompartment()->forceReturnFastTrampoline());
#else
            *f.returnAddressLocation() = JS_FUNC_TO_DATA_PTR(void *,
                                         f.cx->jaegerCompartment()->forceReturnTrampoline());
#endif
            break;

          case JSTRAP_ERROR:
            f.cx->throwing = JS_FALSE;
            THROW();

          default:
            break;
        }
    }
}

void JS_FASTCALL
stubs::Interrupt(VMFrame &f, jsbytecode *pc)
{
    if (!js_HandleExecutionInterrupt(f.cx))
        THROW();
}

void JS_FASTCALL
stubs::Trap(VMFrame &f, jsbytecode *pc)
{
    Value rval;

    switch (JS_HandleTrap(f.cx, f.cx->fp()->script(), pc, Jsvalify(&rval))) {
      case JSTRAP_THROW:
        f.cx->throwing = JS_TRUE;
        f.cx->exception = rval;
        THROW();

      case JSTRAP_RETURN:
        f.cx->throwing = JS_FALSE;
        f.cx->fp()->setReturnValue(rval);
#if (defined(JS_NO_FASTCALL) && defined(JS_CPU_X86)) || defined(_WIN64)
        *f.returnAddressLocation() = JS_FUNC_TO_DATA_PTR(void *,
                                     f.cx->jaegerCompartment()->forceReturnFastTrampoline());
#else
        *f.returnAddressLocation() = JS_FUNC_TO_DATA_PTR(void *,
                                     f.cx->jaegerCompartment()->forceReturnTrampoline());
#endif
        break;

      case JSTRAP_ERROR:
        f.cx->throwing = JS_FALSE;
        THROW();

      default:
        break;
    }
}

void JS_FASTCALL
stubs::This(VMFrame &f)
{
    if (!f.fp()->computeThis(f.cx))
        THROW();
    f.regs.sp[-1] = f.fp()->thisValue();
}

void JS_FASTCALL
stubs::Neg(VMFrame &f)
{
    double d;
    if (!ValueToNumber(f.cx, f.regs.sp[-1], &d))
        THROW();
    d = -d;
    if (!f.regs.sp[-1].setNumber(d))
        f.script()->typeMonitorOverflow(f.cx, f.regs.pc, 0);
}

JSObject * JS_FASTCALL
stubs::NewInitArray(VMFrame &f, uint32 count)
{
    JSContext *cx = f.cx;

    TypeObject *type = (TypeObject *) f.scratch;
    gc::FinalizeKind kind = GuessObjectGCKind(count, true);

    JSObject *obj = NewArrayWithKind(cx, type, kind);
    if (!obj || !obj->ensureSlots(cx, count))
        THROWV(NULL);

    obj->setArrayLength(count);
    return obj;
}

JSObject * JS_FASTCALL
stubs::NewInitObject(VMFrame &f, JSObject *baseobj)
{
    JSContext *cx = f.cx;
<<<<<<< HEAD

    TypeObject *type = (TypeObject *) f.scratch;
    gc::FinalizeKind kind = GuessObjectGCKind(count, false);

    JSObject *obj = NewBuiltinClassInstance(cx, &js_ObjectClass, type, kind);
    if (!obj || !obj->ensureSlots(cx, count))
        THROWV(NULL);
=======

    if (!baseobj) {
        gc::FinalizeKind kind = GuessObjectGCKind(0, false);
        JSObject *obj = NewBuiltinClassInstance(cx, &js_ObjectClass, kind);
        if (!obj)
            THROWV(NULL);
        return obj;
    }

    JSObject *obj = CopyInitializerObject(cx, baseobj);
>>>>>>> b70d2683

    if (!obj)
        THROWV(NULL);
    return obj;
}

void JS_FASTCALL
stubs::InitElem(VMFrame &f, uint32 last)
{
    JSContext *cx = f.cx;
    JSFrameRegs &regs = f.regs;

    /* Pop the element's value into rval. */
    JS_ASSERT(regs.sp - f.fp()->base() >= 3);
    const Value &rref = regs.sp[-1];

    /* Find the object being initialized at top of stack. */
    const Value &lref = regs.sp[-3];
    JS_ASSERT(lref.isObject());
    JSObject *obj = &lref.toObject();

    /* Fetch id now that we have obj. */
    jsid id;
    const Value &idval = regs.sp[-2];
    if (!FetchElementId(f, obj, idval, id, &regs.sp[-2]))
        THROW();

    /*
     * Check for property redeclaration strict warning (we may be in an object
     * initialiser, not an array initialiser).
     */
    if (!CheckRedeclaration(cx, obj, id, JSPROP_INITIALIZER, NULL, NULL))
        THROW();

    /*
     * If rref is a hole, do not call JSObject::defineProperty. In this case,
     * obj must be an array, so if the current op is the last element
     * initialiser, set the array length to one greater than id.
     */
    if (rref.isMagic(JS_ARRAY_HOLE)) {
        JS_ASSERT(obj->isArray());
        JS_ASSERT(JSID_IS_INT(id));
        JS_ASSERT(jsuint(JSID_TO_INT(id)) < JS_ARGS_LENGTH_MAX);
        if (last && !js_SetLengthProperty(cx, obj, (jsuint) (JSID_TO_INT(id) + 1)))
            THROW();
    } else {
        if (!obj->defineProperty(cx, id, rref, NULL, NULL, JSPROP_ENUMERATE))
            THROW();
    }
}

void JS_FASTCALL
stubs::GetUpvar(VMFrame &f, uint32 ck)
{
    /* :FIXME: We can do better, this stub isn't needed. */
    uint32 staticLevel = f.fp()->script()->staticLevel;
    UpvarCookie cookie;
    cookie.fromInteger(ck);
    f.regs.sp[0] = GetUpvar(f.cx, staticLevel, cookie);

    if (f.regs.sp[0].isUndefined())
        f.script()->typeMonitorUndefined(f.cx, f.regs.pc, 0);
}

JSObject * JS_FASTCALL
stubs::DefLocalFun(VMFrame &f, JSFunction *fun)
{
    /*
     * Define a local function (i.e., one nested at the top level of another
     * function), parented by the current scope chain, stored in a local
     * variable slot that the compiler allocated.  This is an optimization over
     * JSOP_DEFFUN that avoids requiring a call object for the outer function's
     * activation.
     */
    JS_ASSERT(fun->isInterpreted());
    JS_ASSERT(!FUN_FLAT_CLOSURE(fun));
    JSObject *obj = FUN_OBJECT(fun);

    if (FUN_NULL_CLOSURE(fun)) {
        obj = CloneFunctionObject(f.cx, fun, &f.fp()->scopeChain());
        if (!obj)
            THROWV(NULL);
    } else {
        JSObject *parent = GetScopeChainFast(f.cx, f.fp(), JSOP_DEFLOCALFUN,
                                             JSOP_DEFLOCALFUN_LENGTH);
        if (!parent)
            THROWV(NULL);

        if (obj->getParent() != parent) {
            obj = CloneFunctionObject(f.cx, fun, parent);
            if (!obj)
                THROWV(NULL);
        }
    }

    return obj;
}

JSObject * JS_FASTCALL
stubs::DefLocalFun_FC(VMFrame &f, JSFunction *fun)
{
    JSObject *obj = js_NewFlatClosure(f.cx, fun, JSOP_DEFLOCALFUN_FC, JSOP_DEFLOCALFUN_FC_LENGTH);
    if (!obj)
        THROWV(NULL);
    return obj;
}

JSObject * JS_FASTCALL
stubs::RegExp(VMFrame &f, JSObject *regex)
{
    /*
     * Push a regexp object cloned from the regexp literal object mapped by the
     * bytecode at pc. ES5 finally fixed this bad old ES3 design flaw which was
     * flouted by many browser-based implementations.
     *
     * We avoid the GetScopeChain call here and pass fp->scopeChain() as
     * js_GetClassPrototype uses the latter only to locate the global.
     */
    JSObject *proto;
    if (!js_GetClassPrototype(f.cx, &f.fp()->scopeChain(), JSProto_RegExp, &proto))
        THROWV(NULL);
    JS_ASSERT(proto);
    JSObject *obj = js_CloneRegExpObject(f.cx, regex, proto);
    if (!obj)
        THROWV(NULL);
    return obj;
}

JSObject * JS_FASTCALL
stubs::LambdaForInit(VMFrame &f, JSFunction *fun)
{
    JSObject *obj = FUN_OBJECT(fun);
    if (FUN_NULL_CLOSURE(fun) && obj->getParent() == &f.fp()->scopeChain()) {
        fun->setMethodAtom(f.fp()->script()->getAtom(GET_SLOTNO(f.regs.pc)));
        return obj;
    }
    return Lambda(f, fun);
}

JSObject * JS_FASTCALL
stubs::LambdaForSet(VMFrame &f, JSFunction *fun)
{
    JSObject *obj = FUN_OBJECT(fun);
    if (FUN_NULL_CLOSURE(fun) && obj->getParent() == &f.fp()->scopeChain()) {
        const Value &lref = f.regs.sp[-1];
        if (lref.isObject() && lref.toObject().canHaveMethodBarrier()) {
            fun->setMethodAtom(f.fp()->script()->getAtom(GET_SLOTNO(f.regs.pc)));
            return obj;
        }
    }
    return Lambda(f, fun);
}

JSObject * JS_FASTCALL
stubs::LambdaJoinableForCall(VMFrame &f, JSFunction *fun)
{
    JSObject *obj = FUN_OBJECT(fun);
    if (FUN_NULL_CLOSURE(fun) && obj->getParent() == &f.fp()->scopeChain()) {
        /*
         * Array.prototype.sort and String.prototype.replace are
         * optimized as if they are special form. We know that they
         * won't leak the joined function object in obj, therefore
         * we don't need to clone that compiler- created function
         * object for identity/mutation reasons.
         */
        int iargc = GET_ARGC(f.regs.pc);

        /*
         * Note that we have not yet pushed obj as the final argument,
         * so regs.sp[1 - (iargc + 2)], and not regs.sp[-(iargc + 2)],
         * is the callee for this JSOP_CALL.
         */
        const Value &cref = f.regs.sp[1 - (iargc + 2)];
        JSObject *callee;

        if (IsFunctionObject(cref, &callee)) {
            JSFunction *calleeFun = callee->getFunctionPrivate();
            Native native = calleeFun->maybeNative();

            if (native) {
                if (iargc == 1 && native == array_sort)
                    return obj;
                if (iargc == 2 && native == str_replace)
                    return obj;
            }
        }
    }
    return Lambda(f, fun);
}

JSObject * JS_FASTCALL
stubs::LambdaJoinableForNull(VMFrame &f, JSFunction *fun)
{
    JSObject *obj = FUN_OBJECT(fun);
    if (FUN_NULL_CLOSURE(fun) && obj->getParent() == &f.fp()->scopeChain()) {
        jsbytecode *pc2 = f.regs.pc + JSOP_NULL_LENGTH;
        JSOp op2 = JSOp(*pc2);

        if (op2 == JSOP_CALL && GET_ARGC(pc2) == 0)
            return obj;
    }
    return Lambda(f, fun);
}

JSObject * JS_FASTCALL
stubs::Lambda(VMFrame &f, JSFunction *fun)
{
    JSObject *obj = FUN_OBJECT(fun);

    JSObject *parent;
    if (FUN_NULL_CLOSURE(fun)) {
        parent = &f.fp()->scopeChain();
    } else {
        parent = GetScopeChainFast(f.cx, f.fp(), JSOP_LAMBDA, JSOP_LAMBDA_LENGTH);
        if (!parent)
            THROWV(NULL);
    }

    obj = CloneFunctionObject(f.cx, fun, parent);
    if (!obj)
        THROWV(NULL);

    return obj;
}

/* Test whether v is an int in the range [-2^31 + 1, 2^31 - 2] */
static JS_ALWAYS_INLINE bool
CanIncDecWithoutOverflow(int32_t i)
{
    return (i > JSVAL_INT_MIN) && (i < JSVAL_INT_MAX);
}

template <int32 N, bool POST, JSBool strict>
static inline bool
ObjIncOp(VMFrame &f, JSObject *obj, jsid id)
{
    JSContext *cx = f.cx;
    JSStackFrame *fp = f.fp();

    f.regs.sp[0].setNull();
    f.regs.sp++;
    if (!obj->getProperty(cx, id, &f.regs.sp[-1]))
        return false;

    Value &ref = f.regs.sp[-1];
    int32_t tmp;
    if (JS_LIKELY(ref.isInt32() && CanIncDecWithoutOverflow(tmp = ref.toInt32()))) {
        if (POST)
            ref.getInt32Ref() = tmp + N;
        else
            ref.getInt32Ref() = tmp += N;
        fp->setAssigning();
        JSBool ok = obj->setProperty(cx, id, &ref, strict);
        fp->clearAssigning();
        if (!ok)
            return false;

        /*
         * We must set regs.sp[-1] to tmp for both post and pre increments
         * as the setter overwrites regs.sp[-1].
         */
        ref.setInt32(tmp);
    } else {
        Value v;
        double d;
        if (!ValueToNumber(cx, ref, &d))
            return false;
        if (POST) {
            ref.setNumber(d);
            d += N;
        } else {
            d += N;
            ref.setNumber(d);
        }
        if (!v.setNumber(d)) {
            f.script()->typeMonitorOverflow(cx, f.regs.pc, 0);
            cx->addTypePropertyId(obj->getTypeObject(), id, TYPE_DOUBLE);
        }
        f.script()->typeMonitorAssign(cx, f.regs.pc, obj, id, v);
        fp->setAssigning();
        JSBool ok = obj->setProperty(cx, id, &v, strict);
        fp->clearAssigning();
        if (!ok)
            return false;
    }

    return true;
}

template <int32 N, bool POST, JSBool strict>
static inline bool
NameIncDec(VMFrame &f, JSObject *obj, JSAtom *origAtom)
{
    JSContext *cx = f.cx;

    JSAtom *atom;
    JSObject *obj2;
    JSProperty *prop;
    PropertyCacheEntry *entry;
    JS_PROPERTY_CACHE(cx).test(cx, f.regs.pc, obj, obj2, entry, atom);
    if (!atom) {
        if (obj == obj2 && entry->vword.isSlot()) {
            uint32 slot = entry->vword.toSlot();
            Value &rref = obj->nativeGetSlotRef(slot);
            int32_t tmp;
            if (JS_LIKELY(rref.isInt32() && CanIncDecWithoutOverflow(tmp = rref.toInt32()))) {
                int32_t inc = tmp + N;
                if (!POST)
                    tmp = inc;
                rref.getInt32Ref() = inc;
                f.regs.sp[0].setInt32(tmp);
                return true;
            }
        }
        atom = origAtom;
    }

    jsid id = ATOM_TO_JSID(atom);
    if (!js_FindPropertyHelper(cx, id, true, &obj, &obj2, &prop))
        return false;
    if (!prop) {
        ReportAtomNotDefined(cx, atom);
        return false;
    }
    return ObjIncOp<N, POST, strict>(f, obj, id);
}

template<JSBool strict>
void JS_FASTCALL
stubs::PropInc(VMFrame &f, JSAtom *atom)
{
    JSObject *obj = ValueToObject(f.cx, &f.regs.sp[-1]);
    if (!obj)
        THROW();
    if (!ObjIncOp<1, true, strict>(f, obj, ATOM_TO_JSID(atom)))
        THROW();
    f.regs.sp[-2] = f.regs.sp[-1];
}

template void JS_FASTCALL stubs::PropInc<true>(VMFrame &f, JSAtom *atom);
template void JS_FASTCALL stubs::PropInc<false>(VMFrame &f, JSAtom *atom);

template<JSBool strict>
void JS_FASTCALL
stubs::PropDec(VMFrame &f, JSAtom *atom)
{
    JSObject *obj = ValueToObject(f.cx, &f.regs.sp[-1]);
    if (!obj)
        THROW();
    if (!ObjIncOp<-1, true, strict>(f, obj, ATOM_TO_JSID(atom)))
        THROW();
    f.regs.sp[-2] = f.regs.sp[-1];
}

template void JS_FASTCALL stubs::PropDec<true>(VMFrame &f, JSAtom *atom);
template void JS_FASTCALL stubs::PropDec<false>(VMFrame &f, JSAtom *atom);

template<JSBool strict>
void JS_FASTCALL
stubs::IncProp(VMFrame &f, JSAtom *atom)
{
    JSObject *obj = ValueToObject(f.cx, &f.regs.sp[-1]);
    if (!obj)
        THROW();
    if (!ObjIncOp<1, false, strict>(f, obj, ATOM_TO_JSID(atom)))
        THROW();
    f.regs.sp[-2] = f.regs.sp[-1];
}

template void JS_FASTCALL stubs::IncProp<true>(VMFrame &f, JSAtom *atom);
template void JS_FASTCALL stubs::IncProp<false>(VMFrame &f, JSAtom *atom);

template<JSBool strict>
void JS_FASTCALL
stubs::DecProp(VMFrame &f, JSAtom *atom)
{
    JSObject *obj = ValueToObject(f.cx, &f.regs.sp[-1]);
    if (!obj)
        THROW();
    if (!ObjIncOp<-1, false, strict>(f, obj, ATOM_TO_JSID(atom)))
        THROW();
    f.regs.sp[-2] = f.regs.sp[-1];
}

template void JS_FASTCALL stubs::DecProp<true>(VMFrame &f, JSAtom *atom);
template void JS_FASTCALL stubs::DecProp<false>(VMFrame &f, JSAtom *atom);

template<JSBool strict>
void JS_FASTCALL
stubs::ElemInc(VMFrame &f)
{
    JSObject *obj = ValueToObject(f.cx, &f.regs.sp[-2]);
    if (!obj)
        THROW();
    jsid id;
    if (!FetchElementId(f, obj, f.regs.sp[-1], id, &f.regs.sp[-1]))
        THROW();
    if (!ObjIncOp<1, true, strict>(f, obj, id))
        THROW();
    f.regs.sp[-3] = f.regs.sp[-1];
}

template void JS_FASTCALL stubs::ElemInc<true>(VMFrame &f);
template void JS_FASTCALL stubs::ElemInc<false>(VMFrame &f);

template<JSBool strict>
void JS_FASTCALL
stubs::ElemDec(VMFrame &f)
{
    JSObject *obj = ValueToObject(f.cx, &f.regs.sp[-2]);
    if (!obj)
        THROW();
    jsid id;
    if (!FetchElementId(f, obj, f.regs.sp[-1], id, &f.regs.sp[-1]))
        THROW();
    if (!ObjIncOp<-1, true, strict>(f, obj, id))
        THROW();
    f.regs.sp[-3] = f.regs.sp[-1];
}

template void JS_FASTCALL stubs::ElemDec<true>(VMFrame &f);
template void JS_FASTCALL stubs::ElemDec<false>(VMFrame &f);

template<JSBool strict>
void JS_FASTCALL
stubs::IncElem(VMFrame &f)
{
    JSObject *obj = ValueToObject(f.cx, &f.regs.sp[-2]);
    if (!obj)
        THROW();
    jsid id;
    if (!FetchElementId(f, obj, f.regs.sp[-1], id, &f.regs.sp[-1]))
        THROW();
    if (!ObjIncOp<1, false, strict>(f, obj, id))
        THROW();
    f.regs.sp[-3] = f.regs.sp[-1];
}

template void JS_FASTCALL stubs::IncElem<true>(VMFrame &f);
template void JS_FASTCALL stubs::IncElem<false>(VMFrame &f);

template<JSBool strict>
void JS_FASTCALL
stubs::DecElem(VMFrame &f)
{
    JSObject *obj = ValueToObject(f.cx, &f.regs.sp[-2]);
    if (!obj)
        THROW();
    jsid id;
    if (!FetchElementId(f, obj, f.regs.sp[-1], id, &f.regs.sp[-1]))
        THROW();
    if (!ObjIncOp<-1, false, strict>(f, obj, id))
        THROW();
    f.regs.sp[-3] = f.regs.sp[-1];
}

template void JS_FASTCALL stubs::DecElem<true>(VMFrame &f);
template void JS_FASTCALL stubs::DecElem<false>(VMFrame &f);

template<JSBool strict>
void JS_FASTCALL
stubs::NameInc(VMFrame &f, JSAtom *atom)
{
    JSObject *obj = &f.fp()->scopeChain();
    if (!NameIncDec<1, true, strict>(f, obj, atom))
        THROW();
}

template void JS_FASTCALL stubs::NameInc<true>(VMFrame &f, JSAtom *atom);
template void JS_FASTCALL stubs::NameInc<false>(VMFrame &f, JSAtom *atom);

template<JSBool strict>
void JS_FASTCALL
stubs::NameDec(VMFrame &f, JSAtom *atom)
{
    JSObject *obj = &f.fp()->scopeChain();
    if (!NameIncDec<-1, true, strict>(f, obj, atom))
        THROW();
}

template void JS_FASTCALL stubs::NameDec<true>(VMFrame &f, JSAtom *atom);
template void JS_FASTCALL stubs::NameDec<false>(VMFrame &f, JSAtom *atom);

template<JSBool strict>
void JS_FASTCALL
stubs::IncName(VMFrame &f, JSAtom *atom)
{
    JSObject *obj = &f.fp()->scopeChain();
    if (!NameIncDec<1, false, strict>(f, obj, atom))
        THROW();
}

template void JS_FASTCALL stubs::IncName<true>(VMFrame &f, JSAtom *atom);
template void JS_FASTCALL stubs::IncName<false>(VMFrame &f, JSAtom *atom);

template<JSBool strict>
void JS_FASTCALL
stubs::DecName(VMFrame &f, JSAtom *atom)
{
    JSObject *obj = &f.fp()->scopeChain();
    if (!NameIncDec<-1, false, strict>(f, obj, atom))
        THROW();
}

template void JS_FASTCALL stubs::DecName<true>(VMFrame &f, JSAtom *atom);
template void JS_FASTCALL stubs::DecName<false>(VMFrame &f, JSAtom *atom);

template<JSBool strict>
void JS_FASTCALL
stubs::GlobalNameInc(VMFrame &f, JSAtom *atom)
{
    JSObject *obj = f.fp()->scopeChain().getGlobal();
    if (!NameIncDec<1, true, strict>(f, obj, atom))
        THROW();
}

template void JS_FASTCALL stubs::GlobalNameInc<true>(VMFrame &f, JSAtom *atom);
template void JS_FASTCALL stubs::GlobalNameInc<false>(VMFrame &f, JSAtom *atom);

template<JSBool strict>
void JS_FASTCALL
stubs::GlobalNameDec(VMFrame &f, JSAtom *atom)
{
    JSObject *obj = f.fp()->scopeChain().getGlobal();
    if (!NameIncDec<-1, true, strict>(f, obj, atom))
        THROW();
}

template void JS_FASTCALL stubs::GlobalNameDec<true>(VMFrame &f, JSAtom *atom);
template void JS_FASTCALL stubs::GlobalNameDec<false>(VMFrame &f, JSAtom *atom);

template<JSBool strict>
void JS_FASTCALL
stubs::IncGlobalName(VMFrame &f, JSAtom *atom)
{
    JSObject *obj = f.fp()->scopeChain().getGlobal();
    if (!NameIncDec<1, false, strict>(f, obj, atom))
        THROW();
}

template void JS_FASTCALL stubs::IncGlobalName<true>(VMFrame &f, JSAtom *atom);
template void JS_FASTCALL stubs::IncGlobalName<false>(VMFrame &f, JSAtom *atom);

template<JSBool strict>
void JS_FASTCALL
stubs::DecGlobalName(VMFrame &f, JSAtom *atom)
{
    JSObject *obj = f.fp()->scopeChain().getGlobal();
    if (!NameIncDec<-1, false, strict>(f, obj, atom))
        THROW();
}

template void JS_FASTCALL stubs::DecGlobalName<true>(VMFrame &f, JSAtom *atom);
template void JS_FASTCALL stubs::DecGlobalName<false>(VMFrame &f, JSAtom *atom);

static bool JS_FASTCALL
InlineGetProp(VMFrame &f)
{
    JSContext *cx = f.cx;
    JSFrameRegs &regs = f.regs;

    Value *vp = &f.regs.sp[-1];
    JSObject *obj = ValueToObject(f.cx, vp);
    if (!obj)
        return false;

    Value rval;
    do {
        /*
         * We do not impose the method read barrier if in an imacro,
         * assuming any property gets it does (e.g., for 'toString'
         * from JSOP_NEW) will not be leaked to the calling script.
         */
        JSObject *aobj = js_GetProtoIfDenseArray(obj);

        PropertyCacheEntry *entry;
        JSObject *obj2;
        JSAtom *atom;
        JS_PROPERTY_CACHE(cx).test(cx, regs.pc, aobj, obj2, entry, atom);
        if (!atom) {
            if (entry->vword.isFunObj()) {
                rval.setObject(entry->vword.toFunObj());
            } else if (entry->vword.isSlot()) {
                uint32 slot = entry->vword.toSlot();
                rval = obj2->nativeGetSlot(slot);
            } else {
                JS_ASSERT(entry->vword.isShape());
                const Shape *shape = entry->vword.toShape();
                NATIVE_GET(cx, obj, obj2, shape,
                        f.fp()->hasImacropc() ? JSGET_NO_METHOD_BARRIER : JSGET_METHOD_BARRIER,
                        &rval, return false);
            }
            break;
        }

        jsid id = ATOM_TO_JSID(atom);
        if (JS_LIKELY(!aobj->getOps()->getProperty)
                ? !js_GetPropertyHelper(cx, obj, id,
                    f.fp()->hasImacropc()
                    ? JSGET_CACHE_RESULT | JSGET_NO_METHOD_BARRIER
                    : JSGET_CACHE_RESULT | JSGET_METHOD_BARRIER,
                    &rval)
                : !obj->getProperty(cx, id, &rval)) {
            return false;
        }
    } while(0);

    if (rval.isUndefined())
        f.script()->typeMonitorUndefined(cx, regs.pc, 0);

    regs.sp[-1] = rval;
    return true;
}

void JS_FASTCALL
stubs::GetProp(VMFrame &f)
{
    if (!InlineGetProp(f))
        THROW();
}

void JS_FASTCALL
stubs::GetPropNoCache(VMFrame &f, JSAtom *atom)
{
    JSContext *cx = f.cx;

    Value *vp = &f.regs.sp[-1];
    JSObject *obj = ValueToObject(cx, vp);
    if (!obj)
        THROW();

    if (!obj->getProperty(cx, ATOM_TO_JSID(atom), vp))
        THROW();

    if (vp->isUndefined())
        f.script()->typeMonitorUndefined(cx, f.regs.pc, 0);
}

void JS_FASTCALL
stubs::CallProp(VMFrame &f, JSAtom *origAtom)
{
    JSContext *cx = f.cx;
    JSFrameRegs &regs = f.regs;

    Value lval;
    lval = regs.sp[-1];

    Value objv;
    if (lval.isObject()) {
        objv = lval;
    } else {
        JSProtoKey protoKey;
        if (lval.isString()) {
            protoKey = JSProto_String;
        } else if (lval.isNumber()) {
            protoKey = JSProto_Number;
        } else if (lval.isBoolean()) {
            protoKey = JSProto_Boolean;
        } else {
            JS_ASSERT(lval.isNull() || lval.isUndefined());
            js_ReportIsNullOrUndefined(cx, -1, lval, NULL);
            THROW();
        }
        JSObject *pobj;
        if (!js_GetClassPrototype(cx, NULL, protoKey, &pobj))
            THROW();
        objv.setObject(*pobj);
    }

    JSObject *aobj = js_GetProtoIfDenseArray(&objv.toObject());
    Value rval;

    PropertyCacheEntry *entry;
    JSObject *obj2;
    JSAtom *atom;
    JS_PROPERTY_CACHE(cx).test(cx, regs.pc, aobj, obj2, entry, atom);
    if (!atom) {
        if (entry->vword.isFunObj()) {
            rval.setObject(entry->vword.toFunObj());
        } else if (entry->vword.isSlot()) {
            uint32 slot = entry->vword.toSlot();
            rval = obj2->nativeGetSlot(slot);
        } else {
            JS_ASSERT(entry->vword.isShape());
            const Shape *shape = entry->vword.toShape();
            NATIVE_GET(cx, &objv.toObject(), obj2, shape, JSGET_NO_METHOD_BARRIER, &rval,
                       THROW());
        }
        regs.sp++;
        regs.sp[-2] = rval;
        regs.sp[-1] = lval;
    } else {
        /*
         * Cache miss: use the immediate atom that was loaded for us under
         * PropertyCache::test.
         */
        jsid id;
        id = ATOM_TO_JSID(origAtom);

        regs.sp++;
        regs.sp[-1].setNull();
        if (lval.isObject()) {
            if (!js_GetMethod(cx, &objv.toObject(), id,
                              JS_LIKELY(!aobj->getOps()->getProperty)
                              ? JSGET_CACHE_RESULT | JSGET_NO_METHOD_BARRIER
                              : JSGET_NO_METHOD_BARRIER,
                              &rval)) {
                THROW();
            }
            regs.sp[-1] = objv;
            regs.sp[-2] = rval;
        } else {
            JS_ASSERT(!objv.toObject().getOps()->getProperty);
            if (!js_GetPropertyHelper(cx, &objv.toObject(), id,
                                      JSGET_CACHE_RESULT | JSGET_NO_METHOD_BARRIER,
                                      &rval)) {
                THROW();
            }
            regs.sp[-1] = lval;
            regs.sp[-2] = rval;
        }
    }
#if JS_HAS_NO_SUCH_METHOD
    if (JS_UNLIKELY(rval.isUndefined()) && regs.sp[-1].isObject()) {
        regs.sp[-2].setString(ATOM_TO_STRING(origAtom));
        if (!js_OnUnknownMethod(cx, regs.sp - 2))
            THROW();
    }
#endif
    if (rval.isUndefined())
        f.script()->typeMonitorUndefined(cx, regs.pc, 0);
}

void JS_FASTCALL
stubs::Length(VMFrame &f)
{
    JSFrameRegs &regs = f.regs;
    Value *vp = &regs.sp[-1];

    if (vp->isString()) {
        vp->setInt32(vp->toString()->length());
        return;
    } else if (vp->isObject()) {
        JSObject *obj = &vp->toObject();
        if (obj->isArray()) {
            jsuint length = obj->getArrayLength();
            regs.sp[-1].setNumber(length);
            return;
        } else if (obj->isArguments() && !obj->isArgsLengthOverridden()) {
            uint32 length = obj->getArgsInitialLength();
            JS_ASSERT(length < INT32_MAX);
            regs.sp[-1].setInt32(int32_t(length));
            return;
        }
    }

    if (!InlineGetProp(f))
        THROW();
}

void JS_FASTCALL
stubs::Iter(VMFrame &f, uint32 flags)
{
    if (!js_ValueToIterator(f.cx, flags, &f.regs.sp[-1]))
        THROW();
    JS_ASSERT(!f.regs.sp[-1].isPrimitive());
}

static void
InitPropOrMethod(VMFrame &f, JSAtom *atom, JSOp op)
{
    JSContext *cx = f.cx;
    JSRuntime *rt = cx->runtime;
    JSFrameRegs &regs = f.regs;

    /* Load the property's initial value into rval. */
    JS_ASSERT(regs.sp - f.fp()->base() >= 2);
    Value rval;
    rval = regs.sp[-1];

    /* Load the object being initialized into lval/obj. */
    JSObject *obj = &regs.sp[-2].toObject();
    JS_ASSERT(obj->isNative());

    f.script()->typeMonitorAssign(cx, regs.pc, obj, ATOM_TO_JSID(atom), rval);

    /*
     * Probe the property cache.
     *
     * We can not assume that the object created by JSOP_NEWINIT is still
     * single-threaded as the debugger can access it from other threads.
     * So check first.
     *
     * On a hit, if the cached shape has a non-default setter, it must be
     * __proto__. If shape->previous() != obj->lastProperty(), there must be a
     * repeated property name. The fast path does not handle these two cases.
     */
    PropertyCacheEntry *entry;
    const Shape *shape;
    if (JS_PROPERTY_CACHE(cx).testForInit(rt, regs.pc, obj, &shape, &entry) &&
        shape->hasDefaultSetter() &&
        shape->previous() == obj->lastProperty())
    {
        /* Fast path. Property cache hit. */
        uint32 slot = shape->slot;

        JS_ASSERT(slot == obj->slotSpan());
        JS_ASSERT(slot >= JSSLOT_FREE(obj->getClass()));
        if (slot < obj->numSlots()) {
            JS_ASSERT(obj->getSlot(slot).isUndefined());
        } else {
            if (!obj->allocSlot(cx, &slot))
                THROW();
            JS_ASSERT(slot == shape->slot);
        }

        /* A new object, or one we just extended in a recent initprop op. */
        JS_ASSERT(!obj->lastProperty() ||
                  obj->shape() == obj->lastProperty()->shape);
        obj->extend(cx, shape);

        /*
         * No method change check here because here we are adding a new
         * property, not updating an existing slot's value that might
         * contain a method of a branded shape.
         */
        obj->nativeSetSlot(slot, rval);
    } else {
        PCMETER(JS_PROPERTY_CACHE(cx).inipcmisses++);

        /* Get the immediate property name into id. */
        jsid id = ATOM_TO_JSID(atom);

        /* No need to check for duplicate property; the compiler already did. */

        uintN defineHow = (op == JSOP_INITMETHOD)
                          ? JSDNP_CACHE_RESULT | JSDNP_SET_METHOD
                          : JSDNP_CACHE_RESULT;
        if (!(JS_UNLIKELY(atom == cx->runtime->atomState.protoAtom)
              ? js_SetPropertyHelper(cx, obj, id, defineHow, &rval, false)
              : js_DefineNativeProperty(cx, obj, id, rval, NULL, NULL,
                                        JSPROP_ENUMERATE, 0, 0, NULL,
                                        defineHow))) {
            THROW();
        }
    }
}

void JS_FASTCALL
stubs::InitProp(VMFrame &f, JSAtom *atom)
{
    InitPropOrMethod(f, atom, JSOP_INITPROP);
}

void JS_FASTCALL
stubs::InitMethod(VMFrame &f, JSAtom *atom)
{
    InitPropOrMethod(f, atom, JSOP_INITMETHOD);
}

void JS_FASTCALL
stubs::IterNext(VMFrame &f)
{
    JS_ASSERT(f.regs.sp - 1 >= f.fp()->base());
    JS_ASSERT(f.regs.sp[-1].isObject());

    JSObject *iterobj = &f.regs.sp[-1].toObject();
    f.regs.sp[0].setNull();
    f.regs.sp++;
    if (!js_IteratorNext(f.cx, iterobj, &f.regs.sp[-1]))
        THROW();
}

JSBool JS_FASTCALL
stubs::IterMore(VMFrame &f)
{
    JS_ASSERT(f.regs.sp - 1 >= f.fp()->base());
    JS_ASSERT(f.regs.sp[-1].isObject());

    Value v;
    JSObject *iterobj = &f.regs.sp[-1].toObject();
    if (!js_IteratorMore(f.cx, iterobj, &v))
        THROWV(JS_FALSE);

    return v.toBoolean();
}

void JS_FASTCALL
stubs::EndIter(VMFrame &f)
{
    JS_ASSERT(f.regs.sp - 1 >= f.fp()->base());
    if (!js_CloseIterator(f.cx, &f.regs.sp[-1].toObject()))
        THROW();
}

JSString * JS_FASTCALL
stubs::TypeOf(VMFrame &f)
{
    const Value &ref = f.regs.sp[-1];
    JSType type = JS_TypeOfValue(f.cx, Jsvalify(ref));
    JSAtom *atom = f.cx->runtime->atomState.typeAtoms[type];
    return ATOM_TO_STRING(atom);
}

void JS_FASTCALL
stubs::StrictEq(VMFrame &f)
{
    const Value &rhs = f.regs.sp[-1];
    const Value &lhs = f.regs.sp[-2];
    const bool b = StrictlyEqual(f.cx, lhs, rhs) == true;
    f.regs.sp--;
    f.regs.sp[-1].setBoolean(b);
}

void JS_FASTCALL
stubs::StrictNe(VMFrame &f)
{
    const Value &rhs = f.regs.sp[-1];
    const Value &lhs = f.regs.sp[-2];
    const bool b = StrictlyEqual(f.cx, lhs, rhs) != true;
    f.regs.sp--;
    f.regs.sp[-1].setBoolean(b);
}

void JS_FASTCALL
stubs::Throw(VMFrame &f)
{
    JSContext *cx = f.cx;

    JS_ASSERT(!cx->throwing);
    cx->throwing = JS_TRUE;
    cx->exception = f.regs.sp[-1];
    THROW();
}

JSObject * JS_FASTCALL
stubs::FlatLambda(VMFrame &f, JSFunction *fun)
{
    JSObject *obj = js_NewFlatClosure(f.cx, fun, JSOP_LAMBDA_FC, JSOP_LAMBDA_FC_LENGTH);
    if (!obj)
        THROWV(NULL);
    return obj;
}

void JS_FASTCALL
stubs::Arguments(VMFrame &f)
{
    f.regs.sp++;
    if (!js_GetArgsValue(f.cx, f.fp(), &f.regs.sp[-1]))
        THROW();
}

JSBool JS_FASTCALL
stubs::InstanceOf(VMFrame &f)
{
    JSContext *cx = f.cx;
    JSFrameRegs &regs = f.regs;

    const Value &rref = regs.sp[-1];
    if (rref.isPrimitive()) {
        js_ReportValueError(cx, JSMSG_BAD_INSTANCEOF_RHS,
                            -1, rref, NULL);
        THROWV(JS_FALSE);
    }
    JSObject *obj = &rref.toObject();
    const Value &lref = regs.sp[-2];
    JSBool cond = JS_FALSE;
    if (!HasInstance(cx, obj, &lref, &cond))
        THROWV(JS_FALSE);
    f.regs.sp[-2].setBoolean(cond);
    return cond;
}

void JS_FASTCALL
stubs::FastInstanceOf(VMFrame &f)
{
    const Value &lref = f.regs.sp[-1];

    if (lref.isPrimitive()) {
        /*
         * Throw a runtime error if instanceof is called on a function that
         * has a non-object as its .prototype value.
         */
        js_ReportValueError(f.cx, JSMSG_BAD_PROTOTYPE, -1, f.regs.sp[-2], NULL);
        THROW();
    }

    f.regs.sp[-3].setBoolean(js_IsDelegate(f.cx, &lref.toObject(), f.regs.sp[-3]));
}

void JS_FASTCALL
stubs::ArgCnt(VMFrame &f)
{
    JSContext *cx = f.cx;
    JSRuntime *rt = cx->runtime;
    JSStackFrame *fp = f.fp();

    jsid id = ATOM_TO_JSID(rt->atomState.lengthAtom);
    f.regs.sp++;
    if (!js_GetArgsProperty(cx, fp, id, &f.regs.sp[-1]))
        THROW();
}

void JS_FASTCALL
stubs::EnterBlock(VMFrame &f, JSObject *obj)
{
    JSFrameRegs &regs = f.regs;
#ifdef DEBUG
    JSStackFrame *fp = f.fp();
#endif

    JS_ASSERT(obj->isStaticBlock());
    JS_ASSERT(fp->base() + OBJ_BLOCK_DEPTH(cx, obj) == regs.sp);
    Value *vp = regs.sp + OBJ_BLOCK_COUNT(cx, obj);
    JS_ASSERT(regs.sp < vp);
    JS_ASSERT(vp <= fp->slots() + fp->script()->nslots);
    SetValueRangeToUndefined(regs.sp, vp);
    regs.sp = vp;

#ifdef DEBUG
    JSContext *cx = f.cx;

    /*
     * The young end of fp->scopeChain() may omit blocks if we haven't closed
     * over them, but if there are any closure blocks on fp->scopeChain(), they'd
     * better be (clones of) ancestors of the block we're entering now;
     * anything else we should have popped off fp->scopeChain() when we left its
     * static scope.
     */
    JSObject *obj2 = &fp->scopeChain();
    Class *clasp;
    while ((clasp = obj2->getClass()) == &js_WithClass)
        obj2 = obj2->getParent();
    if (clasp == &js_BlockClass &&
        obj2->getPrivate() == js_FloatingFrameIfGenerator(cx, fp)) {
        JSObject *youngestProto = obj2->getProto();
        JS_ASSERT(youngestProto->isStaticBlock());
        JSObject *parent = obj;
        while ((parent = parent->getParent()) != youngestProto)
            JS_ASSERT(parent);
    }
#endif
}

void JS_FASTCALL
stubs::LeaveBlock(VMFrame &f, JSObject *blockChain)
{
    JSContext *cx = f.cx;
    JSStackFrame *fp = f.fp();

#ifdef DEBUG
    JS_ASSERT(blockChain->isStaticBlock());
    uintN blockDepth = OBJ_BLOCK_DEPTH(cx, blockChain);

    JS_ASSERT(blockDepth <= StackDepth(fp->script()));
#endif
    /*
     * If we're about to leave the dynamic scope of a block that has been
     * cloned onto fp->scopeChain(), clear its private data, move its locals from
     * the stack into the clone, and pop it off the chain.
     */
    JSObject *obj = &fp->scopeChain();
    if (obj->getProto() == blockChain) {
        JS_ASSERT(obj->getClass() == &js_BlockClass);
        if (!js_PutBlockObject(cx, JS_TRUE))
            THROW();
    }
}

void * JS_FASTCALL
stubs::LookupSwitch(VMFrame &f, jsbytecode *pc)
{
    jsbytecode *jpc = pc;
    JSScript *script = f.fp()->script();
    void **nmap = script->nativeMap(f.fp()->isConstructing());

    /* This is correct because the compiler adjusts the stack beforehand. */
    Value lval = f.regs.sp[-1];

    if (!lval.isPrimitive()) {
        ptrdiff_t offs = (pc + GET_JUMP_OFFSET(pc)) - script->code;
        JS_ASSERT(nmap[offs]);
        return nmap[offs];
    }

    JS_ASSERT(pc[0] == JSOP_LOOKUPSWITCH);

    pc += JUMP_OFFSET_LEN;
    uint32 npairs = GET_UINT16(pc);
    pc += UINT16_LEN;

    JS_ASSERT(npairs);

    if (lval.isString()) {
        JSString *str = lval.toString();
        for (uint32 i = 1; i <= npairs; i++) {
            Value rval = script->getConst(GET_INDEX(pc));
            pc += INDEX_LEN;
            if (rval.isString()) {
                JSString *rhs = rval.toString();
                if (rhs == str || js_EqualStrings(str, rhs)) {
                    ptrdiff_t offs = (jpc + GET_JUMP_OFFSET(pc)) - script->code;
                    JS_ASSERT(nmap[offs]);
                    return nmap[offs];
                }
            }
            pc += JUMP_OFFSET_LEN;
        }
    } else if (lval.isNumber()) {
        double d = lval.toNumber();
        for (uint32 i = 1; i <= npairs; i++) {
            Value rval = script->getConst(GET_INDEX(pc));
            pc += INDEX_LEN;
            if (rval.isNumber() && d == rval.toNumber()) {
                ptrdiff_t offs = (jpc + GET_JUMP_OFFSET(pc)) - script->code;
                JS_ASSERT(nmap[offs]);
                return nmap[offs];
            }
            pc += JUMP_OFFSET_LEN;
        }
    } else {
        for (uint32 i = 1; i <= npairs; i++) {
            Value rval = script->getConst(GET_INDEX(pc));
            pc += INDEX_LEN;
            if (lval == rval) {
                ptrdiff_t offs = (jpc + GET_JUMP_OFFSET(pc)) - script->code;
                JS_ASSERT(nmap[offs]);
                return nmap[offs];
            }
            pc += JUMP_OFFSET_LEN;
        }
    }

    ptrdiff_t offs = (jpc + GET_JUMP_OFFSET(jpc)) - script->code;
    JS_ASSERT(nmap[offs]);
    return nmap[offs];
}

void * JS_FASTCALL
stubs::TableSwitch(VMFrame &f, jsbytecode *origPc)
{
    jsbytecode * const originalPC = origPc;
    jsbytecode *pc = originalPC;
    uint32 jumpOffset = GET_JUMP_OFFSET(pc);
    pc += JUMP_OFFSET_LEN;

    /* Note: compiler adjusts the stack beforehand. */
    Value rval = f.regs.sp[-1];

    jsint tableIdx;
    if (rval.isInt32()) {
        tableIdx = rval.toInt32();
    } else if (rval.isDouble()) {
        double d = rval.toDouble();
        if (d == 0) {
            /* Treat -0 (double) as 0. */
            tableIdx = 0;
        } else if (!JSDOUBLE_IS_INT32(d, (int32_t *)&tableIdx)) {
            goto finally;
        }
    } else {
        goto finally;
    }

    {
        uint32 low = GET_JUMP_OFFSET(pc);
        pc += JUMP_OFFSET_LEN;
        uint32 high = GET_JUMP_OFFSET(pc);
        pc += JUMP_OFFSET_LEN;

        tableIdx -= low;
        if ((jsuint) tableIdx < (jsuint)(high - low + 1)) {
            pc += JUMP_OFFSET_LEN * tableIdx;
            uint32 candidateOffset = GET_JUMP_OFFSET(pc);
            if (candidateOffset)
                jumpOffset = candidateOffset;
        }
    }

finally:
    JSScript *script = f.fp()->script();
    void **nmap = script->nativeMap(f.fp()->isConstructing());

    /* Provide the native address. */
    ptrdiff_t offset = (originalPC + jumpOffset) - script->code;
    JS_ASSERT(nmap[offset]);
    return nmap[offset];
}

void JS_FASTCALL
stubs::Unbrand(VMFrame &f)
{
    const Value &thisv = f.regs.sp[-1];
    if (!thisv.isObject())
        return;
    JSObject *obj = &thisv.toObject();
    if (obj->isNative() && !obj->unbrand(f.cx))
        THROW();
}

void JS_FASTCALL
stubs::Pos(VMFrame &f)
{
    if (!ValueToNumber(f.cx, &f.regs.sp[-1]))
        THROW();
    if (!f.regs.sp[-1].isInt32())
        f.script()->typeMonitorOverflow(f.cx, f.regs.pc, 0);
}

void JS_FASTCALL
stubs::ArgSub(VMFrame &f, uint32 n)
{
    jsid id = INT_TO_JSID(n);
    Value rval;
    if (!js_GetArgsProperty(f.cx, f.fp(), id, &rval))
        THROW();
    f.regs.sp[0] = rval;
}

void JS_FASTCALL
stubs::DelName(VMFrame &f, JSAtom *atom)
{
    jsid id = ATOM_TO_JSID(atom);
    JSObject *obj, *obj2;
    JSProperty *prop;
    if (!js_FindProperty(f.cx, id, &obj, &obj2, &prop))
        THROW();

    /* Strict mode code should never contain JSOP_DELNAME opcodes. */
    JS_ASSERT(!f.fp()->script()->strictModeCode);

    /* ECMA says to return true if name is undefined or inherited. */
    f.regs.sp++;
    f.regs.sp[-1] = BooleanValue(true);
    if (prop) {
        if (!obj->deleteProperty(f.cx, id, &f.regs.sp[-1], false))
            THROW();
    }
}

template<JSBool strict>
void JS_FASTCALL
stubs::DelProp(VMFrame &f, JSAtom *atom)
{
    JSContext *cx = f.cx;

    JSObject *obj = ValueToObject(cx, &f.regs.sp[-1]);
    if (!obj)
        THROW();

    Value rval;
    if (!obj->deleteProperty(cx, ATOM_TO_JSID(atom), &rval, strict))
        THROW();

    f.regs.sp[-1] = rval;
}

template void JS_FASTCALL stubs::DelProp<true>(VMFrame &f, JSAtom *atom);
template void JS_FASTCALL stubs::DelProp<false>(VMFrame &f, JSAtom *atom);

template<JSBool strict>
void JS_FASTCALL
stubs::DelElem(VMFrame &f)
{
    JSContext *cx = f.cx;

    JSObject *obj = ValueToObject(cx, &f.regs.sp[-2]);
    if (!obj)
        THROW();

    jsid id;
    if (!FetchElementId(f, obj, f.regs.sp[-1], id, &f.regs.sp[-1]))
        THROW();

    if (!obj->deleteProperty(cx, id, &f.regs.sp[-2], strict))
        THROW();
}

void JS_FASTCALL
stubs::DefVarOrConst(VMFrame &f, JSAtom *atom)
{
    JSContext *cx = f.cx;
    JSStackFrame *fp = f.fp();

    JSObject *obj = &fp->varobj(cx);
    JS_ASSERT(!obj->getOps()->defineProperty);
    uintN attrs = JSPROP_ENUMERATE;
    if (!fp->isEvalFrame())
        attrs |= JSPROP_PERMANENT;
    if (JSOp(*f.regs.pc) == JSOP_DEFCONST)
        attrs |= JSPROP_READONLY;

    /* Lookup id in order to check for redeclaration problems. */
    jsid id = ATOM_TO_JSID(atom);
    JSProperty *prop = NULL;
    JSObject *obj2;

    if (JSOp(*f.regs.pc) == JSOP_DEFVAR) {
        /*
         * Redundant declaration of a |var|, even one for a non-writable
         * property like |undefined| in ES5, does nothing.
         */
        if (!obj->lookupProperty(cx, id, &obj2, &prop))
            THROW();
    } else {
        if (!CheckRedeclaration(cx, obj, id, attrs, &obj2, &prop))
            THROW();
    }

    /* Bind a variable only if it's not yet defined. */
    if (!prop) {
        if (!js_DefineNativeProperty(cx, obj, id, UndefinedValue(), PropertyStub, PropertyStub,
                                     attrs, 0, 0, &prop)) {
            THROW();
        }
        JS_ASSERT(prop);
        obj2 = obj;
    }
}

void JS_FASTCALL
stubs::SetConst(VMFrame &f, JSAtom *atom)
{
    JSContext *cx = f.cx;
    JSStackFrame *fp = f.fp();

    JSObject *obj = &fp->varobj(cx);
    const Value &ref = f.regs.sp[-1];
    if (!obj->defineProperty(cx, ATOM_TO_JSID(atom), ref,
                             PropertyStub, PropertyStub,
                             JSPROP_ENUMERATE | JSPROP_PERMANENT | JSPROP_READONLY)) {
        THROW();
    }
}

JSBool JS_FASTCALL
stubs::In(VMFrame &f)
{
    JSContext *cx = f.cx;

    const Value &rref = f.regs.sp[-1];
    if (!rref.isObject()) {
        js_ReportValueError(cx, JSMSG_IN_NOT_OBJECT, -1, rref, NULL);
        THROWV(JS_FALSE);
    }

    JSObject *obj = &rref.toObject();
    jsid id;
    if (!FetchElementId(f, obj, f.regs.sp[-2], id, &f.regs.sp[-2]))
        THROWV(JS_FALSE);

    JSObject *obj2;
    JSProperty *prop;
    if (!obj->lookupProperty(cx, id, &obj2, &prop))
        THROWV(JS_FALSE);

    return !!prop;
}

template void JS_FASTCALL stubs::DelElem<true>(VMFrame &f);
template void JS_FASTCALL stubs::DelElem<false>(VMFrame &f);

void JS_FASTCALL
stubs::UndefinedHelper(VMFrame &f)
{
    f.script()->typeMonitorUndefined(f.cx, f.regs.pc, 0);
    f.regs.sp[-1].setUndefined();
}

void JS_FASTCALL
stubs::NegZeroHelper(VMFrame &f)
{
    f.script()->typeMonitorOverflow(f.cx, f.regs.pc, 0);
    f.regs.sp[-1].setDouble(-0.0);
}<|MERGE_RESOLUTION|>--- conflicted
+++ resolved
@@ -1305,19 +1305,6 @@
     }
 }
 
-<<<<<<< HEAD
-JSObject *JS_FASTCALL
-stubs::NewArray(VMFrame &f, uint32 len)
-{
-    TypeObject *type = (TypeObject *) f.scratch;
-    JSObject *obj = js_NewArrayObject(f.cx, len, f.regs.sp - len, type);
-    if (!obj)
-        THROWV(NULL);
-    return obj;
-}
-
-=======
->>>>>>> b70d2683
 void JS_FASTCALL
 stubs::Debugger(VMFrame &f, jsbytecode *pc)
 {
@@ -1423,7 +1410,7 @@
     if (!obj || !obj->ensureSlots(cx, count))
         THROWV(NULL);
 
-    obj->setArrayLength(count);
+    obj->setArrayLength(cx, count);
     return obj;
 }
 
@@ -1431,26 +1418,17 @@
 stubs::NewInitObject(VMFrame &f, JSObject *baseobj)
 {
     JSContext *cx = f.cx;
-<<<<<<< HEAD
-
     TypeObject *type = (TypeObject *) f.scratch;
-    gc::FinalizeKind kind = GuessObjectGCKind(count, false);
-
-    JSObject *obj = NewBuiltinClassInstance(cx, &js_ObjectClass, type, kind);
-    if (!obj || !obj->ensureSlots(cx, count))
-        THROWV(NULL);
-=======
 
     if (!baseobj) {
         gc::FinalizeKind kind = GuessObjectGCKind(0, false);
-        JSObject *obj = NewBuiltinClassInstance(cx, &js_ObjectClass, kind);
+        JSObject *obj = NewBuiltinClassInstance(cx, &js_ObjectClass, type, kind);
         if (!obj)
             THROWV(NULL);
         return obj;
     }
 
-    JSObject *obj = CopyInitializerObject(cx, baseobj);
->>>>>>> b70d2683
+    JSObject *obj = CopyInitializerObject(cx, baseobj, type);
 
     if (!obj)
         THROWV(NULL);
