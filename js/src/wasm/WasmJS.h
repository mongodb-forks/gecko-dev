/* -*- Mode: C++; tab-width: 8; indent-tabs-mode: nil; c-basic-offset: 2 -*-
 * vim: set ts=8 sts=2 et sw=2 tw=80:
 *
 * Copyright 2016 Mozilla Foundation
 *
 * Licensed under the Apache License, Version 2.0 (the "License");
 * you may not use this file except in compliance with the License.
 * You may obtain a copy of the License at
 *
 *     http://www.apache.org/licenses/LICENSE-2.0
 *
 * Unless required by applicable law or agreed to in writing, software
 * distributed under the License is distributed on an "AS IS" BASIS,
 * WITHOUT WARRANTIES OR CONDITIONS OF ANY KIND, either express or implied.
 * See the License for the specific language governing permissions and
 * limitations under the License.
 */

#ifndef wasm_js_h
#define wasm_js_h

#include "mozilla/HashTable.h"  // DefaultHasher
#include "mozilla/Maybe.h"      // mozilla::Maybe

#include <stdint.h>  // int32_t, int64_t, uint32_t

#include "gc/Barrier.h"        // HeapPtr
#include "gc/ZoneAllocator.h"  // ZoneAllocPolicy
#include "js/AllocPolicy.h"    // SystemAllocPolicy
#include "js/Class.h"          // JSClassOps, ClassSpec
#include "js/GCHashTable.h"    // GCHashMap, GCHashSet
#include "js/GCVector.h"       // GCVector
#include "js/PropertySpec.h"   // JSPropertySpec, JSFunctionSpec
#include "js/RootingAPI.h"     // MovableCellHasher
#include "js/SweepingAPI.h"    // JS::WeakCache
#include "js/TypeDecls.h"  // HandleValue, HandleObject, MutableHandleObject, MutableHandleFunction
#include "js/Vector.h"  // JS::Vector
#include "js/WasmFeatures.h"
#include "vm/JSFunction.h"     // JSFunction
#include "vm/NativeObject.h"   // NativeObject
#include "wasm/WasmTlsData.h"  // UniqueTlsData
#include "wasm/WasmTypes.h"    // MutableHandleWasmInstanceObject, wasm::*

<<<<<<< HEAD
=======
// WASM testing is completely disabled using the defined value below.
// You need to change this value and re-compile the code-base to re-enable WASM testing.
>>>>>>> 06aece07
#define DISABLE_WASM_TESTING 1

#ifdef DISABLE_WASM_TESTING
#  define WASM_HAS_SUPPORT(cx) false
#else
#  define WASM_HAS_SUPPORT(cx) wasm::HasSupport(cx)
#endif

class JSFreeOp;
class JSObject;
class JSTracer;
struct JSContext;

namespace JS {
class CallArgs;
class Value;
}  // namespace JS

namespace js {

class ArrayBufferObject;
class ArrayBufferObjectMaybeShared;
class JSStringBuilder;
class SharedArrayRawBuffer;
class TypedArrayObject;
class WasmFunctionScope;
class WasmInstanceScope;

namespace wasm {

struct ImportValues;

// Return whether WebAssembly can in principle be compiled on this platform (ie
// combination of hardware and OS), assuming at least one of the compilers that
// supports the platform is not disabled by other settings.
//
// This predicate must be checked and must be true to call any of the top-level
// wasm eval/compile methods.

bool HasPlatformSupport(JSContext* cx);

// Return whether WebAssembly is supported on this platform. This determines
// whether the WebAssembly object is exposed to JS in this context / realm and
//
// It does *not* guarantee that a compiler is actually available; that has to be
// checked separately, as it is sometimes run-time variant, depending on whether
// a debugger has been created or not.

bool HasSupport(JSContext* cx);

// Predicates for compiler availability.
//
// These three predicates together select zero or one baseline compiler and zero
// or one optimizing compiler, based on: what's compiled into the executable,
// what's supported on the current platform, what's selected by options, and the
// current run-time environment.  As it is possible for the computed values to
// change (when a value changes in about:config or the debugger pane is shown or
// hidden), it is inadvisable to cache these values in such a way that they
// could become invalid.  Generally it is cheap always to recompute them.

bool BaselineAvailable(JSContext* cx);
bool IonAvailable(JSContext* cx);
bool CraneliftAvailable(JSContext* cx);

// Test all three.

bool AnyCompilerAvailable(JSContext* cx);

// Asm.JS is translated to wasm and then compiled using the wasm optimizing
// compiler; test whether this compiler is available.

bool WasmCompilerForAsmJSAvailable(JSContext* cx);

// Predicates for white-box compiler disablement testing.
//
// These predicates determine whether the optimizing compilers were disabled by
// features that are enabled at compile-time or run-time.  They do not consider
// the hardware platform on whether other compilers are enabled.
//
// If `reason` is not null then it is populated with a string that describes
// the specific features that disable the compiler.
//
// Returns false on OOM (which happens only when a reason is requested),
// otherwise true, with the result in `*isDisabled` and optionally the reason in
// `*reason`.

bool IonDisabledByFeatures(JSContext* cx, bool* isDisabled,
                           JSStringBuilder* reason = nullptr);
bool CraneliftDisabledByFeatures(JSContext* cx, bool* isDisabled,
                                 JSStringBuilder* reason = nullptr);

// Predicates for feature availability.
//
// The following predicates check whether particular wasm features are enabled,
// and for each, whether at least one compiler is (currently) available that
// supports the feature.

// Streaming compilation.
bool StreamingCompilationAvailable(JSContext* cx);

// Caching of optimized code.  Implies both streaming compilation and an
// optimizing compiler tier.
bool CodeCachingAvailable(JSContext* cx);

// Shared memory and atomics.
bool ThreadsAvailable(JSContext* cx);

#define WASM_FEATURE(NAME, ...) bool NAME##Available(JSContext* cx);
JS_FOR_WASM_FEATURES(WASM_FEATURE, WASM_FEATURE)
#undef WASM_FEATURE

// Very experimental SIMD operations.
bool SimdWormholeAvailable(JSContext* cx);

#if defined(ENABLE_WASM_SIMD) && defined(DEBUG)
// Report the result of a Simd simplification to the testing infrastructure.
void ReportSimdAnalysis(const char* data);
#endif

// Returns true if WebAssembly as configured by compile-time flags and run-time
// options can support try/catch, throw, rethrow, and branch_on_exn (evolving).
bool ExceptionsAvailable(JSContext* cx);

Pages MaxMemory32Pages();
size_t MaxMemory32BoundsCheckLimit();

static inline size_t MaxMemory32Bytes() {
  return MaxMemory32Pages().byteLength();
}

// Compiles the given binary wasm module given the ArrayBufferObject
// and links the module's imports with the given import object.

[[nodiscard]] bool Eval(JSContext* cx, Handle<TypedArrayObject*> code,
                        HandleObject importObj, HandleValue maybeOptions,
                        MutableHandleWasmInstanceObject instanceObj);

// Extracts the various imports from the given import object into the given
// ImportValues structure while checking the imports against the given module.
// The resulting structure can be passed to WasmModule::instantiate.

struct ImportValues;
[[nodiscard]] bool GetImports(JSContext* cx, const Module& module,
                              HandleObject importObj, ImportValues* imports);

// For testing cross-process (de)serialization, this pair of functions are
// responsible for, in the child process, compiling the given wasm bytecode
// to a wasm::Module that is serialized into the given byte array, and, in
// the parent process, deserializing the given byte array into a
// WebAssembly.Module object.

[[nodiscard]] bool CompileAndSerialize(const ShareableBytes& bytecode,
                                       Bytes* serialized);

[[nodiscard]] bool DeserializeModule(JSContext* cx, const Bytes& serialized,
                                     MutableHandleObject module);

// A WebAssembly "Exported Function" is the spec name for the JS function
// objects created to wrap wasm functions. This predicate returns false
// for asm.js functions which are semantically just normal JS functions
// (even if they are implemented via wasm under the hood). The accessor
// functions for extracting the instance and func-index of a wasm function
// can be used for both wasm and asm.js, however.

bool IsWasmExportedFunction(JSFunction* fun);

Instance& ExportedFunctionToInstance(JSFunction* fun);
WasmInstanceObject* ExportedFunctionToInstanceObject(JSFunction* fun);
uint32_t ExportedFunctionToFuncIndex(JSFunction* fun);

bool IsSharedWasmMemoryObject(JSObject* obj);

}  // namespace wasm

// The class of WebAssembly.Module. Each WasmModuleObject owns a
// wasm::Module. These objects are used both as content-facing JS objects and as
// internal implementation details of asm.js.

class WasmModuleObject : public NativeObject {
  static const unsigned MODULE_SLOT = 0;
  static const JSClassOps classOps_;
  static const ClassSpec classSpec_;
  static void finalize(JSFreeOp* fop, JSObject* obj);
  static bool imports(JSContext* cx, unsigned argc, Value* vp);
  static bool exports(JSContext* cx, unsigned argc, Value* vp);
  static bool customSections(JSContext* cx, unsigned argc, Value* vp);

 public:
  static const unsigned RESERVED_SLOTS = 1;
  static const JSClass class_;
  static const JSClass& protoClass_;
  static const JSPropertySpec properties[];
  static const JSFunctionSpec methods[];
  static const JSFunctionSpec static_methods[];
  static bool construct(JSContext*, unsigned, Value*);

  static WasmModuleObject* create(JSContext* cx, const wasm::Module& module,
                                  HandleObject proto);
  const wasm::Module& module() const;
};

// The class of WebAssembly.Global.  This wraps a storage location, and there is
// a per-agent one-to-one relationship between the WasmGlobalObject and the
// storage location (the Cell) it wraps: if a module re-exports an imported
// global, the imported and exported WasmGlobalObjects are the same, and if a
// module exports a global twice, the two exported WasmGlobalObjects are the
// same.

// TODO/AnyRef-boxing: With boxed immediates and strings, JSObject* is no longer
// the most appropriate representation for Cell::anyref.
STATIC_ASSERT_ANYREF_IS_JSOBJECT;

class WasmGlobalObject : public NativeObject {
  static const unsigned MUTABLE_SLOT = 0;
  static const unsigned VAL_SLOT = 1;

  static const JSClassOps classOps_;
  static const ClassSpec classSpec_;
  static void finalize(JSFreeOp*, JSObject* obj);
  static void trace(JSTracer* trc, JSObject* obj);

  static bool typeImpl(JSContext* cx, const CallArgs& args);
  static bool type(JSContext* cx, unsigned argc, Value* vp);

  static bool valueGetterImpl(JSContext* cx, const CallArgs& args);
  static bool valueGetter(JSContext* cx, unsigned argc, Value* vp);
  static bool valueSetterImpl(JSContext* cx, const CallArgs& args);
  static bool valueSetter(JSContext* cx, unsigned argc, Value* vp);

 public:
  static const unsigned RESERVED_SLOTS = 2;
  static const JSClass class_;
  static const JSClass& protoClass_;
  static const JSPropertySpec properties[];
  static const JSFunctionSpec methods[];
  static const JSFunctionSpec static_methods[];
  static bool construct(JSContext*, unsigned, Value*);

  static WasmGlobalObject* create(JSContext* cx, wasm::HandleVal value,
                                  bool isMutable, HandleObject proto);
  bool isNewborn() { return getReservedSlot(VAL_SLOT).isUndefined(); }

  bool isMutable() const;
  wasm::ValType type() const;
  wasm::GCPtrVal& val() const;
};

// The class of WebAssembly.Instance. Each WasmInstanceObject owns a
// wasm::Instance. These objects are used both as content-facing JS objects and
// as internal implementation details of asm.js.

class WasmInstanceObject : public NativeObject {
  static const unsigned INSTANCE_SLOT = 0;
  static const unsigned EXPORTS_OBJ_SLOT = 1;
  static const unsigned EXPORTS_SLOT = 2;
  static const unsigned SCOPES_SLOT = 3;
  static const unsigned INSTANCE_SCOPE_SLOT = 4;
  static const unsigned GLOBALS_SLOT = 5;

  static const JSClassOps classOps_;
  static const ClassSpec classSpec_;
  static bool exportsGetterImpl(JSContext* cx, const CallArgs& args);
  static bool exportsGetter(JSContext* cx, unsigned argc, Value* vp);
  bool isNewborn() const;
  static void finalize(JSFreeOp* fop, JSObject* obj);
  static void trace(JSTracer* trc, JSObject* obj);

  // ExportMap maps from function index to exported function object.
  // This allows the instance to lazily create exported function
  // objects on demand (instead up-front for all table elements) while
  // correctly preserving observable function object identity.
  using ExportMap = GCHashMap<uint32_t, HeapPtr<JSFunction*>,
                              DefaultHasher<uint32_t>, ZoneAllocPolicy>;
  ExportMap& exports() const;

  // See the definition inside WasmJS.cpp.
  class UnspecifiedScopeMap;
  UnspecifiedScopeMap& scopes() const;

 public:
  static const unsigned RESERVED_SLOTS = 6;
  static const JSClass class_;
  static const JSClass& protoClass_;
  static const JSPropertySpec properties[];
  static const JSFunctionSpec methods[];
  static const JSFunctionSpec static_methods[];
  static bool construct(JSContext*, unsigned, Value*);

  static WasmInstanceObject* create(
      JSContext* cx, RefPtr<const wasm::Code> code,
      const wasm::DataSegmentVector& dataSegments,
      const wasm::ElemSegmentVector& elemSegments, wasm::UniqueTlsData tlsData,
      HandleWasmMemoryObject memory,
      Vector<RefPtr<wasm::ExceptionTag>, 0, SystemAllocPolicy>&& exceptionTags,
      Vector<RefPtr<wasm::Table>, 0, SystemAllocPolicy>&& tables,
      const JSFunctionVector& funcImports,
      const wasm::GlobalDescVector& globals,
      const wasm::ValVector& globalImportValues,
      const WasmGlobalObjectVector& globalObjs, HandleObject proto,
      UniquePtr<wasm::DebugState> maybeDebug);
  void initExportsObj(JSObject& exportsObj);

  wasm::Instance& instance() const;
  JSObject& exportsObj() const;

  static bool getExportedFunction(JSContext* cx,
                                  HandleWasmInstanceObject instanceObj,
                                  uint32_t funcIndex,
                                  MutableHandleFunction fun);

  const wasm::CodeRange& getExportedFunctionCodeRange(JSFunction* fun,
                                                      wasm::Tier tier);

  static WasmInstanceScope* getScope(JSContext* cx,
                                     HandleWasmInstanceObject instanceObj);
  static WasmFunctionScope* getFunctionScope(
      JSContext* cx, HandleWasmInstanceObject instanceObj, uint32_t funcIndex);

  using GlobalObjectVector =
      GCVector<HeapPtr<WasmGlobalObject*>, 0, ZoneAllocPolicy>;
  GlobalObjectVector& indirectGlobals() const;
};

// The class of WebAssembly.Memory. A WasmMemoryObject references an ArrayBuffer
// or SharedArrayBuffer object which owns the actual memory.

class WasmMemoryObject : public NativeObject {
  static const unsigned BUFFER_SLOT = 0;
  static const unsigned OBSERVERS_SLOT = 1;
  static const JSClassOps classOps_;
  static const ClassSpec classSpec_;
  static void finalize(JSFreeOp* fop, JSObject* obj);
  static bool bufferGetterImpl(JSContext* cx, const CallArgs& args);
  static bool bufferGetter(JSContext* cx, unsigned argc, Value* vp);
  static bool typeImpl(JSContext* cx, const CallArgs& args);
  static bool type(JSContext* cx, unsigned argc, Value* vp);
  static bool growImpl(JSContext* cx, const CallArgs& args);
  static bool grow(JSContext* cx, unsigned argc, Value* vp);
  static uint32_t growShared(HandleWasmMemoryObject memory, uint32_t delta);

  using InstanceSet =
      JS::WeakCache<GCHashSet<WeakHeapPtrWasmInstanceObject,
                              MovableCellHasher<WeakHeapPtrWasmInstanceObject>,
                              ZoneAllocPolicy>>;
  bool hasObservers() const;
  InstanceSet& observers() const;
  InstanceSet* getOrCreateObservers(JSContext* cx);

 public:
  static const unsigned RESERVED_SLOTS = 2;
  static const JSClass class_;
  static const JSClass& protoClass_;
  static const JSPropertySpec properties[];
  static const JSFunctionSpec methods[];
  static const JSFunctionSpec static_methods[];
  static bool construct(JSContext*, unsigned, Value*);

  static WasmMemoryObject* create(JSContext* cx,
                                  Handle<ArrayBufferObjectMaybeShared*> buffer,
                                  HandleObject proto);

  // `buffer()` returns the current buffer object always.  If the buffer
  // represents shared memory then `buffer().byteLength()` never changes, and
  // in particular it may be a smaller value than that returned from
  // `volatileMemoryLength()` below.
  //
  // Generally, you do not want to call `buffer().byteLength()`, but to call
  // `volatileMemoryLength()`, instead.
  ArrayBufferObjectMaybeShared& buffer() const;

  // The current length of the memory in bytes. In the case of shared memory,
  // the length can change at any time.  Also note that this will acquire a lock
  // for shared memory, so do not call this from a signal handler.
  size_t volatileMemoryLength() const;

  // The current length of the memory in pages. See the comment for
  // `volatileMemoryLength` for details on why this is 'volatile'.
  wasm::Pages volatilePages() const;

  // The maximum length of the memory in pages. This is not 'volatile' in
  // contrast to the current length, as it cannot change for shared memories.
  mozilla::Maybe<wasm::Pages> maxPages() const;

  bool isShared() const;
  bool isHuge() const;
  bool movingGrowable() const;
  size_t boundsCheckLimit() const;

  // If isShared() is true then obtain the underlying buffer object.
  SharedArrayRawBuffer* sharedArrayRawBuffer() const;

  bool addMovingGrowObserver(JSContext* cx, WasmInstanceObject* instance);
  static uint32_t grow(HandleWasmMemoryObject memory, uint32_t delta,
                       JSContext* cx);
};

// The class of WebAssembly.Table. A WasmTableObject holds a refcount on a
// wasm::Table, allowing a Table to be shared between multiple Instances
// (eventually between multiple threads).

class WasmTableObject : public NativeObject {
  static const unsigned TABLE_SLOT = 0;
  static const JSClassOps classOps_;
  static const ClassSpec classSpec_;
  bool isNewborn() const;
  static void finalize(JSFreeOp* fop, JSObject* obj);
  static void trace(JSTracer* trc, JSObject* obj);
  static bool lengthGetterImpl(JSContext* cx, const CallArgs& args);
  static bool lengthGetter(JSContext* cx, unsigned argc, Value* vp);
  static bool typeImpl(JSContext* cx, const CallArgs& args);
  static bool type(JSContext* cx, unsigned argc, Value* vp);
  static bool getImpl(JSContext* cx, const CallArgs& args);
  static bool get(JSContext* cx, unsigned argc, Value* vp);
  static bool setImpl(JSContext* cx, const CallArgs& args);
  static bool set(JSContext* cx, unsigned argc, Value* vp);
  static bool growImpl(JSContext* cx, const CallArgs& args);
  static bool grow(JSContext* cx, unsigned argc, Value* vp);

 public:
  static const unsigned RESERVED_SLOTS = 1;
  static const JSClass class_;
  static const JSClass& protoClass_;
  static const JSPropertySpec properties[];
  static const JSFunctionSpec methods[];
  static const JSFunctionSpec static_methods[];
  static bool construct(JSContext*, unsigned, Value*);

  // Note that, after creation, a WasmTableObject's table() is not initialized
  // and must be initialized before use.

  static WasmTableObject* create(JSContext* cx, uint32_t initialLength,
                                 mozilla::Maybe<uint32_t> maximumLength,
                                 wasm::RefType tableType, HandleObject proto);
  wasm::Table& table() const;

  // Perform the standard `ToWebAssemblyValue` coercion on `value` and fill the
  // range [index, index + length) in the table. Callers are required to ensure
  // the range is within bounds. Returns false if the coercion failed.
  bool fillRange(JSContext* cx, uint32_t index, uint32_t length,
                 HandleValue value) const;
#ifdef DEBUG
  void assertRangeNull(uint32_t index, uint32_t length) const;
#endif
};

// The class of WebAssembly.Exception. This class is used to track exception
// types for exports and imports.

class WasmExceptionObject : public NativeObject {
  static const unsigned TAG_SLOT = 0;
  static const unsigned TYPE_SLOT = 1;

  static const JSClassOps classOps_;
  static const ClassSpec classSpec_;
  static void finalize(JSFreeOp*, JSObject* obj);
  static void trace(JSTracer* trc, JSObject* obj);

 public:
  static const unsigned RESERVED_SLOTS = 2;
  static const JSClass class_;
  static const JSClass& protoClass_;
  static const JSPropertySpec properties[];
  static const JSFunctionSpec methods[];
  static const JSFunctionSpec static_methods[];
  static bool construct(JSContext*, unsigned, Value*);

  static WasmExceptionObject* create(JSContext* cx,
                                     const wasm::ValTypeVector& type,
                                     HandleObject proto);
  bool isNewborn() const;

  wasm::ValTypeVector& valueTypes() const;
  wasm::ResultType resultType() const;
  wasm::ExceptionTag& tag() const;
};

// The class of WebAssembly.RuntimeException. This class is used for
// representing exceptions thrown from Wasm in JS. (it is also used as
// the internal representation for exceptions in Wasm)

class WasmRuntimeExceptionObject : public NativeObject {
  static const unsigned TAG_SLOT = 0;
  static const unsigned VALUES_SLOT = 1;
  static const unsigned REFS_SLOT = 2;

  static const JSClassOps classOps_;
  static const ClassSpec classSpec_;
  static void finalize(JSFreeOp*, JSObject* obj);
  static void trace(JSTracer* trc, JSObject* obj);

 public:
  static const unsigned RESERVED_SLOTS = 3;
  static const JSClass class_;
  static const JSClass& protoClass_;
  static const JSPropertySpec properties[];
  static const JSFunctionSpec methods[];
  static const JSFunctionSpec static_methods[];
  static bool construct(JSContext*, unsigned, Value*);

  static WasmRuntimeExceptionObject* create(JSContext* cx,
                                            wasm::SharedExceptionTag tag,
                                            Handle<ArrayBufferObject*> values,
                                            HandleArrayObject refs);
  bool isNewborn() const;

  wasm::ExceptionTag& tag() const;
  ArrayObject& refs() const;

  static size_t offsetOfValues() {
    return NativeObject::getFixedSlotOffset(VALUES_SLOT);
  }

  static size_t offsetOfRefs() {
    return NativeObject::getFixedSlotOffset(REFS_SLOT);
  }
};

// The class of the WebAssembly global namespace object.

class WasmNamespaceObject : public NativeObject {
 public:
  static const JSClass class_;

 private:
  static const ClassSpec classSpec_;
};

}  // namespace js

#endif  // wasm_js_h<|MERGE_RESOLUTION|>--- conflicted
+++ resolved
@@ -41,11 +41,8 @@
 #include "wasm/WasmTlsData.h"  // UniqueTlsData
 #include "wasm/WasmTypes.h"    // MutableHandleWasmInstanceObject, wasm::*
 
-<<<<<<< HEAD
-=======
 // WASM testing is completely disabled using the defined value below.
 // You need to change this value and re-compile the code-base to re-enable WASM testing.
->>>>>>> 06aece07
 #define DISABLE_WASM_TESTING 1
 
 #ifdef DISABLE_WASM_TESTING
