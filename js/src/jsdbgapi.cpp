/* -*- Mode: C++; tab-width: 8; indent-tabs-mode: nil; c-basic-offset: 4 -*-
 * vim: set ts=8 sw=4 et tw=99:
 *
 * ***** BEGIN LICENSE BLOCK *****
 * Version: MPL 1.1/GPL 2.0/LGPL 2.1
 *
 * The contents of this file are subject to the Mozilla Public License Version
 * 1.1 (the "License"); you may not use this file except in compliance with
 * the License. You may obtain a copy of the License at
 * http://www.mozilla.org/MPL/
 *
 * Software distributed under the License is distributed on an "AS IS" basis,
 * WITHOUT WARRANTY OF ANY KIND, either express or implied. See the License
 * for the specific language governing rights and limitations under the
 * License.
 *
 * The Original Code is Mozilla Communicator client code, released
 * March 31, 1998.
 *
 * The Initial Developer of the Original Code is
 * Netscape Communications Corporation.
 * Portions created by the Initial Developer are Copyright (C) 1998
 * the Initial Developer. All Rights Reserved.
 *
 * Contributor(s):
 *
 * Alternatively, the contents of this file may be used under the terms of
 * either of the GNU General Public License Version 2 or later (the "GPL"),
 * or the GNU Lesser General Public License Version 2.1 or later (the "LGPL"),
 * in which case the provisions of the GPL or the LGPL are applicable instead
 * of those above. If you wish to allow use of your version of this file only
 * under the terms of either the GPL or the LGPL, and not to allow others to
 * use your version of this file under the terms of the MPL, indicate your
 * decision by deleting the provisions above and replace them with the notice
 * and other provisions required by the GPL or the LGPL. If you do not delete
 * the provisions above, a recipient may use your version of this file under
 * the terms of any one of the MPL, the GPL or the LGPL.
 *
 * ***** END LICENSE BLOCK ***** */

/*
 * JS debugging API.
 */
#include <string.h>
#include "jsprvtd.h"
#include "jstypes.h"
#include "jsstdint.h"
#include "jsutil.h"
#include "jsclist.h"
#include "jshashtable.h"
#include "jsapi.h"
#include "jscntxt.h"
#include "jsversion.h"
#include "jsdbg.h"
#include "jsdbgapi.h"
#include "jsemit.h"
#include "jsfun.h"
#include "jsgc.h"
#include "jsgcmark.h"
#include "jsinterp.h"
#include "jslock.h"
#include "jsobj.h"
#include "jsopcode.h"
#include "jsparse.h"
#include "jsscope.h"
#include "jsscript.h"
#include "jsstaticcheck.h"
#include "jsstr.h"
#include "jswrapper.h"

#include "jsatominlines.h"
#include "jsdbgapiinlines.h"
#include "jsobjinlines.h"
#include "jsinterpinlines.h"
#include "jsscopeinlines.h"
#include "jsscriptinlines.h"

#include "vm/Stack-inl.h"

#include "jsautooplen.h"

#include "methodjit/MethodJIT.h"
#include "methodjit/Retcon.h"

using namespace js;
using namespace js::gc;

typedef struct JSTrap {
    JSCList         links;
    JSScript        *script;
    jsbytecode      *pc;
    JSOp            op;
    JSTrapHandler   handler;
    jsval           closure;
} JSTrap;

#define DBG_LOCK(rt)            JS_ACQUIRE_LOCK((rt)->debuggerLock)
#define DBG_UNLOCK(rt)          JS_RELEASE_LOCK((rt)->debuggerLock)
#define DBG_LOCK_EVAL(rt,expr)  (DBG_LOCK(rt), (expr), DBG_UNLOCK(rt))

JS_PUBLIC_API(JSBool)
JS_GetDebugMode(JSContext *cx)
{
    return cx->compartment->debugMode;
}

JS_PUBLIC_API(JSBool)
JS_SetDebugMode(JSContext *cx, JSBool debug)
{
    return JS_SetDebugModeForCompartment(cx, cx->compartment, debug);
}

JS_PUBLIC_API(void)
JS_SetRuntimeDebugMode(JSRuntime *rt, JSBool debug)
{
    rt->debugMode = debug;
}

namespace js {

void
ScriptDebugPrologue(JSContext *cx, StackFrame *fp)
{
    if (fp->isFramePushedByExecute()) {
        if (JSInterpreterHook hook = cx->debugHooks->executeHook)
            fp->setHookData(hook(cx, Jsvalify(fp), true, 0, cx->debugHooks->executeHookData));
    } else {
        if (JSInterpreterHook hook = cx->debugHooks->callHook)
            fp->setHookData(hook(cx, Jsvalify(fp), true, 0, cx->debugHooks->callHookData));
    }

    Probes::enterJSFun(cx, fp->maybeFun(), fp->script());
}

bool
ScriptDebugEpilogue(JSContext *cx, StackFrame *fp, bool okArg)
{
    JS_ASSERT(fp == cx->fp());
    JSBool ok = okArg;

    Probes::exitJSFun(cx, fp->maybeFun(), fp->script());

    if (void *hookData = fp->maybeHookData()) {
        if (fp->isFramePushedByExecute()) {
            if (JSInterpreterHook hook = cx->debugHooks->executeHook)
                hook(cx, Jsvalify(fp), false, &ok, hookData);
        } else {
            if (JSInterpreterHook hook = cx->debugHooks->callHook)
                hook(cx, Jsvalify(fp), false, &ok, hookData);
        }
    }
    Debug::leaveStackFrame(cx);

    return ok;
}

} /* namespace js */

<<<<<<< HEAD
=======
#ifdef DEBUG
static bool
CompartmentHasLiveScripts(JSCompartment *comp)
{
#if defined(JS_METHODJIT) && defined(JS_THREADSAFE)
    jsword currentThreadId = reinterpret_cast<jsword>(js_CurrentThreadId());
#endif

    // Unsynchronized context iteration is technically a race; but this is only
    // for debug asserts where such a race would be rare
    JSContext *iter = NULL;
    JSContext *icx;
    while ((icx = JS_ContextIterator(comp->rt, &iter))) {
#if defined(JS_METHODJIT) && defined(JS_THREADSAFE)
        if (JS_GetContextThread(icx) != currentThreadId)
            continue;
#endif
        for (FrameRegsIter i(icx); !i.done(); ++i) {
            JSScript *script = i.fp()->script();
            if (script->compartment == comp)
                return JS_TRUE;
        }
    }

    return JS_FALSE;
}
#endif

>>>>>>> 029df9a3
JS_FRIEND_API(JSBool)
JS_SetDebugModeForCompartment(JSContext *cx, JSCompartment *comp, JSBool debug)
{
    if (comp->debugMode == !!debug)
        return JS_TRUE;

    if (debug) {
        // This should only be called when no scripts are live. It would even
        // be incorrect to discard just the non-live scripts' JITScripts
        // because they might share ICs with live scripts (bug 632343).
        for (AllFramesIter i(cx); !i.done(); ++i) {
            JSScript *script = i.fp()->maybeScript();
            if (script && script->compartment == comp) {
                JS_ReportErrorNumber(cx, js_GetErrorMessage, NULL, JSMSG_DEBUG_NOT_IDLE);
                return false;
            }
        }
    }

    // All scripts compiled from this point on should be in the requested debugMode.
    comp->debugMode = !!debug;

    // Detach any debuggers attached to this compartment.
    if (debug)
        JS_ASSERT(comp->getDebuggees().empty());
    else
        Debug::detachFromCompartment(comp);

    // Discard JIT code for any scripts that change debugMode. This function
    // assumes that 'comp' is in the same thread as 'cx'.
#ifdef JS_METHODJIT
    JS::AutoEnterScriptCompartment ac;

    for (JSScript *script = (JSScript *)comp->scripts.next;
         &script->links != &comp->scripts;
         script = (JSScript *)script->links.next)
    {
        if (!script->debugMode == !debug)
            continue;

        /*
         * If compartment entry fails, debug mode is left partially on, leading
         * to a small performance overhead but no loss of correctness. We set
         * the debug flags to false so that the caller will not later attempt
         * to use debugging features.
         */
        if (!ac.entered() && !ac.enter(cx, script)) {
            comp->debugMode = JS_FALSE;
            return JS_FALSE;
        }

        mjit::ReleaseScriptCode(cx, script);
        script->debugMode = !!debug;
    }
#endif

    return JS_TRUE;
}

JS_FRIEND_API(JSBool)
js_SetSingleStepMode(JSContext *cx, JSScript *script, JSBool singleStep)
{
    assertSameCompartment(cx, script);

#ifdef JS_METHODJIT
    if (!script->singleStepMode == !singleStep)
        return JS_TRUE;
#endif

    JS_ASSERT_IF(singleStep, cx->compartment->debugMode);

#ifdef JS_METHODJIT
    /* request the next recompile to inject single step interrupts */
    script->singleStepMode = !!singleStep;

    js::mjit::JITScript *jit = script->jitNormal ? script->jitNormal : script->jitCtor;
    if (jit && script->singleStepMode != jit->singleStepMode) {
        js::mjit::Recompiler recompiler(cx, script);
        if (!recompiler.recompile()) {
            script->singleStepMode = !singleStep;
            return JS_FALSE;
        }
    }
#endif
    return JS_TRUE;
}

static JSBool
CheckDebugMode(JSContext *cx)
{
    JSBool debugMode = JS_GetDebugMode(cx);
    /*
     * :TODO:
     * This probably should be an assertion, since it's indicative of a severe
     * API misuse.
     */
    if (!debugMode) {
        JS_ReportErrorFlagsAndNumber(cx, JSREPORT_ERROR, js_GetErrorMessage,
                                     NULL, JSMSG_NEED_DEBUG_MODE);
    }
    return debugMode;
}

JS_PUBLIC_API(JSBool)
JS_SetSingleStepMode(JSContext *cx, JSScript *script, JSBool singleStep)
{
    assertSameCompartment(cx, script);
    if (!CheckDebugMode(cx))
        return JS_FALSE;

    return js_SetSingleStepMode(cx, script, singleStep);
}

/*
 * NB: FindTrap must be called with rt->debuggerLock acquired.
 */
static JSTrap *
FindTrap(JSRuntime *rt, JSScript *script, jsbytecode *pc)
{
    JSTrap *trap;

    for (trap = (JSTrap *)rt->trapList.next;
         &trap->links != &rt->trapList;
         trap = (JSTrap *)trap->links.next) {
        if (trap->script == script && trap->pc == pc)
            return trap;
    }
    return NULL;
}

jsbytecode *
js_UntrapScriptCode(JSContext *cx, JSScript *script)
{
    jsbytecode *code;
    JSRuntime *rt;
    JSTrap *trap;

    code = script->code;
    rt = cx->runtime;
    DBG_LOCK(rt);
    for (trap = (JSTrap *)rt->trapList.next;
         &trap->links !=
                &rt->trapList;
         trap = (JSTrap *)trap->links.next) {
        if (trap->script == script &&
            (size_t)(trap->pc - script->code) < script->length) {
            if (code == script->code) {
                jssrcnote *sn, *notes;
                size_t nbytes;

                nbytes = script->length * sizeof(jsbytecode);
                notes = script->notes();
                for (sn = notes; !SN_IS_TERMINATOR(sn); sn = SN_NEXT(sn))
                    continue;
                nbytes += (sn - notes + 1) * sizeof *sn;

                code = (jsbytecode *) cx->malloc_(nbytes);
                if (!code)
                    break;
                memcpy(code, script->code, nbytes);
                GetGSNCache(cx)->purge();
            }
            code[trap->pc - script->code] = trap->op;
        }
    }
    DBG_UNLOCK(rt);
    return code;
}

JS_PUBLIC_API(JSBool)
JS_SetTrap(JSContext *cx, JSScript *script, jsbytecode *pc,
           JSTrapHandler handler, jsval closure)
{
    JSTrap *junk, *trap, *twin;
    JSRuntime *rt;
    uint32 sample;

    if (!CheckDebugMode(cx))
        return JS_FALSE;

    JS_ASSERT((JSOp) *pc != JSOP_TRAP);
    junk = NULL;
    rt = cx->runtime;
    DBG_LOCK(rt);
    trap = FindTrap(rt, script, pc);
    if (trap) {
        JS_ASSERT(trap->script == script && trap->pc == pc);
        JS_ASSERT(*pc == JSOP_TRAP);
    } else {
        sample = rt->debuggerMutations;
        DBG_UNLOCK(rt);
        trap = (JSTrap *) cx->malloc_(sizeof *trap);
        if (!trap)
            return JS_FALSE;
        trap->closure = JSVAL_NULL;
        DBG_LOCK(rt);
        twin = (rt->debuggerMutations != sample)
               ? FindTrap(rt, script, pc)
               : NULL;
        if (twin) {
            junk = trap;
            trap = twin;
        } else {
            JS_APPEND_LINK(&trap->links, &rt->trapList);
            ++rt->debuggerMutations;
            trap->script = script;
            trap->pc = pc;
            trap->op = (JSOp)*pc;
            *pc = JSOP_TRAP;
        }
    }
    trap->handler = handler;
    trap->closure = closure;
    DBG_UNLOCK(rt);
    if (junk)
        cx->free_(junk);

#ifdef JS_METHODJIT
    if (script->hasJITCode()) {
        js::mjit::Recompiler recompiler(cx, script);
        if (!recompiler.recompile())
            return JS_FALSE;
    }
#endif

    return JS_TRUE;
}

JS_PUBLIC_API(JSOp)
JS_GetTrapOpcode(JSContext *cx, JSScript *script, jsbytecode *pc)
{
    JSRuntime *rt;
    JSTrap *trap;
    JSOp op;

    rt = cx->runtime;
    DBG_LOCK(rt);
    trap = FindTrap(rt, script, pc);
    op = trap ? trap->op : (JSOp) *pc;
    DBG_UNLOCK(rt);
    return op;
}

static void
DestroyTrapAndUnlock(JSContext *cx, JSTrap *trap)
{
    ++cx->runtime->debuggerMutations;
    JS_REMOVE_LINK(&trap->links);
    *trap->pc = (jsbytecode)trap->op;
    DBG_UNLOCK(cx->runtime);
    cx->free_(trap);
}

JS_PUBLIC_API(void)
JS_ClearTrap(JSContext *cx, JSScript *script, jsbytecode *pc,
             JSTrapHandler *handlerp, jsval *closurep)
{
    JSTrap *trap;
    
    DBG_LOCK(cx->runtime);
    trap = FindTrap(cx->runtime, script, pc);
    if (handlerp)
        *handlerp = trap ? trap->handler : NULL;
    if (closurep)
        *closurep = trap ? trap->closure : JSVAL_NULL;
    if (trap)
        DestroyTrapAndUnlock(cx, trap);
    else
        DBG_UNLOCK(cx->runtime);

#ifdef JS_METHODJIT
    if (script->hasJITCode()) {
        mjit::Recompiler recompiler(cx, script);
        recompiler.recompile();
    }
#endif
}

JS_PUBLIC_API(void)
JS_ClearScriptTraps(JSContext *cx, JSScript *script)
{
    JSRuntime *rt;
    JSTrap *trap, *next;
    uint32 sample;

    rt = cx->runtime;
    DBG_LOCK(rt);
    for (trap = (JSTrap *)rt->trapList.next;
         &trap->links != &rt->trapList;
         trap = next) {
        next = (JSTrap *)trap->links.next;
        if (trap->script == script) {
            sample = rt->debuggerMutations;
            DestroyTrapAndUnlock(cx, trap);
            DBG_LOCK(rt);
            if (rt->debuggerMutations != sample + 1)
                next = (JSTrap *)rt->trapList.next;
        }
    }
    DBG_UNLOCK(rt);
}

JS_PUBLIC_API(void)
JS_ClearAllTraps(JSContext *cx)
{
    JSRuntime *rt;
    JSTrap *trap, *next;
    uint32 sample;

    rt = cx->runtime;
    DBG_LOCK(rt);
    for (trap = (JSTrap *)rt->trapList.next;
         &trap->links != &rt->trapList;
         trap = next) {
        next = (JSTrap *)trap->links.next;
        sample = rt->debuggerMutations;
        DestroyTrapAndUnlock(cx, trap);
        DBG_LOCK(rt);
        if (rt->debuggerMutations != sample + 1)
            next = (JSTrap *)rt->trapList.next;
    }
    DBG_UNLOCK(rt);
}

/*
 * NB: js_MarkTraps does not acquire cx->runtime->debuggerLock, since the
 * debugger should never be racing with the GC (i.e., the debugger must
 * respect the request model).
 */
void
js_MarkTraps(JSTracer *trc)
{
    JSRuntime *rt = trc->context->runtime;

    for (JSTrap *trap = (JSTrap *) rt->trapList.next;
         &trap->links != &rt->trapList;
         trap = (JSTrap *) trap->links.next) {
        MarkValue(trc, Valueify(trap->closure), "trap->closure");
    }
}

JS_PUBLIC_API(JSTrapStatus)
JS_HandleTrap(JSContext *cx, JSScript *script, jsbytecode *pc, jsval *rval)
{
    JSTrap *trap;
    jsint op;
    JSTrapStatus status;

    assertSameCompartment(cx, script);
    DBG_LOCK(cx->runtime);
    trap = FindTrap(cx->runtime, script, pc);
    JS_ASSERT(!trap || trap->handler);
    if (!trap) {
        op = (JSOp) *pc;
        DBG_UNLOCK(cx->runtime);

        /* Defend against "pc for wrong script" API usage error. */
        JS_ASSERT(op != JSOP_TRAP);

#ifdef JS_THREADSAFE
        /* If the API was abused, we must fail for want of the real op. */
        if (op == JSOP_TRAP)
            return JSTRAP_ERROR;

        /* Assume a race with a debugger thread and try to carry on. */
        *rval = INT_TO_JSVAL(op);
        return JSTRAP_CONTINUE;
#else
        /* Always fail if single-threaded (must be an API usage error). */
        return JSTRAP_ERROR;
#endif
    }
    DBG_UNLOCK(cx->runtime);

    /*
     * It's important that we not use 'trap->' after calling the callback --
     * the callback might remove the trap!
     */
    op = (jsint)trap->op;
    status = trap->handler(cx, script, pc, rval, trap->closure);
    if (status == JSTRAP_CONTINUE) {
        /* By convention, return the true op to the interpreter in rval. */
        *rval = INT_TO_JSVAL(op);
    }
    return status;
}

#ifdef JS_TRACER
static void
JITInhibitingHookChange(JSRuntime *rt, bool wasInhibited)
{
    if (wasInhibited) {
        if (!rt->debuggerInhibitsJIT()) {
            for (JSCList *cl = rt->contextList.next; cl != &rt->contextList; cl = cl->next)
                js_ContextFromLinkField(cl)->updateJITEnabled();
        }
    } else if (rt->debuggerInhibitsJIT()) {
        for (JSCList *cl = rt->contextList.next; cl != &rt->contextList; cl = cl->next)
            js_ContextFromLinkField(cl)->traceJitEnabled = false;
    }
}
#endif

JS_PUBLIC_API(JSBool)
JS_SetInterrupt(JSRuntime *rt, JSInterruptHook hook, void *closure)
{
#ifdef JS_TRACER
    {
        AutoLockGC lock(rt);
        bool wasInhibited = rt->debuggerInhibitsJIT();
#endif
        rt->globalDebugHooks.interruptHook = hook;
        rt->globalDebugHooks.interruptHookData = closure;
#ifdef JS_TRACER
        JITInhibitingHookChange(rt, wasInhibited);
    }
#endif
    return JS_TRUE;
}

JS_PUBLIC_API(JSBool)
JS_ClearInterrupt(JSRuntime *rt, JSInterruptHook *hoop, void **closurep)
{
#ifdef JS_TRACER
    AutoLockGC lock(rt);
    bool wasInhibited = rt->debuggerInhibitsJIT();
#endif
    if (hoop)
        *hoop = rt->globalDebugHooks.interruptHook;
    if (closurep)
        *closurep = rt->globalDebugHooks.interruptHookData;
    rt->globalDebugHooks.interruptHook = 0;
    rt->globalDebugHooks.interruptHookData = 0;
#ifdef JS_TRACER
    JITInhibitingHookChange(rt, wasInhibited);
#endif
    return JS_TRUE;
}

/************************************************************************/

struct JSWatchPoint {
    JSCList             links;
    JSObject            *object;        /* weak link, see js_SweepWatchPoints */
    const Shape         *shape;
    StrictPropertyOp    setter;
    JSWatchPointHandler handler;
    JSObject            *closure;
    uintN               flags;
};

#define JSWP_LIVE       0x1             /* live because set and not cleared */
#define JSWP_HELD       0x2             /* held while running handler/setter */

/*
 * NB: DropWatchPointAndUnlock releases cx->runtime->debuggerLock in all cases.
 * The sweeping parameter is true if the watchpoint and its object are about to
 * be finalized, in which case we don't need to changeProperty.
 */
static JSBool
DropWatchPointAndUnlock(JSContext *cx, JSWatchPoint *wp, uintN flag, bool sweeping)
{
    bool ok = true;
    JSRuntime *rt = cx->runtime;

    wp->flags &= ~flag;
    if (wp->flags != 0) {
        DBG_UNLOCK(rt);
        return ok;
    }

    /* Remove wp from the list, then restore wp->shape->setter from wp. */
    ++rt->debuggerMutations;
    JS_REMOVE_LINK(&wp->links);
    DBG_UNLOCK(rt);

    /*
     * If the property isn't found on wp->object, then someone else must have deleted it,
     * and we don't need to change the property attributes.
     */
    if (!sweeping) {
        const Shape *shape = wp->shape;
        const Shape *wprop = wp->object->nativeLookup(shape->propid);
        if (wprop &&
            wprop->hasSetterValue() == shape->hasSetterValue() &&
            IsWatchedProperty(cx, wprop)) {
            shape = wp->object->changeProperty(cx, wprop, 0, wprop->attributes(),
                                               wprop->getter(), wp->setter);
            if (!shape)
                ok = false;
        }
    }

    cx->free_(wp);
    return ok;
}

/*
 * NB: js_TraceWatchPoints does not acquire cx->runtime->debuggerLock, since
 * the debugger should never be racing with the GC (i.e., the debugger must
 * respect the request model). If any unmarked objects were marked, this
 * function returns true and the GC will iteratively call this function again
 * until no more unmarked heap objects are found. This is necessary because
 * watch points have a weak pointer semantics.
 */
JSBool
js_TraceWatchPoints(JSTracer *trc)
{
    JSRuntime *rt;
    JSWatchPoint *wp;

    rt = trc->context->runtime;

    bool modified = false;

    for (wp = (JSWatchPoint *)rt->watchPointList.next;
         &wp->links != &rt->watchPointList;
         wp = (JSWatchPoint *)wp->links.next) {
        if (wp->object->isMarked()) {
            if (!wp->shape->isMarked()) {
                modified = true;
                MarkShape(trc, wp->shape, "shape");
            }
            if (wp->shape->hasSetterValue() && wp->setter) {
                if (!CastAsObject(wp->setter)->isMarked()) {
                    modified = true;
                    MarkObject(trc, *CastAsObject(wp->setter), "wp->setter");
                }
            }
            if (!wp->closure->isMarked()) {
                modified = true;
                MarkObject(trc, *wp->closure, "wp->closure");
            }
        }
    }

    return modified;
}

void
js_SweepWatchPoints(JSContext *cx)
{
    JSRuntime *rt;
    JSWatchPoint *wp, *next;
    uint32 sample;

    rt = cx->runtime;
    DBG_LOCK(rt);
    for (wp = (JSWatchPoint *)rt->watchPointList.next;
         &wp->links != &rt->watchPointList;
         wp = next) {
        next = (JSWatchPoint *)wp->links.next;
        if (IsAboutToBeFinalized(cx, wp->object)) {
            sample = rt->debuggerMutations;

            /* Ignore failures. */
            DropWatchPointAndUnlock(cx, wp, JSWP_LIVE, true);
            DBG_LOCK(rt);
            if (rt->debuggerMutations != sample + 1)
                next = (JSWatchPoint *)rt->watchPointList.next;
        }
    }
    DBG_UNLOCK(rt);
}



/*
 * NB: LockedFindWatchPoint must be called with rt->debuggerLock acquired.
 */
static JSWatchPoint *
LockedFindWatchPoint(JSRuntime *rt, JSObject *obj, jsid propid)
{
    JSWatchPoint *wp;

    for (wp = (JSWatchPoint *)rt->watchPointList.next;
         &wp->links != &rt->watchPointList;
         wp = (JSWatchPoint *)wp->links.next) {
        if (wp->object == obj && wp->shape->propid == propid)
            return wp;
    }
    return NULL;
}

static JSWatchPoint *
FindWatchPoint(JSRuntime *rt, JSObject *obj, jsid id)
{
    JSWatchPoint *wp;

    DBG_LOCK(rt);
    wp = LockedFindWatchPoint(rt, obj, id);
    DBG_UNLOCK(rt);
    return wp;
}

JSBool
js_watch_set(JSContext *cx, JSObject *obj, jsid id, JSBool strict, Value *vp)
{
    assertSameCompartment(cx, obj);
    JSRuntime *rt = cx->runtime;
    DBG_LOCK(rt);
    for (JSWatchPoint *wp = (JSWatchPoint *)rt->watchPointList.next;
         &wp->links != &rt->watchPointList;
         wp = (JSWatchPoint *)wp->links.next) {
        const Shape *shape = wp->shape;
        if (wp->object == obj && SHAPE_USERID(shape) == id && !(wp->flags & JSWP_HELD)) {
            bool ok;
            Value old;
            uint32 slot;
            const Shape *needMethodSlotWrite = NULL;

            wp->flags |= JSWP_HELD;
            DBG_UNLOCK(rt);

            jsid propid = shape->propid;
            shape = obj->nativeLookup(propid);
            if (!shape) {
                /*
                 * This happens if the watched property has been deleted, but a
                 * prototype has a watched accessor property with the same
                 * name. See bug 636697.
                 */
                ok = true;
                goto out;
            }
            JS_ASSERT(IsWatchedProperty(cx, shape));

            /* Determine the property's old value. */
            slot = shape->slot;
            old = obj->containsSlot(slot) ? obj->nativeGetSlot(slot) : UndefinedValue();
            if (shape->isMethod()) {
                /*
                 * We get here in two cases: (1) the existing watched property
                 * is a method; or (2) the watched property was deleted and is
                 * now in the middle of being re-added via JSOP_SETMETHOD. In
                 * both cases we must trip the method read barrier in order to
                 * avoid passing an uncloned function object to the handler.
                 *
                 * Case 2 is especially hairy. js_watch_set, uniquely, gets
                 * called in the middle of creating a method property, after
                 * shape is in obj but before the slot has been set. So in this
                 * case we must finish initializing the half-finished method
                 * property before triggering the method read barrier.
                 *
                 * Bonus weirdness: because this changes obj's shape,
                 * js_NativeSet (which is our caller) will not write to the
                 * slot, as it will appear the property was deleted and a new
                 * property added. We must write the slot ourselves -- however
                 * we must do it after calling the watchpoint handler. So set
                 * needMethodSlotWrite here and use it to write to the slot
                 * below, if the handler does not tinker with the property
                 * further.
                 */
                JS_ASSERT(!wp->setter);
                Value method = ObjectValue(shape->methodObject());
                if (old.isUndefined())
                    obj->nativeSetSlot(slot, method);
                ok = obj->methodReadBarrier(cx, *shape, &method);
                if (!ok)
                    goto out;
                wp->shape = shape = needMethodSlotWrite = obj->nativeLookup(propid);
                JS_ASSERT(shape->isDataDescriptor());
                JS_ASSERT(!shape->isMethod());
                if (old.isUndefined())
                    obj->nativeSetSlot(shape->slot, old);
                else
                    old = method;
            }

            {
                Maybe<AutoShapeRooter> tvr;
                if (needMethodSlotWrite)
                    tvr.construct(cx, needMethodSlotWrite);

                /*
                 * Call the handler. This invalidates shape, so re-lookup the shape.
                 * NB: wp is held, so we can safely dereference it still.
                 */
                ok = wp->handler(cx, obj, propid, Jsvalify(old), Jsvalify(vp), wp->closure);
                if (!ok)
                    goto out;
                shape = obj->nativeLookup(propid);

                if (!shape) {
                    ok = true;
                } else if (wp->setter) {
                    /*
                     * Pass the output of the handler to the setter. Security wrappers
                     * prevent any funny business between watchpoints and setters.
                     */
                    ok = shape->hasSetterValue()
                         ? ExternalInvoke(cx, ObjectValue(*obj),
                                          ObjectValue(*CastAsObject(wp->setter)),
                                          1, vp, vp)
                         : CallJSPropertyOpSetter(cx, wp->setter, obj, SHAPE_USERID(shape),
                                                  strict, vp);
                } else if (shape == needMethodSlotWrite) {
                    /* See comment above about needMethodSlotWrite. */
                    obj->nativeSetSlot(shape->slot, *vp);
                    ok = true;
                } else {
                    /*
                     * A property with the default setter might be either a method
                     * or an ordinary function-valued data property subject to the
                     * method write barrier.
                     *
                     * It is not the setter's job to call methodWriteBarrier,
                     * but js_watch_set must do so, because the caller will be
                     * fooled into not doing it: shape does *not* have the
                     * default setter and therefore seems not to be a method.
                     */
                    ok = obj->methodWriteBarrier(cx, *shape, *vp) != NULL;
                }
            }

        out:
            DBG_LOCK(rt);
            return DropWatchPointAndUnlock(cx, wp, JSWP_HELD, false) && ok;
        }
    }
    DBG_UNLOCK(rt);
    return true;
}

static JSBool
js_watch_set_wrapper(JSContext *cx, uintN argc, Value *vp)
{
    JSObject *obj = ToObject(cx, &vp[1]);
    if (!obj)
        return false;

    JSObject &funobj = JS_CALLEE(cx, vp).toObject();
    JSFunction *wrapper = funobj.getFunctionPrivate();
    jsid userid = ATOM_TO_JSID(wrapper->atom);

    JS_SET_RVAL(cx, vp, argc ? JS_ARGV(cx, vp)[0] : UndefinedValue());
    /*
     * The strictness we pass here doesn't matter, since we know that it's
     * a JS setter, which can't depend on the assigning code's strictness.
     */
    return js_watch_set(cx, obj, userid, false, vp);
}

namespace js {

bool
IsWatchedProperty(JSContext *cx, const Shape *shape)
{
    if (shape->hasSetterValue()) {
        JSObject *funobj = shape->setterObject();
        if (!funobj || !funobj->isFunction())
            return false;

        JSFunction *fun = funobj->getFunctionPrivate();
        return fun->maybeNative() == js_watch_set_wrapper;
    }
    return shape->setterOp() == js_watch_set;
}

}

/*
 * Return an appropriate setter to substitute for |setter| on a property
 * with attributes |attrs|, to implement a watchpoint on the property named
 * |id|.
 */
static StrictPropertyOp
WrapWatchedSetter(JSContext *cx, jsid id, uintN attrs, StrictPropertyOp setter)
{
    JSAtom *atom;
    JSFunction *wrapper;

    /* Wrap a C++ setter simply by returning our own C++ setter. */
    if (!(attrs & JSPROP_SETTER))
        return &js_watch_set;   /* & to silence schoolmarmish MSVC */

    /*
     * Wrap a JSObject * setter by constructing our own JSFunction * that saves the
     * property id as the function name, and calls js_watch_set.
     */
    if (JSID_IS_ATOM(id)) {
        atom = JSID_TO_ATOM(id);
    } else if (JSID_IS_INT(id)) {
        if (!js_ValueToStringId(cx, IdToValue(id), &id))
            return NULL;
        atom = JSID_TO_ATOM(id);
    } else {
        atom = NULL;
    }

    wrapper = js_NewFunction(cx, NULL, js_watch_set_wrapper, 1, 0,
                             setter ? CastAsObject(setter)->getParent() : NULL, atom);
    if (!wrapper)
        return NULL;
    return CastAsStrictPropertyOp(FUN_OBJECT(wrapper));
}

static const Shape *
UpdateWatchpointShape(JSContext *cx, JSWatchPoint *wp, const Shape *newShape)
{
    JS_ASSERT_IF(wp->shape, wp->shape->propid == newShape->propid);
    JS_ASSERT(!IsWatchedProperty(cx, newShape));

    /* Create a watching setter we can substitute for the new shape's setter. */
    StrictPropertyOp watchingSetter =
        WrapWatchedSetter(cx, newShape->propid, newShape->attributes(), newShape->setter());
    if (!watchingSetter)
        return NULL;

    /*
     * Save the shape's setter; we don't know whether js_ChangeNativePropertyAttrs will
     * return a new shape, or mutate this one.
     */
    StrictPropertyOp originalSetter = newShape->setter();

    /*
     * Drop the watching setter into the object, in place of newShape. Note that a single
     * watchpoint-wrapped shape may correspond to more than one non-watchpoint shape: we
     * wrap all (JSPropertyOp, not JSObject *) setters with js_watch_set, so shapes that
     * differ only in their setter may all get wrapped to the same shape.
     */
    const Shape *watchingShape = 
        js_ChangeNativePropertyAttrs(cx, wp->object, newShape, 0, newShape->attributes(),
                                     newShape->getter(), watchingSetter);
    if (!watchingShape)
        return NULL;

    /* Update the watchpoint with the new shape and its original setter. */
    wp->setter = originalSetter;
    wp->shape = watchingShape;

    return watchingShape;
}

const Shape *
js_SlowPathUpdateWatchpointsForShape(JSContext *cx, JSObject *obj, const Shape *newShape)
{
    assertSameCompartment(cx, obj);

    /*
     * The watchpoint code uses the normal property-modification functions to install its
     * own watchpoint-aware shapes. Those functions report those changes back to the
     * watchpoint code, just as they do user-level changes. So if this change is
     * installing a watchpoint-aware shape, it's something we asked for ourselves, and can
     * proceed without interference.
     */
    if (IsWatchedProperty(cx, newShape))
        return newShape;

    JSWatchPoint *wp = FindWatchPoint(cx->runtime, obj, newShape->propid);
    if (!wp)
        return newShape;

    return UpdateWatchpointShape(cx, wp, newShape);
}

/*
 * Return the underlying setter for |shape| on |obj|, seeing through any
 * watchpoint-wrapping. Note that we need |obj| to disambiguate, since a single
 * watchpoint-wrapped shape may correspond to more than one non-watchpoint shape; see the
 * comments in UpdateWatchpointShape.
 */
static StrictPropertyOp
UnwrapSetter(JSContext *cx, JSObject *obj, const Shape *shape)
{
    /* If it's not a watched property, its setter is not wrapped. */
    if (!IsWatchedProperty(cx, shape))
        return shape->setter();

    /* Look up the watchpoint, from which we can retrieve the underlying setter. */
    JSWatchPoint *wp = FindWatchPoint(cx->runtime, obj, shape->propid);

    /* 
     * Since we know |shape| is watched, we *must* find a watchpoint: we should never
     * leave wrapped setters lying around in shapes after removing a watchpoint.
     */
    JS_ASSERT(wp);

    return wp->setter;
}

JS_PUBLIC_API(JSBool)
JS_SetWatchPoint(JSContext *cx, JSObject *obj, jsid id,
                 JSWatchPointHandler handler, JSObject *closure)
{
    assertSameCompartment(cx, obj);

    JSObject *origobj;
    Value v;
    uintN attrs;
    jsid propid;

    origobj = obj;
    OBJ_TO_INNER_OBJECT(cx, obj);
    if (!obj)
        return false;

    AutoValueRooter idroot(cx);
    if (JSID_IS_INT(id)) {
        propid = id;
    } else {
        if (!js_ValueToStringId(cx, IdToValue(id), &propid))
            return false;
        propid = js_CheckForStringIndex(propid);
        idroot.set(IdToValue(propid));
    }

    /*
     * If, by unwrapping and innerizing, we changed the object, check
     * again to make sure that we're allowed to set a watch point.
     */
    if (origobj != obj && !CheckAccess(cx, obj, propid, JSACC_WATCH, &v, &attrs))
        return false;

    if (!obj->isNative()) {
        JS_ReportErrorNumber(cx, js_GetErrorMessage, NULL, JSMSG_CANT_WATCH,
                             obj->getClass()->name);
        return false;
    }

    JSObject *pobj;
    JSProperty *prop;
    if (!js_LookupProperty(cx, obj, propid, &pobj, &prop))
        return false;
    const Shape *shape = (Shape *) prop;
    JSRuntime *rt = cx->runtime;
    if (!shape) {
        /* Check for a deleted symbol watchpoint, which holds its property. */
        JSWatchPoint *wp = FindWatchPoint(rt, obj, propid);
        if (!wp) {
            /* Make a new property in obj so we can watch for the first set. */
            shape = DefineNativeProperty(cx, obj, propid, UndefinedValue(), NULL, NULL,
                                         JSPROP_ENUMERATE, 0, 0);
            if (!shape)
                return false;
        }
    } else if (pobj != obj) {
        /* Clone the prototype property so we can watch the right object. */
        AutoValueRooter valroot(cx);
        PropertyOp getter;
        StrictPropertyOp setter;
        uintN attrs, flags;
        intN shortid;

        if (pobj->isNative()) {
            if (shape->isMethod()) {
                Value method = ObjectValue(shape->methodObject());
                shape = pobj->methodReadBarrier(cx, *shape, &method);
                if (!shape)
                    return false;
            }

            valroot.set(pobj->containsSlot(shape->slot)
                        ? pobj->nativeGetSlot(shape->slot)
                        : UndefinedValue());
            getter = shape->getter();
            setter = UnwrapSetter(cx, pobj, shape);
            attrs = shape->attributes();
            flags = shape->getFlags();
            shortid = shape->shortid;
        } else {
            if (!pobj->getProperty(cx, propid, valroot.addr()) ||
                !pobj->getAttributes(cx, propid, &attrs)) {
                return false;
            }
            getter = NULL;
            setter = NULL;
            flags = 0;
            shortid = 0;
        }

        /* Recall that obj is native, whether or not pobj is native. */
        shape = DefineNativeProperty(cx, obj, propid, valroot.value(), getter, setter,
                                     attrs, flags, shortid);
        if (!shape)
            return false;
    }

    /*
     * At this point, prop/shape exists in obj, obj is locked, and we must
     * unlock the object before returning.
     */
    DBG_LOCK(rt);
    JSWatchPoint *wp = LockedFindWatchPoint(rt, obj, propid);
    if (!wp) {
        DBG_UNLOCK(rt);
        wp = (JSWatchPoint *) cx->malloc_(sizeof *wp);
        if (!wp)
            return false;
        wp->handler = NULL;
        wp->closure = NULL;
        wp->object = obj;
        wp->shape = NULL;
        wp->flags = JSWP_LIVE;

        /* XXXbe nest in obj lock here */
        if (!UpdateWatchpointShape(cx, wp, shape)) {
            /* Self-link so DropWatchPointAndUnlock can JS_REMOVE_LINK it. */
            JS_INIT_CLIST(&wp->links);
            DBG_LOCK(rt);
            DropWatchPointAndUnlock(cx, wp, JSWP_LIVE, false);
            return false;
        }

        /*
         * Now that wp is fully initialized, append it to rt's wp list.
         * Because obj is locked we know that no other thread could have added
         * a watchpoint for (obj, propid).
         */
        DBG_LOCK(rt);
        JS_ASSERT(!LockedFindWatchPoint(rt, obj, propid));
        JS_APPEND_LINK(&wp->links, &rt->watchPointList);
        ++rt->debuggerMutations;
    }

    /*
     * Ensure that an object with watchpoints never has the same shape as an
     * object without them, even if the watched properties are deleted.
     */
    obj->watchpointOwnShapeChange(cx);

    wp->handler = handler;
    wp->closure = reinterpret_cast<JSObject*>(closure);
    DBG_UNLOCK(rt);
    return true;
}

JS_PUBLIC_API(JSBool)
JS_ClearWatchPoint(JSContext *cx, JSObject *obj, jsid id,
                   JSWatchPointHandler *handlerp, JSObject **closurep)
{
    assertSameCompartment(cx, obj);

    JSRuntime *rt;
    JSWatchPoint *wp;

    rt = cx->runtime;
    DBG_LOCK(rt);
    for (wp = (JSWatchPoint *)rt->watchPointList.next;
         &wp->links != &rt->watchPointList;
         wp = (JSWatchPoint *)wp->links.next) {
        if (wp->object == obj && SHAPE_USERID(wp->shape) == id) {
            if (handlerp)
                *handlerp = wp->handler;
            if (closurep)
                *closurep = wp->closure;
            return DropWatchPointAndUnlock(cx, wp, JSWP_LIVE, false);
        }
    }
    DBG_UNLOCK(rt);
    if (handlerp)
        *handlerp = NULL;
    if (closurep)
        *closurep = NULL;
    return JS_TRUE;
}

JS_PUBLIC_API(JSBool)
JS_ClearWatchPointsForObject(JSContext *cx, JSObject *obj)
{
    assertSameCompartment(cx, obj);

    JSRuntime *rt;
    JSWatchPoint *wp, *next;
    uint32 sample;

    rt = cx->runtime;
    DBG_LOCK(rt);
    for (wp = (JSWatchPoint *)rt->watchPointList.next;
         &wp->links != &rt->watchPointList;
         wp = next) {
        next = (JSWatchPoint *)wp->links.next;
        if (wp->object == obj) {
            sample = rt->debuggerMutations;
            if (!DropWatchPointAndUnlock(cx, wp, JSWP_LIVE, false))
                return JS_FALSE;
            DBG_LOCK(rt);
            if (rt->debuggerMutations != sample + 1)
                next = (JSWatchPoint *)rt->watchPointList.next;
        }
    }
    DBG_UNLOCK(rt);
    return JS_TRUE;
}

JS_PUBLIC_API(JSBool)
JS_ClearAllWatchPoints(JSContext *cx)
{
    JSRuntime *rt;
    JSWatchPoint *wp, *next;
    uint32 sample;

    rt = cx->runtime;
    DBG_LOCK(rt);
    for (wp = (JSWatchPoint *)rt->watchPointList.next;
         &wp->links != &rt->watchPointList;
         wp = next) {
        SwitchToCompartment sc(cx, wp->object);

        next = (JSWatchPoint *)wp->links.next;
        sample = rt->debuggerMutations;
        if (!DropWatchPointAndUnlock(cx, wp, JSWP_LIVE, false))
            return JS_FALSE;
        DBG_LOCK(rt);
        if (rt->debuggerMutations != sample + 1)
            next = (JSWatchPoint *)rt->watchPointList.next;
    }
    DBG_UNLOCK(rt);
    return JS_TRUE;
}

/************************************************************************/

JS_PUBLIC_API(uintN)
JS_PCToLineNumber(JSContext *cx, JSScript *script, jsbytecode *pc)
{
    return js_PCToLineNumber(cx, script, pc);
}

JS_PUBLIC_API(jsbytecode *)
JS_LineNumberToPC(JSContext *cx, JSScript *script, uintN lineno)
{
    return js_LineNumberToPC(script, lineno);
}

JS_PUBLIC_API(jsbytecode *)
JS_EndPC(JSContext *cx, JSScript *script)
{
    return script->code + script->length;
}

JS_PUBLIC_API(JSBool)
JS_GetLinePCs(JSContext *cx, JSScript *script,
              uintN startLine, uintN maxLines,
              uintN* count, uintN** retLines, jsbytecode*** retPCs)
{
    uintN* lines;
    jsbytecode** pcs;
    size_t len = (script->length > maxLines ? maxLines : script->length);
    lines = (uintN*) cx->malloc_(len * sizeof(uintN));
    if (!lines)
        return JS_FALSE;

    pcs = (jsbytecode**) cx->malloc_(len * sizeof(jsbytecode*));
    if (!pcs) {
        cx->free_(lines);
        return JS_FALSE;
    }

    uintN lineno = script->lineno;
    uintN offset = 0;
    uintN i = 0;
    for (jssrcnote *sn = script->notes(); !SN_IS_TERMINATOR(sn); sn = SN_NEXT(sn)) {
        offset += SN_DELTA(sn);
        JSSrcNoteType type = (JSSrcNoteType) SN_TYPE(sn);
        if (type == SRC_SETLINE || type == SRC_NEWLINE) {
            if (type == SRC_SETLINE)
                lineno = (uintN) js_GetSrcNoteOffset(sn, 0);
            else
                lineno++;

            if (lineno >= startLine) {
                lines[i] = lineno;
                pcs[i] = script->code + offset;
                if (++i >= maxLines)
                    break;
            }
        }
    }

    *count = i;
    if (retLines)
        *retLines = lines;
    else
        cx->free_(lines);

    if (retPCs)
        *retPCs = pcs;
    else
        cx->free_(pcs);

    return JS_TRUE;
}

JS_PUBLIC_API(uintN)
JS_GetFunctionArgumentCount(JSContext *cx, JSFunction *fun)
{
    return fun->nargs;
}

JS_PUBLIC_API(JSBool)
JS_FunctionHasLocalNames(JSContext *cx, JSFunction *fun)
{
    return fun->script()->bindings.hasLocalNames();
}

extern JS_PUBLIC_API(jsuword *)
JS_GetFunctionLocalNameArray(JSContext *cx, JSFunction *fun, void **markp)
{
    *markp = JS_ARENA_MARK(&cx->tempPool);
    return fun->script()->bindings.getLocalNameArray(cx, &cx->tempPool);
}

extern JS_PUBLIC_API(JSAtom *)
JS_LocalNameToAtom(jsuword w)
{
    return JS_LOCAL_NAME_TO_ATOM(w);
}

extern JS_PUBLIC_API(JSString *)
JS_AtomKey(JSAtom *atom)
{
    return atom;
}

extern JS_PUBLIC_API(void)
JS_ReleaseFunctionLocalNameArray(JSContext *cx, void *mark)
{
    JS_ARENA_RELEASE(&cx->tempPool, mark);
}

JS_PUBLIC_API(JSScript *)
JS_GetFunctionScript(JSContext *cx, JSFunction *fun)
{
    return FUN_SCRIPT(fun);
}

JS_PUBLIC_API(JSNative)
JS_GetFunctionNative(JSContext *cx, JSFunction *fun)
{
    return Jsvalify(fun->maybeNative());
}

JS_PUBLIC_API(JSPrincipals *)
JS_GetScriptPrincipals(JSContext *cx, JSScript *script)
{
    return script->principals;
}

/************************************************************************/

/*
 *  Stack Frame Iterator
 */
JS_PUBLIC_API(JSStackFrame *)
JS_FrameIterator(JSContext *cx, JSStackFrame **iteratorp)
{
    StackFrame *fp = Valueify(*iteratorp);
    *iteratorp = Jsvalify((fp == NULL) ? js_GetTopStackFrame(cx) : fp->prev());
    return *iteratorp;
}

JS_PUBLIC_API(JSScript *)
JS_GetFrameScript(JSContext *cx, JSStackFrame *fp)
{
    return Valueify(fp)->maybeScript();
}

JS_PUBLIC_API(jsbytecode *)
JS_GetFramePC(JSContext *cx, JSStackFrame *fp)
{
    return Valueify(fp)->pcQuadratic(cx);
}

JS_PUBLIC_API(JSStackFrame *)
JS_GetScriptedCaller(JSContext *cx, JSStackFrame *fp)
{
    return Jsvalify(js_GetScriptedCaller(cx, Valueify(fp)));
}

JS_PUBLIC_API(void *)
JS_GetFrameAnnotation(JSContext *cx, JSStackFrame *fpArg)
{
    StackFrame *fp = Valueify(fpArg);
    if (fp->annotation() && fp->isScriptFrame()) {
        JSPrincipals *principals = fp->scopeChain().principals(cx);

        if (principals && principals->globalPrivilegesEnabled(cx, principals)) {
            /*
             * Give out an annotation only if privileges have not been revoked
             * or disabled globally.
             */
            return fp->annotation();
        }
    }

    return NULL;
}

JS_PUBLIC_API(void)
JS_SetFrameAnnotation(JSContext *cx, JSStackFrame *fp, void *annotation)
{
    Valueify(fp)->setAnnotation(annotation);
}

JS_PUBLIC_API(void *)
JS_GetFramePrincipalArray(JSContext *cx, JSStackFrame *fp)
{
    JSPrincipals *principals;

    principals = Valueify(fp)->scopeChain().principals(cx);
    if (!principals)
        return NULL;
    return principals->getPrincipalArray(cx, principals);
}

JS_PUBLIC_API(JSBool)
JS_IsScriptFrame(JSContext *cx, JSStackFrame *fp)
{
    return !Valueify(fp)->isDummyFrame();
}

/* this is deprecated, use JS_GetFrameScopeChain instead */
JS_PUBLIC_API(JSObject *)
JS_GetFrameObject(JSContext *cx, JSStackFrame *fp)
{
    return &Valueify(fp)->scopeChain();
}

JS_PUBLIC_API(JSObject *)
JS_GetFrameScopeChain(JSContext *cx, JSStackFrame *fpArg)
{
    StackFrame *fp = Valueify(fpArg);
    JS_ASSERT(cx->stack.containsSlow(fp));

    js::AutoCompartment ac(cx, &fp->scopeChain());
    if (!ac.enter())
        return NULL;

    /* Force creation of argument and call objects if not yet created */
    (void) JS_GetFrameCallObject(cx, Jsvalify(fp));
    return GetScopeChain(cx, fp);
}

JS_PUBLIC_API(JSObject *)
JS_GetFrameCallObject(JSContext *cx, JSStackFrame *fpArg)
{
    StackFrame *fp = Valueify(fpArg);
    JS_ASSERT(cx->stack.containsSlow(fp));

    if (!fp->isFunctionFrame())
        return NULL;

    js::AutoCompartment ac(cx, &fp->scopeChain());
    if (!ac.enter())
        return NULL;

    /*
     * XXX ill-defined: null return here means error was reported, unlike a
     *     null returned above or in the #else
     */
    if (!fp->hasCallObj() && fp->isNonEvalFunctionFrame())
        return CreateFunCallObject(cx, fp);
    return &fp->callObj();
}

JS_PUBLIC_API(JSBool)
JS_GetFrameThis(JSContext *cx, JSStackFrame *fpArg, jsval *thisv)
{
    StackFrame *fp = Valueify(fpArg);
    if (fp->isDummyFrame())
        return false;

    js::AutoCompartment ac(cx, &fp->scopeChain());
    if (!ac.enter())
        return false;

    if (!ComputeThis(cx, fp))
        return false;
    *thisv = Jsvalify(fp->thisValue());
    return true;
}

JS_PUBLIC_API(JSFunction *)
JS_GetFrameFunction(JSContext *cx, JSStackFrame *fp)
{
    return Valueify(fp)->maybeFun();
}

JS_PUBLIC_API(JSObject *)
JS_GetFrameFunctionObject(JSContext *cx, JSStackFrame *fpArg)
{
    StackFrame *fp = Valueify(fpArg);
    if (!fp->isFunctionFrame())
        return NULL;

    JS_ASSERT(fp->callee().isFunction());
    JS_ASSERT(fp->callee().getPrivate() == fp->fun());
    return &fp->callee();
}

JS_PUBLIC_API(JSBool)
JS_IsConstructorFrame(JSContext *cx, JSStackFrame *fp)
{
    return Valueify(fp)->isConstructing();
}

JS_PUBLIC_API(JSObject *)
JS_GetFrameCalleeObject(JSContext *cx, JSStackFrame *fp)
{
    return Valueify(fp)->maybeCalleev().toObjectOrNull();
}

JS_PUBLIC_API(JSBool)
JS_GetValidFrameCalleeObject(JSContext *cx, JSStackFrame *fp, jsval *vp)
{
    Value v;

    if (!Valueify(fp)->getValidCalleeObject(cx, &v))
        return false;
    *vp = Jsvalify(v);
    return true;
}

JS_PUBLIC_API(JSBool)
JS_IsDebuggerFrame(JSContext *cx, JSStackFrame *fp)
{
    return Valueify(fp)->isDebuggerFrame();
}

JS_PUBLIC_API(JSBool)
JS_IsGlobalFrame(JSContext *cx, JSStackFrame *fp)
{
    return Valueify(fp)->isGlobalFrame();
}

JS_PUBLIC_API(jsval)
JS_GetFrameReturnValue(JSContext *cx, JSStackFrame *fp)
{
    return Jsvalify(Valueify(fp)->returnValue());
}

JS_PUBLIC_API(void)
JS_SetFrameReturnValue(JSContext *cx, JSStackFrame *fpArg, jsval rval)
{
    StackFrame *fp = Valueify(fpArg);
#ifdef JS_METHODJIT
    JS_ASSERT_IF(fp->isScriptFrame(), fp->script()->debugMode);
#endif
    assertSameCompartment(cx, fp, rval);
    fp->setReturnValue(Valueify(rval));
}

/************************************************************************/

JS_PUBLIC_API(const char *)
JS_GetScriptFilename(JSContext *cx, JSScript *script)
{
    return script->filename;
}

JS_PUBLIC_API(uintN)
JS_GetScriptBaseLineNumber(JSContext *cx, JSScript *script)
{
    return script->lineno;
}

JS_PUBLIC_API(uintN)
JS_GetScriptLineExtent(JSContext *cx, JSScript *script)
{
    return js_GetScriptLineExtent(script);
}

JS_PUBLIC_API(JSVersion)
JS_GetScriptVersion(JSContext *cx, JSScript *script)
{
    return VersionNumber(script->getVersion());
}

/***************************************************************************/

JS_PUBLIC_API(void)
JS_SetNewScriptHook(JSRuntime *rt, JSNewScriptHook hook, void *callerdata)
{
    rt->globalDebugHooks.newScriptHook = hook;
    rt->globalDebugHooks.newScriptHookData = callerdata;
}

JS_PUBLIC_API(void)
JS_SetDestroyScriptHook(JSRuntime *rt, JSDestroyScriptHook hook,
                        void *callerdata)
{
    rt->globalDebugHooks.destroyScriptHook = hook;
    rt->globalDebugHooks.destroyScriptHookData = callerdata;
}

/***************************************************************************/

JS_PUBLIC_API(JSBool)
JS_EvaluateUCInStackFrame(JSContext *cx, JSStackFrame *fpArg,
                          const jschar *chars, uintN length,
                          const char *filename, uintN lineno,
                          jsval *rval)
{
    JS_ASSERT_NOT_ON_TRACE(cx);

    if (!CheckDebugMode(cx))
        return false;

    JSObject *scobj = JS_GetFrameScopeChain(cx, fpArg);
    if (!scobj)
        return false;

    js::AutoCompartment ac(cx, scobj);
    if (!ac.enter())
        return false;

    StackFrame *fp = Valueify(fpArg);
<<<<<<< HEAD
    return EvaluateInScope(cx, scobj, fp, chars, length, filename, lineno, Valueify(rval));
=======
    JSScript *script = Compiler::compileScript(cx, scobj, fp, fp->scopeChain().principals(cx),
                                               TCF_COMPILE_N_GO, chars, length,
                                               filename, lineno, cx->findVersion(),
                                               NULL, UpvarCookie::UPVAR_LEVEL_LIMIT);

    if (!script)
        return false;

    bool ok = Execute(cx, script, *scobj, fp->thisValue(), EXECUTE_DEBUG, fp, Valueify(rval));

    js_DestroyScript(cx, script);
    return ok;
>>>>>>> 029df9a3
}

JS_PUBLIC_API(JSBool)
JS_EvaluateInStackFrame(JSContext *cx, JSStackFrame *fp,
                        const char *bytes, uintN length,
                        const char *filename, uintN lineno,
                        jsval *rval)
{
    jschar *chars;
    JSBool ok;
    size_t len = length;
    
    if (!CheckDebugMode(cx))
        return JS_FALSE;

    chars = InflateString(cx, bytes, &len);
    if (!chars)
        return JS_FALSE;
    length = (uintN) len;
    ok = JS_EvaluateUCInStackFrame(cx, fp, chars, length, filename, lineno,
                                   rval);
    cx->free_(chars);

    return ok;
}

/************************************************************************/

/* This all should be reworked to avoid requiring JSScopeProperty types. */

JS_PUBLIC_API(JSScopeProperty *)
JS_PropertyIterator(JSObject *obj, JSScopeProperty **iteratorp)
{
    const Shape *shape;

    /* The caller passes null in *iteratorp to get things started. */
    shape = (Shape *) *iteratorp;
    if (!shape) {
        shape = obj->lastProperty();
    } else {
        shape = shape->previous();
        if (!shape->previous()) {
            JS_ASSERT(JSID_IS_EMPTY(shape->propid));
            shape = NULL;
        }
    }

    return *iteratorp = reinterpret_cast<JSScopeProperty *>(const_cast<Shape *>(shape));
}

JS_PUBLIC_API(JSBool)
JS_GetPropertyDesc(JSContext *cx, JSObject *obj, JSScopeProperty *sprop,
                   JSPropertyDesc *pd)
{
    assertSameCompartment(cx, obj);
    Shape *shape = (Shape *) sprop;
    pd->id = IdToJsval(shape->propid);

    JSBool wasThrowing = cx->isExceptionPending();
    Value lastException = UndefinedValue();
    if (wasThrowing)
        lastException = cx->getPendingException();
    cx->clearPendingException();

    if (!js_GetProperty(cx, obj, shape->propid, Valueify(&pd->value))) {
        if (!cx->isExceptionPending()) {
            pd->flags = JSPD_ERROR;
            pd->value = JSVAL_VOID;
        } else {
            pd->flags = JSPD_EXCEPTION;
            pd->value = Jsvalify(cx->getPendingException());
        }
    } else {
        pd->flags = 0;
    }

    if (wasThrowing)
        cx->setPendingException(lastException);

    pd->flags |= (shape->enumerable() ? JSPD_ENUMERATE : 0)
              |  (!shape->writable()  ? JSPD_READONLY  : 0)
              |  (!shape->configurable() ? JSPD_PERMANENT : 0);
    pd->spare = 0;
    if (shape->getter() == GetCallArg) {
        pd->slot = shape->shortid;
        pd->flags |= JSPD_ARGUMENT;
    } else if (shape->getter() == GetCallVar) {
        pd->slot = shape->shortid;
        pd->flags |= JSPD_VARIABLE;
    } else {
        pd->slot = 0;
    }
    pd->alias = JSVAL_VOID;

    if (obj->containsSlot(shape->slot)) {
        for (Shape::Range r = obj->lastProperty()->all(); !r.empty(); r.popFront()) {
            const Shape &aprop = r.front();
            if (&aprop != shape && aprop.slot == shape->slot) {
                pd->alias = IdToJsval(aprop.propid);
                break;
            }
        }
    }
    return JS_TRUE;
}

JS_PUBLIC_API(JSBool)
JS_GetPropertyDescArray(JSContext *cx, JSObject *obj, JSPropertyDescArray *pda)
{
    assertSameCompartment(cx, obj);
    Class *clasp = obj->getClass();
    if (!obj->isNative() || (clasp->flags & JSCLASS_NEW_ENUMERATE)) {
        JS_ReportErrorNumber(cx, js_GetErrorMessage, NULL,
                             JSMSG_CANT_DESCRIBE_PROPS, clasp->name);
        return JS_FALSE;
    }
    if (!clasp->enumerate(cx, obj))
        return JS_FALSE;

    /* Return an empty pda early if obj has no own properties. */
    if (obj->nativeEmpty()) {
        pda->length = 0;
        pda->array = NULL;
        return JS_TRUE;
    }

    uint32 n = obj->propertyCount();
    JSPropertyDesc *pd = (JSPropertyDesc *) cx->malloc_(size_t(n) * sizeof(JSPropertyDesc));
    if (!pd)
        return JS_FALSE;
    uint32 i = 0;
    for (Shape::Range r = obj->lastProperty()->all(); !r.empty(); r.popFront()) {
        if (!js_AddRoot(cx, Valueify(&pd[i].id), NULL))
            goto bad;
        if (!js_AddRoot(cx, Valueify(&pd[i].value), NULL))
            goto bad;
        Shape *shape = const_cast<Shape *>(&r.front());
        if (!JS_GetPropertyDesc(cx, obj, reinterpret_cast<JSScopeProperty *>(shape), &pd[i]))
            goto bad;
        if ((pd[i].flags & JSPD_ALIAS) && !js_AddRoot(cx, Valueify(&pd[i].alias), NULL))
            goto bad;
        if (++i == n)
            break;
    }
    pda->length = i;
    pda->array = pd;
    return JS_TRUE;

bad:
    pda->length = i + 1;
    pda->array = pd;
    JS_PutPropertyDescArray(cx, pda);
    return JS_FALSE;
}

JS_PUBLIC_API(void)
JS_PutPropertyDescArray(JSContext *cx, JSPropertyDescArray *pda)
{
    JSPropertyDesc *pd;
    uint32 i;

    pd = pda->array;
    for (i = 0; i < pda->length; i++) {
        js_RemoveRoot(cx->runtime, &pd[i].id);
        js_RemoveRoot(cx->runtime, &pd[i].value);
        if (pd[i].flags & JSPD_ALIAS)
            js_RemoveRoot(cx->runtime, &pd[i].alias);
    }
    cx->free_(pd);
}

/************************************************************************/

JS_PUBLIC_API(JSBool)
JS_SetDebuggerHandler(JSRuntime *rt, JSDebuggerHandler handler, void *closure)
{
    rt->globalDebugHooks.debuggerHandler = handler;
    rt->globalDebugHooks.debuggerHandlerData = closure;
    return JS_TRUE;
}

JS_PUBLIC_API(JSBool)
JS_SetSourceHandler(JSRuntime *rt, JSSourceHandler handler, void *closure)
{
    rt->globalDebugHooks.sourceHandler = handler;
    rt->globalDebugHooks.sourceHandlerData = closure;
    return JS_TRUE;
}

JS_PUBLIC_API(JSBool)
JS_SetExecuteHook(JSRuntime *rt, JSInterpreterHook hook, void *closure)
{
    rt->globalDebugHooks.executeHook = hook;
    rt->globalDebugHooks.executeHookData = closure;
    return JS_TRUE;
}

JS_PUBLIC_API(JSBool)
JS_SetCallHook(JSRuntime *rt, JSInterpreterHook hook, void *closure)
{
#ifdef JS_TRACER
    {
        AutoLockGC lock(rt);
        bool wasInhibited = rt->debuggerInhibitsJIT();
#endif
        rt->globalDebugHooks.callHook = hook;
        rt->globalDebugHooks.callHookData = closure;
#ifdef JS_TRACER
        JITInhibitingHookChange(rt, wasInhibited);
    }
#endif
    return JS_TRUE;
}

JS_PUBLIC_API(JSBool)
JS_SetThrowHook(JSRuntime *rt, JSThrowHook hook, void *closure)
{
    rt->globalDebugHooks.throwHook = hook;
    rt->globalDebugHooks.throwHookData = closure;
    return JS_TRUE;
}

JS_PUBLIC_API(JSBool)
JS_SetDebugErrorHook(JSRuntime *rt, JSDebugErrorHook hook, void *closure)
{
    rt->globalDebugHooks.debugErrorHook = hook;
    rt->globalDebugHooks.debugErrorHookData = closure;
    return JS_TRUE;
}

/************************************************************************/

JS_PUBLIC_API(size_t)
JS_GetObjectTotalSize(JSContext *cx, JSObject *obj)
{
    return obj->slotsAndStructSize();
}

static size_t
GetAtomTotalSize(JSContext *cx, JSAtom *atom)
{
    size_t nbytes;

    nbytes = sizeof(JSAtom *) + sizeof(JSDHashEntryStub);
    nbytes += sizeof(JSString);
    nbytes += (atom->length() + 1) * sizeof(jschar);
    return nbytes;
}

JS_PUBLIC_API(size_t)
JS_GetFunctionTotalSize(JSContext *cx, JSFunction *fun)
{
    size_t nbytes;

    nbytes = sizeof *fun;
    nbytes += JS_GetObjectTotalSize(cx, FUN_OBJECT(fun));
    if (FUN_INTERPRETED(fun))
        nbytes += JS_GetScriptTotalSize(cx, fun->script());
    if (fun->atom)
        nbytes += GetAtomTotalSize(cx, fun->atom);
    return nbytes;
}

#include "jsemit.h"

JS_PUBLIC_API(size_t)
JS_GetScriptTotalSize(JSContext *cx, JSScript *script)
{
    size_t nbytes, pbytes;
    jsatomid i;
    jssrcnote *sn, *notes;
    JSObjectArray *objarray;
    JSPrincipals *principals;

    nbytes = sizeof *script;
    if (script->u.object)
        nbytes += JS_GetObjectTotalSize(cx, script->u.object);

    nbytes += script->length * sizeof script->code[0];
    nbytes += script->atomMap.length * sizeof script->atomMap.vector[0];
    for (i = 0; i < script->atomMap.length; i++)
        nbytes += GetAtomTotalSize(cx, script->atomMap.vector[i]);

    if (script->filename)
        nbytes += strlen(script->filename) + 1;

    notes = script->notes();
    for (sn = notes; !SN_IS_TERMINATOR(sn); sn = SN_NEXT(sn))
        continue;
    nbytes += (sn - notes + 1) * sizeof *sn;

    if (JSScript::isValidOffset(script->objectsOffset)) {
        objarray = script->objects();
        i = objarray->length;
        nbytes += sizeof *objarray + i * sizeof objarray->vector[0];
        do {
            nbytes += JS_GetObjectTotalSize(cx, objarray->vector[--i]);
        } while (i != 0);
    }

    if (JSScript::isValidOffset(script->regexpsOffset)) {
        objarray = script->regexps();
        i = objarray->length;
        nbytes += sizeof *objarray + i * sizeof objarray->vector[0];
        do {
            nbytes += JS_GetObjectTotalSize(cx, objarray->vector[--i]);
        } while (i != 0);
    }

    if (JSScript::isValidOffset(script->trynotesOffset)) {
        nbytes += sizeof(JSTryNoteArray) +
            script->trynotes()->length * sizeof(JSTryNote);
    }

    principals = script->principals;
    if (principals) {
        JS_ASSERT(principals->refcount);
        pbytes = sizeof *principals;
        if (principals->refcount > 1)
            pbytes = JS_HOWMANY(pbytes, principals->refcount);
        nbytes += pbytes;
    }

    return nbytes;
}

JS_PUBLIC_API(JSBool)
JS_IsSystemObject(JSContext *cx, JSObject *obj)
{
    return obj->isSystem();
}

JS_PUBLIC_API(JSBool)
JS_MakeSystemObject(JSContext *cx, JSObject *obj)
{
    obj->setSystem();
    return true;
}

/************************************************************************/

JS_FRIEND_API(void)
js_RevertVersion(JSContext *cx)
{
    cx->clearVersionOverride();
}

JS_PUBLIC_API(const JSDebugHooks *)
JS_GetGlobalDebugHooks(JSRuntime *rt)
{
    return &rt->globalDebugHooks;
}

const JSDebugHooks js_NullDebugHooks = {};

JS_PUBLIC_API(JSDebugHooks *)
JS_SetContextDebugHooks(JSContext *cx, const JSDebugHooks *hooks)
{
    JS_ASSERT(hooks);
    if (hooks != &cx->runtime->globalDebugHooks && hooks != &js_NullDebugHooks)
        LeaveTrace(cx);

#ifdef JS_TRACER
    AutoLockGC lock(cx->runtime);
#endif
    JSDebugHooks *old = const_cast<JSDebugHooks *>(cx->debugHooks);
    cx->debugHooks = hooks;
#ifdef JS_TRACER
    cx->updateJITEnabled();
#endif
    return old;
}

JS_PUBLIC_API(JSDebugHooks *)
JS_ClearContextDebugHooks(JSContext *cx)
{
    return JS_SetContextDebugHooks(cx, &js_NullDebugHooks);
}

JS_PUBLIC_API(JSBool)
JS_StartProfiling()
{
    return Probes::startProfiling();
}

JS_PUBLIC_API(void)
JS_StopProfiling()
{
    Probes::stopProfiling();
}

#ifdef MOZ_PROFILING

static JSBool
StartProfiling(JSContext *cx, uintN argc, jsval *vp)
{
    JS_SET_RVAL(cx, vp, BOOLEAN_TO_JSVAL(JS_StartProfiling()));
    return true;
}

static JSBool
StopProfiling(JSContext *cx, uintN argc, jsval *vp)
{
    JS_StopProfiling();
    JS_SET_RVAL(cx, vp, JSVAL_VOID);
    return true;
}

#ifdef MOZ_SHARK

static JSBool
IgnoreAndReturnTrue(JSContext *cx, uintN argc, jsval *vp)
{
    JS_SET_RVAL(cx, vp, JSVAL_TRUE);
    return true;
}

#endif

static JSFunctionSpec profiling_functions[] = {
    JS_FN("startProfiling",  StartProfiling,      0,0),
    JS_FN("stopProfiling",   StopProfiling,       0,0),
#ifdef MOZ_SHARK
    /* Keep users of the old shark API happy. */
    JS_FN("connectShark",    IgnoreAndReturnTrue, 0,0),
    JS_FN("disconnectShark", IgnoreAndReturnTrue, 0,0),
    JS_FN("startShark",      StartProfiling,      0,0),
    JS_FN("stopShark",       StopProfiling,       0,0),
#endif
    JS_FS_END
};

#endif

JS_PUBLIC_API(JSBool)
JS_DefineProfilingFunctions(JSContext *cx, JSObject *obj)
{
    assertSameCompartment(cx, obj);
#ifdef MOZ_PROFILING
    return JS_DefineFunctions(cx, obj, profiling_functions);
#else
    return true;
#endif
}

#ifdef MOZ_CALLGRIND

#include <valgrind/callgrind.h>

JS_FRIEND_API(JSBool)
js_StartCallgrind(JSContext *cx, uintN argc, jsval *vp)
{
    CALLGRIND_START_INSTRUMENTATION;
    CALLGRIND_ZERO_STATS;
    JS_SET_RVAL(cx, vp, JSVAL_VOID);
    return JS_TRUE;
}

JS_FRIEND_API(JSBool)
js_StopCallgrind(JSContext *cx, uintN argc, jsval *vp)
{
    CALLGRIND_STOP_INSTRUMENTATION;
    JS_SET_RVAL(cx, vp, JSVAL_VOID);
    return JS_TRUE;
}

JS_FRIEND_API(JSBool)
js_DumpCallgrind(JSContext *cx, uintN argc, jsval *vp)
{
    JSString *str;

    jsval *argv = JS_ARGV(cx, vp);
    if (argc > 0 && JSVAL_IS_STRING(argv[0])) {
        str = JSVAL_TO_STRING(argv[0]);
        JSAutoByteString bytes(cx, str);
        if (!!bytes) {
            CALLGRIND_DUMP_STATS_AT(bytes.ptr());
            return JS_TRUE;
        }
    }
    CALLGRIND_DUMP_STATS;

    JS_SET_RVAL(cx, vp, JSVAL_VOID);
    return JS_TRUE;
}

#endif /* MOZ_CALLGRIND */

#ifdef MOZ_VTUNE
#include <VTuneApi.h>

static const char *vtuneErrorMessages[] = {
  "unknown, error #0",
  "invalid 'max samples' field",
  "invalid 'samples per buffer' field",
  "invalid 'sample interval' field",
  "invalid path",
  "sample file in use",
  "invalid 'number of events' field",
  "unknown, error #7",
  "internal error",
  "bad event name",
  "VTStopSampling called without calling VTStartSampling",
  "no events selected for event-based sampling",
  "events selected cannot be run together",
  "no sampling parameters",
  "sample database already exists",
  "sampling already started",
  "time-based sampling not supported",
  "invalid 'sampling parameters size' field",
  "invalid 'event size' field",
  "sampling file already bound",
  "invalid event path",
  "invalid license",
  "invalid 'global options' field",

};

JS_FRIEND_API(JSBool)
js_StartVtune(JSContext *cx, uintN argc, jsval *vp)
{
    VTUNE_EVENT events[] = {
        { 1000000, 0, 0, 0, "CPU_CLK_UNHALTED.CORE" },
        { 1000000, 0, 0, 0, "INST_RETIRED.ANY" },
    };

    U32 n_events = sizeof(events) / sizeof(VTUNE_EVENT);
    char *default_filename = "mozilla-vtune.tb5";
    JSString *str;
    U32 status;

    VTUNE_SAMPLING_PARAMS params = {
        sizeof(VTUNE_SAMPLING_PARAMS),
        sizeof(VTUNE_EVENT),
        0, 0, /* Reserved fields */
        1,    /* Initialize in "paused" state */
        0,    /* Max samples, or 0 for "continuous" */
        4096, /* Samples per buffer */
        0.1,  /* Sampling interval in ms */
        1,    /* 1 for event-based sampling, 0 for time-based */

        n_events,
        events,
        default_filename,
    };

    jsval *argv = JS_ARGV(cx, vp);
    if (argc > 0 && JSVAL_IS_STRING(argv[0])) {
        str = JSVAL_TO_STRING(argv[0]);
        params.tb5Filename = DeflateString(cx, str->chars(), str->length());
    }

    status = VTStartSampling(&params);

    if (params.tb5Filename != default_filename)
        cx->free_(params.tb5Filename);

    if (status != 0) {
        if (status == VTAPI_MULTIPLE_RUNS)
            VTStopSampling(0);
        if (status < sizeof(vtuneErrorMessages))
            JS_ReportError(cx, "Vtune setup error: %s",
                           vtuneErrorMessages[status]);
        else
            JS_ReportError(cx, "Vtune setup error: %d",
                           status);
        return false;
    }
    JS_SET_RVAL(cx, vp, JSVAL_VOID);
    return true;
}

JS_FRIEND_API(JSBool)
js_StopVtune(JSContext *cx, uintN argc, jsval *vp)
{
    U32 status = VTStopSampling(1);
    if (status) {
        if (status < sizeof(vtuneErrorMessages))
            JS_ReportError(cx, "Vtune shutdown error: %s",
                           vtuneErrorMessages[status]);
        else
            JS_ReportError(cx, "Vtune shutdown error: %d",
                           status);
        return false;
    }
    JS_SET_RVAL(cx, vp, JSVAL_VOID);
    return true;
}

JS_FRIEND_API(JSBool)
js_PauseVtune(JSContext *cx, uintN argc, jsval *vp)
{
    VTPause();
    JS_SET_RVAL(cx, vp, JSVAL_VOID);
    return true;
}

JS_FRIEND_API(JSBool)
js_ResumeVtune(JSContext *cx, uintN argc, jsval *vp)
{
    VTResume();
    JS_SET_RVAL(cx, vp, JSVAL_VOID);
    return true;
}

#endif /* MOZ_VTUNE */

#ifdef MOZ_TRACEVIS
/*
 * Ethogram - Javascript wrapper for TraceVis state
 *
 * ethology: The scientific study of animal behavior,
 *           especially as it occurs in a natural environment.
 * ethogram: A pictorial catalog of the behavioral patterns of
 *           an organism or a species.
 *
 */
#if defined(XP_WIN)
#include "jswin.h"
#else
#include <sys/time.h>
#endif

#define ETHOGRAM_BUF_SIZE 65536

static JSBool
ethogram_construct(JSContext *cx, uintN argc, jsval *vp);
static void
ethogram_finalize(JSContext *cx, JSObject *obj);

static JSClass ethogram_class = {
    "Ethogram",
    JSCLASS_HAS_PRIVATE,
    JS_PropertyStub, JS_PropertyStub, JS_PropertyStub, JS_StrictPropertyStub,
    JS_EnumerateStub, JS_ResolveStub, JS_ConvertStub, ethogram_finalize,
    JSCLASS_NO_OPTIONAL_MEMBERS
};

struct EthogramEvent {
    TraceVisState s;
    TraceVisExitReason r;
    int ts;
    int tus;
    JSString *filename;
    int lineno;
};

static int
compare_strings(const void *k1, const void *k2)
{
    return strcmp((const char *) k1, (const char *) k2) == 0;
}

class EthogramEventBuffer {
private:
    EthogramEvent mBuf[ETHOGRAM_BUF_SIZE];
    int mReadPos;
    int mWritePos;
    JSObject *mFilenames;
    int mStartSecond;

    struct EthogramScriptEntry {
        char *filename;
        JSString *jsfilename;

        EthogramScriptEntry *next;
    };
    EthogramScriptEntry *mScripts;

public:
    friend JSBool
    ethogram_construct(JSContext *cx, uintN argc, jsval *vp);

    inline void push(TraceVisState s, TraceVisExitReason r, char *filename, int lineno) {
        mBuf[mWritePos].s = s;
        mBuf[mWritePos].r = r;
#if defined(XP_WIN)
        FILETIME now;
        GetSystemTimeAsFileTime(&now);
        unsigned long long raw_us = 0.1 *
            (((unsigned long long) now.dwHighDateTime << 32ULL) |
             (unsigned long long) now.dwLowDateTime);
        unsigned int sec = raw_us / 1000000L;
        unsigned int usec = raw_us % 1000000L;
        mBuf[mWritePos].ts = sec - mStartSecond;
        mBuf[mWritePos].tus = usec;
#else
        struct timeval tv;
        gettimeofday(&tv, NULL);
        mBuf[mWritePos].ts = tv.tv_sec - mStartSecond;
        mBuf[mWritePos].tus = tv.tv_usec;
#endif

        JSString *jsfilename = findScript(filename);
        mBuf[mWritePos].filename = jsfilename;
        mBuf[mWritePos].lineno = lineno;

        mWritePos = (mWritePos + 1) % ETHOGRAM_BUF_SIZE;
        if (mWritePos == mReadPos) {
            mReadPos = (mWritePos + 1) % ETHOGRAM_BUF_SIZE;
        }
    }

    inline EthogramEvent *pop() {
        EthogramEvent *e = &mBuf[mReadPos];
        mReadPos = (mReadPos + 1) % ETHOGRAM_BUF_SIZE;
        return e;
    }

    bool isEmpty() {
        return (mReadPos == mWritePos);
    }

    EthogramScriptEntry *addScript(JSContext *cx, JSObject *obj, char *filename, JSString *jsfilename) {
        JSHashNumber hash = JS_HashString(filename);
        JSHashEntry **hep = JS_HashTableRawLookup(traceVisScriptTable, hash, filename);
        if (*hep != NULL)
            return NULL;

        JS_HashTableRawAdd(traceVisScriptTable, hep, hash, filename, this);

        EthogramScriptEntry * entry = (EthogramScriptEntry *) JS_malloc(cx, sizeof(EthogramScriptEntry));
        if (entry == NULL)
            return NULL;

        entry->next = mScripts;
        mScripts = entry;
        entry->filename = filename;
        entry->jsfilename = jsfilename;

        return mScripts;
    }

    void removeScripts(JSContext *cx) {
        EthogramScriptEntry *se = mScripts;
        while (se != NULL) {
            char *filename = se->filename;

            JSHashNumber hash = JS_HashString(filename);
            JSHashEntry **hep = JS_HashTableRawLookup(traceVisScriptTable, hash, filename);
            JSHashEntry *he = *hep;
            if (he) {
                /* we hardly knew he */
                JS_HashTableRawRemove(traceVisScriptTable, hep, he);
            }

            EthogramScriptEntry *se_head = se;
            se = se->next;
            JS_free(cx, se_head);
        }
    }

    JSString *findScript(char *filename) {
        EthogramScriptEntry *se = mScripts;
        while (se != NULL) {
            if (compare_strings(se->filename, filename))
                return (se->jsfilename);
            se = se->next;
        }
        return NULL;
    }

    JSObject *filenames() {
        return mFilenames;
    }

    int length() {
        if (mWritePos < mReadPos)
            return (mWritePos + ETHOGRAM_BUF_SIZE) - mReadPos;
        else
            return mWritePos - mReadPos;
    }
};

static char jstv_empty[] = "<null>";

inline char *
jstv_Filename(JSStackFrame *fp)
{
    while (fp && !fp->isScriptFrame())
        fp = fp->prev();
    return (fp && fp->maybeScript() && fp->script()->filename)
           ? (char *)fp->script()->filename
           : jstv_empty;
}
inline uintN
jstv_Lineno(JSContext *cx, JSStackFrame *fp)
{
    while (fp && fp->pcQuadratic(cx) == NULL)
        fp = fp->prev();
    return (fp && fp->pcQuadratic(cx)) ? js_FramePCToLineNumber(cx, fp) : 0;
}

/* Collect states here and distribute to a matching buffer, if any */
JS_FRIEND_API(void)
js::StoreTraceVisState(JSContext *cx, TraceVisState s, TraceVisExitReason r)
{
    StackFrame *fp = cx->fp();

    char *script_file = jstv_Filename(fp);
    JSHashNumber hash = JS_HashString(script_file);

    JSHashEntry **hep = JS_HashTableRawLookup(traceVisScriptTable, hash, script_file);
    /* update event buffer, flag if overflowed */
    JSHashEntry *he = *hep;
    if (he) {
        EthogramEventBuffer *p;
        p = (EthogramEventBuffer *) he->value;

        p->push(s, r, script_file, jstv_Lineno(cx, fp));
    }
}

static JSBool
ethogram_construct(JSContext *cx, uintN argc, jsval *vp)
{
    EthogramEventBuffer *p;

    p = (EthogramEventBuffer *) JS_malloc(cx, sizeof(EthogramEventBuffer));
    if (!p)
        return JS_FALSE;

    p->mReadPos = p->mWritePos = 0;
    p->mScripts = NULL;
    p->mFilenames = JS_NewArrayObject(cx, 0, NULL);

#if defined(XP_WIN)
    FILETIME now;
    GetSystemTimeAsFileTime(&now);
    unsigned long long raw_us = 0.1 *
        (((unsigned long long) now.dwHighDateTime << 32ULL) |
         (unsigned long long) now.dwLowDateTime);
    unsigned int s = raw_us / 1000000L;
    p->mStartSecond = s;
#else
    struct timeval tv;
    gettimeofday(&tv, NULL);
    p->mStartSecond = tv.tv_sec;
#endif
    JSObject *obj;
    if (JS_IsConstructing(cx, vp)) {
        obj = JS_NewObject(cx, &ethogram_class, NULL, NULL);
        if (!obj)
            return JS_FALSE;
    } else {
        obj = JS_THIS_OBJECT(cx, vp);
    }

    jsval filenames = OBJECT_TO_JSVAL(p->filenames());
    if (!JS_DefineProperty(cx, obj, "filenames", filenames,
                           NULL, NULL, JSPROP_READONLY|JSPROP_PERMANENT))
        return JS_FALSE;

    JS_SET_RVAL(cx, vp, OBJECT_TO_JSVAL(obj));
    JS_SetPrivate(cx, obj, p);
    return JS_TRUE;
}

static void
ethogram_finalize(JSContext *cx, JSObject *obj)
{
    EthogramEventBuffer *p;
    p = (EthogramEventBuffer *) JS_GetInstancePrivate(cx, obj, &ethogram_class, NULL);
    if (!p)
        return;

    p->removeScripts(cx);

    JS_free(cx, p);
}

static JSBool
ethogram_addScript(JSContext *cx, uintN argc, jsval *vp)
{
    JSString *str;
    char *filename = NULL;
    jsval *argv = JS_ARGV(cx, vp);
    JSObject *obj = JS_THIS_OBJECT(cx, vp);
    if (!obj)
        return false;
    if (argc < 1) {
        /* silently ignore no args */
        JS_SET_RVAL(cx, vp, JSVAL_VOID);
        return true;
    }
    if (JSVAL_IS_STRING(argv[0])) {
        str = JSVAL_TO_STRING(argv[0]);
        filename = DeflateString(cx, str->chars(), str->length());
        if (!filename)
            return false;
    }

    EthogramEventBuffer *p = (EthogramEventBuffer *) JS_GetInstancePrivate(cx, obj, &ethogram_class, argv);

    p->addScript(cx, obj, filename, str);
    JS_SET_RVAL(cx, vp, JSVAL_VOID);
    jsval dummy;
    JS_CallFunctionName(cx, p->filenames(), "push", 1, argv, &dummy);
    return true;
}

static JSBool
ethogram_getAllEvents(JSContext *cx, uintN argc, jsval *vp)
{
    EthogramEventBuffer *p;
    jsval *argv = JS_ARGV(cx, vp);

    JSObject *obj = JS_THIS_OBJECT(cx, vp);
    if (!obj)
        return JS_FALSE;

    p = (EthogramEventBuffer *) JS_GetInstancePrivate(cx, obj, &ethogram_class, argv);
    if (!p)
        return JS_FALSE;

    if (p->isEmpty()) {
        JS_SET_RVAL(cx, vp, JSVAL_NULL);
        return JS_TRUE;
    }

    JSObject *rarray = JS_NewArrayObject(cx, 0, NULL);
    if (rarray == NULL) {
        JS_SET_RVAL(cx, vp, JSVAL_NULL);
        return JS_TRUE;
    }

    JS_SET_RVAL(cx, vp, OBJECT_TO_JSVAL(rarray));

    for (int i = 0; !p->isEmpty(); i++) {

        JSObject *x = JS_NewObject(cx, NULL, NULL, NULL);
        if (x == NULL)
            return JS_FALSE;

        EthogramEvent *e = p->pop();

        jsval state = INT_TO_JSVAL(e->s);
        jsval reason = INT_TO_JSVAL(e->r);
        jsval ts = INT_TO_JSVAL(e->ts);
        jsval tus = INT_TO_JSVAL(e->tus);

        jsval filename = STRING_TO_JSVAL(e->filename);
        jsval lineno = INT_TO_JSVAL(e->lineno);

        if (!JS_SetProperty(cx, x, "state", &state))
            return JS_FALSE;
        if (!JS_SetProperty(cx, x, "reason", &reason))
            return JS_FALSE;
        if (!JS_SetProperty(cx, x, "ts", &ts))
            return JS_FALSE;
        if (!JS_SetProperty(cx, x, "tus", &tus))
            return JS_FALSE;

        if (!JS_SetProperty(cx, x, "filename", &filename))
            return JS_FALSE;
        if (!JS_SetProperty(cx, x, "lineno", &lineno))
            return JS_FALSE;

        jsval element = OBJECT_TO_JSVAL(x);
        JS_SetElement(cx, rarray, i, &element);
    }

    return JS_TRUE;
}

static JSBool
ethogram_getNextEvent(JSContext *cx, uintN argc, jsval *vp)
{
    EthogramEventBuffer *p;
    jsval *argv = JS_ARGV(cx, vp);

    JSObject *obj = JS_THIS_OBJECT(cx, vp);
    if (!obj)
        return JS_FALSE;

    p = (EthogramEventBuffer *) JS_GetInstancePrivate(cx, obj, &ethogram_class, argv);
    if (!p)
        return JS_FALSE;

    JSObject *x = JS_NewObject(cx, NULL, NULL, NULL);
    if (x == NULL)
        return JS_FALSE;

    if (p->isEmpty()) {
        JS_SET_RVAL(cx, vp, JSVAL_NULL);
        return JS_TRUE;
    }

    EthogramEvent *e = p->pop();
    jsval state = INT_TO_JSVAL(e->s);
    jsval reason = INT_TO_JSVAL(e->r);
    jsval ts = INT_TO_JSVAL(e->ts);
    jsval tus = INT_TO_JSVAL(e->tus);

    jsval filename = STRING_TO_JSVAL(e->filename);
    jsval lineno = INT_TO_JSVAL(e->lineno);

    if (!JS_SetProperty(cx, x, "state", &state))
        return JS_FALSE;
    if (!JS_SetProperty(cx, x, "reason", &reason))
        return JS_FALSE;
    if (!JS_SetProperty(cx, x, "ts", &ts))
        return JS_FALSE;
    if (!JS_SetProperty(cx, x, "tus", &tus))
        return JS_FALSE;
    if (!JS_SetProperty(cx, x, "filename", &filename))
        return JS_FALSE;

    if (!JS_SetProperty(cx, x, "lineno", &lineno))
        return JS_FALSE;

    JS_SET_RVAL(cx, vp, OBJECT_TO_JSVAL(x));

    return JS_TRUE;
}

static JSFunctionSpec ethogram_methods[] = {
    JS_FN("addScript",    ethogram_addScript,    1,0),
    JS_FN("getAllEvents", ethogram_getAllEvents, 0,0),
    JS_FN("getNextEvent", ethogram_getNextEvent, 0,0),
    JS_FS_END
};

/*
 * An |Ethogram| organizes the output of a collection of files that should be
 * monitored together. A single object gets events for the group.
 */
JS_FRIEND_API(JSBool)
js_InitEthogram(JSContext *cx, uintN argc, jsval *vp)
{
    if (!traceVisScriptTable) {
        traceVisScriptTable = JS_NewHashTable(8, JS_HashString, compare_strings,
                                         NULL, NULL, NULL);
    }

    JS_InitClass(cx, JS_GetGlobalObject(cx), NULL, &ethogram_class,
                 ethogram_construct, 0, NULL, ethogram_methods,
                 NULL, NULL);

    JS_SET_RVAL(cx, vp, JSVAL_VOID);
    return true;
}

JS_FRIEND_API(JSBool)
js_ShutdownEthogram(JSContext *cx, uintN argc, jsval *vp)
{
    if (traceVisScriptTable)
        JS_HashTableDestroy(traceVisScriptTable);

    JS_SET_RVAL(cx, vp, JSVAL_VOID);
    return true;
}

#endif /* MOZ_TRACEVIS */

#ifdef MOZ_TRACE_JSCALLS

JS_PUBLIC_API(void)
JS_SetFunctionCallback(JSContext *cx, JSFunctionCallback fcb)
{
    cx->functionCallback = fcb;
}

JS_PUBLIC_API(JSFunctionCallback)
JS_GetFunctionCallback(JSContext *cx)
{
    return cx->functionCallback;
}

#endif /* MOZ_TRACE_JSCALLS */

JS_PUBLIC_API(void)
JS_DumpProfile(JSContext *cx, JSScript *script)
{
    JS_ASSERT(!cx->runtime->gcRunning);

#if defined(DEBUG)
    if (script->pcCounters) {
        // Display hit counts for every JS code line
        AutoArenaAllocator mark(&cx->tempPool);
        Sprinter sprinter;
        INIT_SPRINTER(cx, &sprinter, &cx->tempPool, 0);

        fprintf(stdout, "--- PC COUNTS %s:%d ---\n", script->filename, script->lineno);
        js_Disassemble(cx, script, true, &sprinter);
        fprintf(stdout, "%s\n", sprinter.base);
        fprintf(stdout, "--- END PC COUNTS %s:%d ---\n", script->filename, script->lineno);
    }
#endif
}

JS_PUBLIC_API(void)
JS_DumpAllProfiles(JSContext *cx)
{
    for (JSScript *script = (JSScript *) JS_LIST_HEAD(&cx->compartment->scripts);
         script != (JSScript *) &cx->compartment->scripts;
         script = (JSScript *) JS_NEXT_LINK((JSCList *)script))
    {
        JS_DumpProfile(cx, script);
    }
}<|MERGE_RESOLUTION|>--- conflicted
+++ resolved
@@ -156,37 +156,6 @@
 
 } /* namespace js */
 
-<<<<<<< HEAD
-=======
-#ifdef DEBUG
-static bool
-CompartmentHasLiveScripts(JSCompartment *comp)
-{
-#if defined(JS_METHODJIT) && defined(JS_THREADSAFE)
-    jsword currentThreadId = reinterpret_cast<jsword>(js_CurrentThreadId());
-#endif
-
-    // Unsynchronized context iteration is technically a race; but this is only
-    // for debug asserts where such a race would be rare
-    JSContext *iter = NULL;
-    JSContext *icx;
-    while ((icx = JS_ContextIterator(comp->rt, &iter))) {
-#if defined(JS_METHODJIT) && defined(JS_THREADSAFE)
-        if (JS_GetContextThread(icx) != currentThreadId)
-            continue;
-#endif
-        for (FrameRegsIter i(icx); !i.done(); ++i) {
-            JSScript *script = i.fp()->script();
-            if (script->compartment == comp)
-                return JS_TRUE;
-        }
-    }
-
-    return JS_FALSE;
-}
-#endif
-
->>>>>>> 029df9a3
 JS_FRIEND_API(JSBool)
 JS_SetDebugModeForCompartment(JSContext *cx, JSCompartment *comp, JSBool debug)
 {
@@ -197,7 +166,7 @@
         // This should only be called when no scripts are live. It would even
         // be incorrect to discard just the non-live scripts' JITScripts
         // because they might share ICs with live scripts (bug 632343).
-        for (AllFramesIter i(cx); !i.done(); ++i) {
+        for (AllFramesIter i(cx->stack.space()); !i.done(); ++i) {
             JSScript *script = i.fp()->maybeScript();
             if (script && script->compartment == comp) {
                 JS_ReportErrorNumber(cx, js_GetErrorMessage, NULL, JSMSG_DEBUG_NOT_IDLE);
@@ -1695,22 +1664,7 @@
         return false;
 
     StackFrame *fp = Valueify(fpArg);
-<<<<<<< HEAD
     return EvaluateInScope(cx, scobj, fp, chars, length, filename, lineno, Valueify(rval));
-=======
-    JSScript *script = Compiler::compileScript(cx, scobj, fp, fp->scopeChain().principals(cx),
-                                               TCF_COMPILE_N_GO, chars, length,
-                                               filename, lineno, cx->findVersion(),
-                                               NULL, UpvarCookie::UPVAR_LEVEL_LIMIT);
-
-    if (!script)
-        return false;
-
-    bool ok = Execute(cx, script, *scobj, fp->thisValue(), EXECUTE_DEBUG, fp, Valueify(rval));
-
-    js_DestroyScript(cx, script);
-    return ok;
->>>>>>> 029df9a3
 }
 
 JS_PUBLIC_API(JSBool)
