/* -*- Mode: C++; tab-width: 4; indent-tabs-mode: nil; c-basic-offset: 4 -*- */
/* vim:expandtab:shiftwidth=4:tabstop=4:
 */
/* ***** BEGIN LICENSE BLOCK *****
 * Version: MPL 1.1/GPL 2.0/LGPL 2.1
 *
 * The contents of this file are subject to the Mozilla Public License Version
 * 1.1 (the "License"); you may not use this file except in compliance with
 * the License. You may obtain a copy of the License at
 * http://www.mozilla.org/MPL/
 *
 * Software distributed under the License is distributed on an "AS IS" basis,
 * WITHOUT WARRANTY OF ANY KIND, either express or implied. See the License
 * for the specific language governing rights and limitations under the
 * License.
 *
 * The Original Code is mozilla.org code.
 *
 * The Initial Developer of the Original Code is Christopher Blizzard
 * <blizzard@mozilla.org>.  Portions created by the Initial Developer
 * are Copyright (C) 2001 the Initial Developer. All Rights Reserved.
 *
 * Contributor(s):
 *   Mats Palmgren <mats.palmgren@bredband.net>
 *   Masayuki Nakano <masayuki@d-toybox.com>
 *
 * Alternatively, the contents of this file may be used under the terms of
 * either the GNU General Public License Version 2 or later (the "GPL"), or
 * the GNU Lesser General Public License Version 2.1 or later (the "LGPL"),
 * in which case the provisions of the GPL or the LGPL are applicable instead
 * of those above. If you wish to allow use of your version of this file only
 * under the terms of either the GPL or the LGPL, and not to allow others to
 * use your version of this file under the terms of the MPL, indicate your
 * decision by deleting the provisions above and replace them with the notice
 * and other provisions required by the GPL or the LGPL. If you do not delete
 * the provisions above, a recipient may use your version of this file under
 * the terms of any one of the MPL, the GPL or the LGPL.
 *
 * ***** END LICENSE BLOCK ***** */

#ifdef MOZ_PLATFORM_HILDON
#define MAEMO_CHANGES
#endif

#include "prlink.h"

#include "nsWindow.h"
#include "nsGTKToolkit.h"
#include "nsIDeviceContext.h"
#include "nsIRenderingContext.h"
#include "nsIRegion.h"
#include "nsIRollupListener.h"
#include "nsIMenuRollup.h"
#include "nsIDOMNode.h"

#include "nsWidgetsCID.h"
#include "nsDragService.h"
#include "nsIDragSessionGTK.h"

#include "nsGtkKeyUtils.h"
#include "nsGtkCursors.h"

#include <gtk/gtk.h>
#ifdef MOZ_X11
#include <gdk/gdkx.h>
#include <X11/XF86keysym.h>
#include "gtk2xtbin.h"
#endif /* MOZ_X11 */
#include <gdk/gdkkeysyms.h>

#include "nsWidgetAtoms.h"

#ifdef MOZ_ENABLE_STARTUP_NOTIFICATION
#define SN_API_NOT_YET_FROZEN
#include <startup-notification-1.0/libsn/sn.h>
#endif

#include "nsIPrefService.h"
#include "nsIPrefBranch.h"
#include "nsIServiceManager.h"
#include "nsIStringBundle.h"
#include "nsGfxCIID.h"

#ifdef ACCESSIBILITY
#include "nsIAccessibilityService.h"
#include "nsIAccessibleRole.h"
#include "nsIAccessibleEvent.h"
#include "prenv.h"
#include "stdlib.h"
static PRBool sAccessibilityChecked = PR_FALSE;
/* static */
PRBool nsWindow::sAccessibilityEnabled = PR_FALSE;
static const char sSysPrefService [] = "@mozilla.org/system-preference-service;1";
static const char sAccEnv [] = "GNOME_ACCESSIBILITY";
static const char sAccessibilityKey [] = "config.use_system_prefs.accessibility";
#endif

/* For SetIcon */
#include "nsAppDirectoryServiceDefs.h"
#include "nsXPIDLString.h"
#include "nsIFile.h"
#include "nsILocalFile.h"

/* SetCursor(imgIContainer*) */
#include <gdk/gdk.h>
#include "imgIContainer.h"
#include "gfxIImageFrame.h"
#include "nsGfxCIID.h"
#include "nsIImage.h"
#include "nsImageToPixbuf.h"
#include "nsIInterfaceRequestorUtils.h"
#include "nsAutoPtr.h"

#include "gfxPlatformGtk.h"
#include "gfxContext.h"
#include "gfxImageSurface.h"

#ifdef MOZ_X11
#include "gfxXlibSurface.h"
#endif

#if defined(MOZ_PLATFORM_HILDON) && defined(MOZ_ENABLE_GCONF)
#include "gconf/gconf-client.h"
static PRBool gWidgetCompletionEnabled = PR_FALSE;
static const char sWidgetCompletionGConfPref [] =
    "/apps/osso/inputmethod/hildon-im-languages/en_GB/word-completion";
#endif

#ifdef MOZ_DFB
extern "C" {
#ifdef MOZ_DIRECT_DEBUG
#define DIRECT_ENABLE_DEBUG
#endif

#include <direct/debug.h>

D_DEBUG_DOMAIN( ns_Window, "nsWindow", "nsWindow" );
}
#include "gfxDirectFBSurface.h"
#define GDK_WINDOW_XWINDOW(_win) _win
#else
#define D_DEBUG_AT(x,y...)    do {} while (0)
#endif

// Don't put more than this many rects in the dirty region, just fluff
// out to the bounding-box if there are more
#define MAX_RECTS_IN_REGION 100

/* For PrepareNativeWidget */
static NS_DEFINE_IID(kDeviceContextCID, NS_DEVICE_CONTEXT_CID);

/* utility functions */
static PRBool     check_for_rollup(GdkWindow *aWindow,
                                   gdouble aMouseX, gdouble aMouseY,
                                   PRBool aIsWheel);
static PRBool     is_mouse_in_window(GdkWindow* aWindow,
                                     gdouble aMouseX, gdouble aMouseY);
static nsWindow  *get_window_for_gtk_widget(GtkWidget *widget);
static nsWindow  *get_window_for_gdk_window(GdkWindow *window);
static nsWindow  *get_owning_window_for_gdk_window(GdkWindow *window);
static GtkWidget *get_gtk_widget_for_gdk_window(GdkWindow *window);
static GdkCursor *get_gtk_cursor(nsCursor aCursor);

static GdkWindow *get_inner_gdk_window (GdkWindow *aWindow,
                                        gint x, gint y,
                                        gint *retx, gint *rety);

static inline PRBool is_context_menu_key(const nsKeyEvent& inKeyEvent);
static void   key_event_to_context_menu_event(nsMouseEvent &aEvent,
                                              GdkEventKey *aGdkEvent);

static int    is_parent_ungrab_enter(GdkEventCrossing *aEvent);
static int    is_parent_grab_leave(GdkEventCrossing *aEvent);

/* callbacks from widgets */
static gboolean expose_event_cb           (GtkWidget *widget,
                                           GdkEventExpose *event);
static gboolean configure_event_cb        (GtkWidget *widget,
                                           GdkEventConfigure *event);
static void     container_unrealize_cb    (GtkWidget *widget);
static void     size_allocate_cb          (GtkWidget *widget,
                                           GtkAllocation *allocation);
static gboolean delete_event_cb           (GtkWidget *widget,
                                           GdkEventAny *event);
static gboolean enter_notify_event_cb     (GtkWidget *widget,
                                           GdkEventCrossing *event);
static gboolean leave_notify_event_cb     (GtkWidget *widget,
                                           GdkEventCrossing *event);
static gboolean motion_notify_event_cb    (GtkWidget *widget,
                                           GdkEventMotion *event);
static gboolean button_press_event_cb     (GtkWidget *widget,
                                           GdkEventButton *event);
static gboolean button_release_event_cb   (GtkWidget *widget,
                                           GdkEventButton *event);
static gboolean focus_in_event_cb         (GtkWidget *widget,
                                           GdkEventFocus *event);
static gboolean focus_out_event_cb        (GtkWidget *widget,
                                           GdkEventFocus *event);
static gboolean key_press_event_cb        (GtkWidget *widget,
                                           GdkEventKey *event);
static gboolean key_release_event_cb      (GtkWidget *widget,
                                           GdkEventKey *event);
static gboolean scroll_event_cb           (GtkWidget *widget,
                                           GdkEventScroll *event);
static gboolean visibility_notify_event_cb(GtkWidget *widget,
                                           GdkEventVisibility *event);
static gboolean window_state_event_cb     (GtkWidget *widget,
                                           GdkEventWindowState *event);
static void     theme_changed_cb          (GtkSettings *settings,
                                           GParamSpec *pspec,
                                           nsWindow *data);
static nsWindow* GetFirstNSWindowForGDKWindow (GdkWindow *aGdkWindow);

#ifdef __cplusplus
extern "C" {
#endif /* __cplusplus */
#ifdef MOZ_X11
static GdkFilterReturn plugin_window_filter_func (GdkXEvent *gdk_xevent,
                                                  GdkEvent *event,
                                                  gpointer data);
static GdkFilterReturn plugin_client_message_filter (GdkXEvent *xevent,
                                                     GdkEvent *event,
                                                     gpointer data);
#endif /* MOZ_X11 */
#ifdef __cplusplus
}
#endif /* __cplusplus */

static gboolean drag_motion_event_cb      (GtkWidget *aWidget,
                                           GdkDragContext *aDragContext,
                                           gint aX,
                                           gint aY,
                                           guint aTime,
                                           gpointer aData);
static void     drag_leave_event_cb       (GtkWidget *aWidget,
                                           GdkDragContext *aDragContext,
                                           guint aTime,
                                           gpointer aData);
static gboolean drag_drop_event_cb        (GtkWidget *aWidget,
                                           GdkDragContext *aDragContext,
                                           gint aX,
                                           gint aY,
                                           guint aTime,
                                           gpointer *aData);
static void    drag_data_received_event_cb(GtkWidget *aWidget,
                                           GdkDragContext *aDragContext,
                                           gint aX,
                                           gint aY,
                                           GtkSelectionData  *aSelectionData,
                                           guint aInfo,
                                           guint32 aTime,
                                           gpointer aData);

static GdkModifierType gdk_keyboard_get_modifiers();
#ifdef MOZ_X11
static PRBool gdk_keyboard_get_modmap_masks(Display*  aDisplay,
                                            PRUint32* aCapsLockMask,
                                            PRUint32* aNumLockMask,
                                            PRUint32* aScrollLockMask);
#endif /* MOZ_X11 */

/* initialization static functions */
static nsresult    initialize_prefs        (void);

// this is the last window that had a drag event happen on it.
nsWindow *nsWindow::mLastDragMotionWindow = NULL;
PRBool nsWindow::sIsDraggingOutOf = PR_FALSE;

// This is the time of the last button press event.  The drag service
// uses it as the time to start drags.
guint32   nsWindow::mLastButtonPressTime = 0;
// Time of the last button release event. We use it to detect when the
// drag ended before we could properly setup drag and drop.
guint32   nsWindow::mLastButtonReleaseTime = 0;

static NS_DEFINE_IID(kCDragServiceCID,  NS_DRAGSERVICE_CID);

// the current focus window
static nsWindow         *gFocusWindow          = NULL;
static PRBool            gGlobalsInitialized   = PR_FALSE;
static PRBool            gRaiseWindows         = PR_TRUE;
static nsWindow         *gPluginFocusWindow    = NULL;

static nsCOMPtr<nsIRollupListener> gRollupListener;
static nsWeakPtr                   gRollupWindow;
static PRBool                      gConsumeRollupEvent;


#define NS_WINDOW_TITLE_MAX_LENGTH 4095

#ifdef USE_XIM

static nsWindow    *gIMEFocusWindow = NULL;
static GdkEventKey *gKeyEvent = NULL;
static PRBool       gKeyEventCommitted = PR_FALSE;
static PRBool       gKeyEventChanged = PR_FALSE;
static PRBool       gIMESuppressCommit = PR_FALSE;
#ifdef MOZ_PLATFORM_HILDON
static PRBool       gIMEVirtualKeyboardOpened = PR_FALSE;
#endif

static void IM_commit_cb              (GtkIMContext *aContext,
                                       const gchar *aString,
                                       nsWindow *aWindow);
static void IM_commit_cb_internal     (const gchar *aString,
                                       nsWindow *aWindow);
static void IM_preedit_changed_cb     (GtkIMContext *aContext,
                                       nsWindow *aWindow);
static void IM_set_text_range         (const PRInt32 aLen,
                                       const gchar *aPreeditString,
                                       const gint aCursorPos,
                                       const PangoAttrList *aFeedback,
                                       PRUint32 *aTextRangeListLengthResult,
                                       nsTextRangeArray *aTextRangeListResult);

static GtkIMContext *IM_get_input_context(nsWindow *window);

// If after selecting profile window, the startup fail, please refer to
// http://bugzilla.gnome.org/show_bug.cgi?id=88940
#endif

// needed for imgIContainer cursors
// GdkDisplay* was added in 2.2
typedef struct _GdkDisplay GdkDisplay;
typedef GdkDisplay* (*_gdk_display_get_default_fn)(void);

typedef GdkCursor*  (*_gdk_cursor_new_from_pixbuf_fn)(GdkDisplay *display,
                                                      GdkPixbuf *pixbuf,
                                                      gint x,
                                                      gint y);
static _gdk_display_get_default_fn    _gdk_display_get_default;
static _gdk_cursor_new_from_pixbuf_fn _gdk_cursor_new_from_pixbuf;
static PRBool sPixbufCursorChecked;

// needed for GetAttention calls
// gdk_window_set_urgency_hint was added in 2.8
typedef void (*_gdk_window_set_urgency_hint_fn)(GdkWindow *window,
                                                gboolean urgency);

#define kWindowPositionSlop 20

// cursor cache
static GdkCursor *gCursorCache[eCursorCount];

// Global update pixmap
static PRBool gUseBufferPixmap = PR_FALSE;
static GdkPixmap *gBufferPixmap = nsnull;
static gfxIntSize gBufferPixmapSize(0,0);
static gfxIntSize gBufferPixmapMaxSize(0,0);
static int gBufferPixmapUsageCount = 0;

// imported in nsWidgetFactory.cpp
PRBool gDisableNativeTheme = PR_FALSE;

// If this is 1, then a 24bpp buffer surface is always
// created for exposes, even if the display has a different depth
static PRBool gForce24bpp = PR_FALSE;

static GtkWidget *gInvisibleContainer = NULL;

nsWindow::nsWindow()
{
    mIsTopLevel       = PR_FALSE;
    mIsDestroyed      = PR_FALSE;
    mNeedsResize      = PR_FALSE;
    mNeedsMove        = PR_FALSE;
    mListenForResizes = PR_FALSE;
    mIsShown          = PR_FALSE;
    mNeedsShow        = PR_FALSE;
    mEnabled          = PR_TRUE;
    mCreated          = PR_FALSE;
    mPlaced           = PR_FALSE;

    mContainer           = nsnull;
    mDrawingarea         = nsnull;
    mShell               = nsnull;
    mWindowGroup         = nsnull;
    mContainerGotFocus   = PR_FALSE;
    mContainerLostFocus  = PR_FALSE;
    mContainerBlockFocus = PR_FALSE;
    mIsVisible           = PR_FALSE;
    mRetryPointerGrab    = PR_FALSE;
    mRetryKeyboardGrab   = PR_FALSE;
    mActivatePending     = PR_FALSE;
    mTransientParent     = nsnull;
    mWindowType          = eWindowType_child;
    mSizeState           = nsSizeMode_Normal;
#ifdef MOZ_X11
    mOldFocusWindow      = 0;
#endif /* MOZ_X11 */
    mPluginType          = PluginType_NONE;

    if (!gGlobalsInitialized) {
        gGlobalsInitialized = PR_TRUE;

        // It's OK if either of these fail, but it may not be one day.
        initialize_prefs();
    }

    memset(mKeyDownFlags, 0, sizeof(mKeyDownFlags));

    if (mLastDragMotionWindow == this)
        mLastDragMotionWindow = NULL;
    mDragMotionWidget = 0;
    mDragMotionContext = 0;
    mDragMotionX = 0;
    mDragMotionY = 0;
    mDragMotionTime = 0;
    mDragMotionTimerID = 0;
    mLastMotionPressure = 0;

#ifdef USE_XIM
    mIMEData = nsnull;
#endif

#ifdef ACCESSIBILITY
    mRootAccessible  = nsnull;
#endif

    mIsTransparent = PR_FALSE;
    mTransparencyBitmap = nsnull;

    mTransparencyBitmapWidth  = 0;
    mTransparencyBitmapHeight = 0;

#ifdef MOZ_DFB
    mDFBCursorX     = 0;
    mDFBCursorY     = 0;

    mDFBCursorCount = 0;

    mDFB            = NULL;
    mDFBLayer       = NULL;
#endif


    if (gUseBufferPixmap) {
        if (gBufferPixmapMaxSize.width == 0) {
            gBufferPixmapMaxSize.width = gdk_screen_width();
            gBufferPixmapMaxSize.height = gdk_screen_height();
        }

        gBufferPixmapUsageCount++;
    }

}

nsWindow::~nsWindow()
{
    LOG(("nsWindow::~nsWindow() [%p]\n", (void *)this));
    if (mLastDragMotionWindow == this) {
        mLastDragMotionWindow = NULL;
    }

    delete[] mTransparencyBitmap;
    mTransparencyBitmap = nsnull;

#ifdef MOZ_DFB
    if (mDFBLayer)
         mDFBLayer->Release( mDFBLayer );

    if (mDFB)
         mDFB->Release( mDFB );
#endif

    Destroy();
}

/* static */ void
nsWindow::ReleaseGlobals()
{
  for (PRUint32 i = 0; i < NS_ARRAY_LENGTH(gCursorCache); ++i) {
    if (gCursorCache[i]) {
      gdk_cursor_unref(gCursorCache[i]);
      gCursorCache[i] = nsnull;
    }
  }
}

NS_IMPL_ISUPPORTS_INHERITED1(nsWindow, nsBaseWidget,
                             nsISupportsWeakReference)

void
nsWindow::CommonCreate(nsIWidget *aParent, PRBool aListenForResizes)
{
    mParent = aParent;
    mListenForResizes = aListenForResizes;
    mCreated = PR_TRUE;
}

void
nsWindow::InitKeyEvent(nsKeyEvent &aEvent, GdkEventKey *aGdkEvent)
{
    aEvent.keyCode   = GdkKeyCodeToDOMKeyCode(aGdkEvent->keyval);
    aEvent.isShift   = (aGdkEvent->state & GDK_SHIFT_MASK)
        ? PR_TRUE : PR_FALSE;
    aEvent.isControl = (aGdkEvent->state & GDK_CONTROL_MASK)
        ? PR_TRUE : PR_FALSE;
    aEvent.isAlt     = (aGdkEvent->state & GDK_MOD1_MASK)
        ? PR_TRUE : PR_FALSE;
    aEvent.isMeta    = (aGdkEvent->state & GDK_MOD4_MASK)
        ? PR_TRUE : PR_FALSE;
    // The transformations above and in gdk for the keyval are not invertible
    // so link to the GdkEvent (which will vanish soon after return from the
    // event callback) to give plugins access to hardware_keycode and state.
    // (An XEvent would be nice but the GdkEvent is good enough.)
    aEvent.nativeMsg = (void *)aGdkEvent;

    aEvent.time      = aGdkEvent->time;
}

void
nsWindow::DispatchGotFocusEvent(void)
{
    nsGUIEvent event(PR_TRUE, NS_GOTFOCUS, this);
    nsEventStatus status;
    DispatchEvent(&event, status);
}

void
nsWindow::DispatchLostFocusEvent(void)
{
    nsGUIEvent event(PR_TRUE, NS_LOSTFOCUS, this);
    nsEventStatus status;
    DispatchEvent(&event, status);
}


void
nsWindow::DispatchResizeEvent(nsIntRect &aRect, nsEventStatus &aStatus)
{
    nsSizeEvent event(PR_TRUE, NS_SIZE, this);

    event.windowSize = &aRect;
    event.refPoint.x = aRect.x;
    event.refPoint.y = aRect.y;
    event.mWinWidth = aRect.width;
    event.mWinHeight = aRect.height;

    nsEventStatus status;
    DispatchEvent(&event, status);
}

void
nsWindow::DispatchActivateEvent(void)
{
#ifdef ACCESSIBILITY
    DispatchActivateEventAccessible();
#endif //ACCESSIBILITY
    nsGUIEvent event(PR_TRUE, NS_ACTIVATE, this);
    nsEventStatus status;
    DispatchEvent(&event, status);
}

void
nsWindow::DispatchDeactivateEvent(void)
{
    nsGUIEvent event(PR_TRUE, NS_DEACTIVATE, this);
    nsEventStatus status;
    DispatchEvent(&event, status);

#ifdef ACCESSIBILITY
    DispatchDeactivateEventAccessible();
#endif //ACCESSIBILITY
}



nsresult
nsWindow::DispatchEvent(nsGUIEvent *aEvent, nsEventStatus &aStatus)
{
#ifdef DEBUG
    debug_DumpEvent(stdout, aEvent->widget, aEvent,
                    nsCAutoString("something"), 0);
#endif

    aStatus = nsEventStatus_eIgnore;

    // send it to the standard callback
    if (mEventCallback)
        aStatus = (* mEventCallback)(aEvent);

    // dispatch to event listener if event was not consumed
    if ((aStatus != nsEventStatus_eIgnore) && mEventListener)
        aStatus = mEventListener->ProcessEvent(*aEvent);

    return NS_OK;
}

void
nsWindow::OnDestroy(void)
{
    if (mOnDestroyCalled)
        return;

    mOnDestroyCalled = PR_TRUE;

    // release references to children, device context, toolkit + app shell
    nsBaseWidget::OnDestroy();

    // let go of our parent
    mParent = nsnull;

    nsCOMPtr<nsIWidget> kungFuDeathGrip = this;

    nsGUIEvent event(PR_TRUE, NS_DESTROY, this);
    nsEventStatus status;
    DispatchEvent(&event, status);
}

PRBool
nsWindow::AreBoundsSane(void)
{
    if (mBounds.width > 0 && mBounds.height > 0)
        return PR_TRUE;

    return PR_FALSE;
}

NS_IMETHODIMP
nsWindow::Create(nsIWidget        *aParent,
                 const nsIntRect  &aRect,
                 EVENT_CALLBACK   aHandleEventFunction,
                 nsIDeviceContext *aContext,
                 nsIAppShell      *aAppShell,
                 nsIToolkit       *aToolkit,
                 nsWidgetInitData *aInitData)
{
    nsresult rv = NativeCreate(aParent, nsnull, aRect, aHandleEventFunction,
                               aContext, aAppShell, aToolkit, aInitData);
    return rv;
}

NS_IMETHODIMP
nsWindow::Create(nsNativeWidget aParent,
                 const nsIntRect  &aRect,
                 EVENT_CALLBACK   aHandleEventFunction,
                 nsIDeviceContext *aContext,
                 nsIAppShell      *aAppShell,
                 nsIToolkit       *aToolkit,
                 nsWidgetInitData *aInitData)
{
    nsresult rv = NativeCreate(nsnull, aParent, aRect, aHandleEventFunction,
                               aContext, aAppShell, aToolkit, aInitData);
    return rv;
}

static GtkWidget*
EnsureInvisibleContainer()
{
    if (!gInvisibleContainer) {
        // GtkWidgets need to be anchored to a GtkWindow to be realized (to
        // have a window).  Using GTK_WINDOW_POPUP rather than
        // GTK_WINDOW_TOPLEVEL in the hope that POPUP results in less
        // initialization and window manager interaction.
        GtkWidget* window = gtk_window_new(GTK_WINDOW_POPUP);
        gInvisibleContainer = moz_container_new();
        gtk_container_add(GTK_CONTAINER(window), gInvisibleContainer);
        gtk_widget_realize(gInvisibleContainer);

    }
    return gInvisibleContainer;
}

static void
CheckDestroyInvisibleContainer()
{
    NS_PRECONDITION(gInvisibleContainer, "oh, no");

    if (!gdk_window_peek_children(gInvisibleContainer->window)) {
        // No children, so not in use.
        // Make sure to destroy the GtkWindow also.
        gtk_widget_destroy(gInvisibleContainer->parent);
        gInvisibleContainer = NULL;
    }
}

// Change the containing GtkWidget on a sub-hierarchy of GdkWindows belonging
// to aOldWidget and rooted at aWindow, and reparent any child GtkWidgets of
// the GdkWindow hierarchy.  If aNewWidget is NULL, the reference to
// aOldWidget is removed from its GdkWindows, and child GtkWidgets are
// destroyed.
static void
SetWidgetForHierarchy(GdkWindow *aWindow,
                      GtkWidget *aOldWidget,
                      GtkWidget *aNewWidget)
{
    gpointer data;
    gdk_window_get_user_data(aWindow, &data);

    if (data != aOldWidget) {
        if (!GTK_IS_WIDGET(data))
            return;

        GtkWidget* widget = static_cast<GtkWidget*>(data);
        if (widget->parent != aOldWidget)
            return;

        // This window belongs to a child widget, which will no longer be a
        // child of aOldWidget.
        if (aNewWidget) {
            gtk_widget_reparent(widget, aNewWidget);
        } else {
            // aNewWidget == NULL indicates that the window is about to be
            // destroyed.
            gtk_widget_destroy(widget);
        }

        return;
    }

<<<<<<< HEAD
    for (GList *list = gdk_window_peek_children(aWindow);
         list;
         list = list->next) {
        SetWidgetForHierarchy(GDK_WINDOW(list->data), aOldWidget, aNewWidget);
    }
=======
    GList *children = gdk_window_get_children(aWindow);
    for(GList *list = children; list; list = list->next) {
        SetWidgetForHierarchy(GDK_WINDOW(list->data), aOldWidget, aNewWidget);
    }
    g_list_free(children);
>>>>>>> c9d78413

    gdk_window_set_user_data(aWindow, aNewWidget);
}

NS_IMETHODIMP
nsWindow::Destroy(void)
{
    if (mIsDestroyed || !mCreated)
        return NS_OK;

    LOG(("nsWindow::Destroy [%p]\n", (void *)this));
    mIsDestroyed = PR_TRUE;
    mCreated = PR_FALSE;

    if (gUseBufferPixmap &&
        gBufferPixmapUsageCount &&
        --gBufferPixmapUsageCount == 0)
    {
        if (gBufferPixmap)
            g_object_unref(G_OBJECT(gBufferPixmap));

        gBufferPixmap = nsnull;
        gBufferPixmapSize.width = 0;
        gBufferPixmapSize.height = 0;
    }

    g_signal_handlers_disconnect_by_func(gtk_settings_get_default(),
                                         (gpointer)G_CALLBACK(theme_changed_cb),
                                         this);

    // ungrab if required
    nsCOMPtr<nsIWidget> rollupWidget = do_QueryReferent(gRollupWindow);
    if (static_cast<nsIWidget *>(this) == rollupWidget.get()) {
        if (gRollupListener)
            gRollupListener->Rollup(nsnull);
        gRollupWindow = nsnull;
        gRollupListener = nsnull;
    }

    NativeShow(PR_FALSE);

    // walk the list of children and call destroy on them.  Have to be
    // careful, though -- calling destroy on a kid may actually remove
    // it from our child list, losing its sibling links.
    for (nsIWidget* kid = mFirstChild; kid; ) {
        nsIWidget* next = kid->GetNextSibling();
        kid->Destroy();
        kid = next;
    }

#ifdef USE_XIM
    IMEDestroyContext();
#endif

    // make sure that we remove ourself as the focus window
    if (gFocusWindow == this) {
        LOGFOCUS(("automatically losing focus...\n"));
        gFocusWindow = nsnull;
    }

#ifdef MOZ_X11
    // make sure that we remove ourself as the plugin focus window
    if (gPluginFocusWindow == this) {
        gPluginFocusWindow->LoseNonXEmbedPluginFocus();
    }
#endif /* MOZ_X11 */

    if (mWindowGroup) {
        g_object_unref(G_OBJECT(mWindowGroup));
        mWindowGroup = nsnull;
    }

    // Destroy thebes surface now. Badness can happen if we destroy
    // the surface after its X Window.
    mThebesSurface = nsnull;

    if (mDragMotionTimerID) {
        g_source_remove(mDragMotionTimerID);
        mDragMotionTimerID = 0;
    }

    if (mDragLeaveTimer) {
        mDragLeaveTimer->Cancel();
        mDragLeaveTimer = nsnull;
    }

    GtkWidget *owningWidget = GetMozContainerWidget();
    if (mShell) {
        gtk_widget_destroy(mShell);
        mShell = nsnull;
        mContainer = nsnull;
    }
    else if (mContainer) {
        gtk_widget_destroy(GTK_WIDGET(mContainer));
        mContainer = nsnull;
    }
    else if (owningWidget) {
        // Remove references from GdkWindows back to their container
        // widget while the GdkWindow hierarchy is still available.
        // (OnContainerUnrealize does this when the MozContainer widget is
        // destroyed.)
        SetWidgetForHierarchy(mDrawingarea->clip_window, owningWidget, NULL);
    }

    if (mDrawingarea) {
        g_object_set_data(G_OBJECT(mDrawingarea->clip_window),
                          "nsWindow", NULL);
        g_object_set_data(G_OBJECT(mDrawingarea->inner_window),
                          "nsWindow", NULL);

        g_object_set_data(G_OBJECT(mDrawingarea->clip_window),
                          "mozdrawingarea", NULL);
        g_object_set_data(G_OBJECT(mDrawingarea->inner_window),
                          "mozdrawingarea", NULL);

        NS_ASSERTION(!get_gtk_widget_for_gdk_window(mDrawingarea->inner_window),
                     "widget reference not removed");

        g_object_unref(mDrawingarea);
        mDrawingarea = nsnull;
    }

    if (gInvisibleContainer && owningWidget == gInvisibleContainer) {
        CheckDestroyInvisibleContainer();
    }

    OnDestroy();

#ifdef ACCESSIBILITY
    if (mRootAccessible) {
        mRootAccessible = nsnull;
    }
#endif

    return NS_OK;
}

nsIWidget *
nsWindow::GetParent(void)
{
    return mParent;
}

NS_IMETHODIMP
nsWindow::SetParent(nsIWidget *aNewParent)
{
    if (mContainer || !mDrawingarea || !mParent) {
        NS_NOTREACHED("nsWindow::SetParent - reparenting a non-child window");
        return NS_ERROR_NOT_IMPLEMENTED;
    }

    // nsBaseWidget::SetZIndex adds child widgets to the parent's list.
    nsCOMPtr<nsIWidget> kungFuDeathGrip = this;
    mParent->RemoveChild(this);

    mParent = aNewParent;

    GtkWidget* oldContainer = GetMozContainerWidget();
    if (!oldContainer) {
        // The GdkWindows have been destroyed so there is nothing else to
        // reparent.
        NS_ABORT_IF_FALSE(GDK_WINDOW_OBJECT(mDrawingarea->inner_window)->destroyed,
                          "live GdkWindow with no widget");
        return NS_OK;
    }

    NS_ABORT_IF_FALSE(!GDK_WINDOW_OBJECT(mDrawingarea->inner_window)->destroyed,
                      "destroyed GdkWindow with widget");

    GdkWindow* newParentWindow = NULL;
    GtkWidget* newContainer = NULL;
    if (aNewParent) {
        newParentWindow = static_cast<GdkWindow*>
            (aNewParent->GetNativeData(NS_NATIVE_WINDOW));
        if (newParentWindow) {
            newContainer = get_gtk_widget_for_gdk_window(newParentWindow);
        }
    } else {
        // aNewParent is NULL, but reparent to a hidden window to avoid
        // destroying the GdkWindow and its descendants.
        // An invisible container widget is needed to hold descendant
        // GtkWidgets.
        newContainer = EnsureInvisibleContainer();
        newParentWindow = newContainer->window;
    }

    if (!newContainer) {
        // The new parent GdkWindow has been destroyed.
        NS_ABORT_IF_FALSE(!newParentWindow ||
                          GDK_WINDOW_OBJECT(newParentWindow)->destroyed,
                          "live GdkWindow with no widget");
        Destroy();
    } else {
        if (newContainer != oldContainer) {
            NS_ABORT_IF_FALSE(!GDK_WINDOW_OBJECT(newParentWindow)->destroyed,
                              "destroyed GdkWindow with widget");
            SetWidgetForHierarchy(mDrawingarea->clip_window, oldContainer,
                                  newContainer);
        }

        moz_drawingarea_reparent(mDrawingarea, newParentWindow);
    }

    return NS_OK;
}

NS_IMETHODIMP
nsWindow::SetModal(PRBool aModal)
{
    LOG(("nsWindow::SetModal [%p] %d\n", (void *)this, aModal));

    // find the toplevel window and set its modality
    GtkWidget *grabWidget = nsnull;

    GetToplevelWidget(&grabWidget);

    if (!grabWidget)
        return NS_ERROR_FAILURE;

    // block focus tracking via gFocusWindow internally in case the window
    // manager does not block focus to parents of modal windows
    if (mTransientParent) {
        GtkWidget *transientWidget = GTK_WIDGET(mTransientParent);
        nsRefPtr<nsWindow> parent = get_window_for_gtk_widget(transientWidget);
        if (!parent)
            return NS_ERROR_FAILURE;
        parent->mContainerBlockFocus = aModal;
    }

    if (aModal)
        gtk_window_set_modal(GTK_WINDOW(grabWidget), TRUE);
    else
        gtk_window_set_modal(GTK_WINDOW(grabWidget), FALSE);

    return NS_OK;
}

NS_IMETHODIMP
nsWindow::IsVisible(PRBool & aState)
{
    aState = mIsVisible;
    if (mIsTopLevel && mShell) {
        aState = GTK_WIDGET_VISIBLE(mShell);
    }
    return NS_OK;
}

NS_IMETHODIMP
nsWindow::ConstrainPosition(PRBool aAllowSlop, PRInt32 *aX, PRInt32 *aY)
{
    if (mIsTopLevel && mShell) {
        PRInt32 screenWidth = gdk_screen_width();
        PRInt32 screenHeight = gdk_screen_height();
        if (aAllowSlop) {
            if (*aX < (kWindowPositionSlop - mBounds.width))
                *aX = kWindowPositionSlop - mBounds.width;
            if (*aX > (screenWidth - kWindowPositionSlop))
                *aX = screenWidth - kWindowPositionSlop;
            if (*aY < (kWindowPositionSlop - mBounds.height))
                *aY = kWindowPositionSlop - mBounds.height;
            if (*aY > (screenHeight - kWindowPositionSlop))
                *aY = screenHeight - kWindowPositionSlop;
        } else {
            if (*aX < 0)
                *aX = 0;
            if (*aX > (screenWidth - mBounds.width))
                *aX = screenWidth - mBounds.width;
            if (*aY < 0)
                *aY = 0;
            if (*aY > (screenHeight - mBounds.height))
                *aY = screenHeight - mBounds.height;
        }
    }
    return NS_OK;
}

NS_IMETHODIMP
nsWindow::Show(PRBool aState)
{
    mIsShown = aState;

    LOG(("nsWindow::Show [%p] state %d\n", (void *)this, aState));

    // Ok, someone called show on a window that isn't sized to a sane
    // value.  Mark this window as needing to have Show() called on it
    // and return.
    if ((aState && !AreBoundsSane()) || !mCreated) {
        LOG(("\tbounds are insane or window hasn't been created yet\n"));
        mNeedsShow = PR_TRUE;
        return NS_OK;
    }

    // If someone is hiding this widget, clear any needing show flag.
    if (!aState)
        mNeedsShow = PR_FALSE;

    // If someone is showing this window and it needs a resize then
    // resize the widget.
    if (aState) {
        if (mNeedsMove) {
            LOG(("\tresizing\n"));
            NativeResize(mBounds.x, mBounds.y, mBounds.width, mBounds.height,
                         PR_FALSE);
        } else if (mNeedsResize) {
            NativeResize(mBounds.width, mBounds.height, PR_FALSE);
        }
    }

    NativeShow(aState);

    return NS_OK;
}

NS_IMETHODIMP
nsWindow::Resize(PRInt32 aWidth, PRInt32 aHeight, PRBool aRepaint)
{
    mBounds.SizeTo(GetSafeWindowSize(nsIntSize(aWidth, aHeight)));

    if (!mCreated)
        return NS_OK;

    // There are several cases here that we need to handle, based on a
    // matrix of the visibility of the widget, the sanity of this resize
    // and whether or not the widget was previously sane.

    // Has this widget been set to visible?
    if (mIsShown) {
        // Are the bounds sane?
        if (AreBoundsSane()) {
            // Yep?  Resize the window
            //Maybe, the toplevel has moved

            // Note that if the widget needs to be shown because it
            // was previously insane in Resize(x,y,w,h), then we need
            // to set the x and y here too, because the widget wasn't
            // moved back then
            if (mIsTopLevel || mNeedsShow)
                NativeResize(mBounds.x, mBounds.y,
                             mBounds.width, mBounds.height, aRepaint);
            else
                NativeResize(mBounds.width, mBounds.height, aRepaint);

            // Does it need to be shown because it was previously insane?
            if (mNeedsShow)
                NativeShow(PR_TRUE);
        }
        else {
            // If someone has set this so that the needs show flag is false
            // and it needs to be hidden, update the flag and hide the
            // window.  This flag will be cleared the next time someone
            // hides the window or shows it.  It also prevents us from
            // calling NativeShow(PR_FALSE) excessively on the window which
            // causes unneeded X traffic.
            if (!mNeedsShow) {
                mNeedsShow = PR_TRUE;
                NativeShow(PR_FALSE);
            }
        }
    }
    // If the widget hasn't been shown, mark the widget as needing to be
    // resized before it is shown.
    else {
        if (AreBoundsSane() && mListenForResizes) {
            // For widgets that we listen for resizes for (widgets created
            // with native parents) we apparently _always_ have to resize.  I
            // dunno why, but apparently we're lame like that.
            NativeResize(aWidth, aHeight, aRepaint);
        }
        else {
            mNeedsResize = PR_TRUE;
        }
    }

    // synthesize a resize event if this isn't a toplevel
    if (mIsTopLevel || mListenForResizes) {
        nsIntRect rect(mBounds.x, mBounds.y, aWidth, aHeight);
        nsEventStatus status;
        DispatchResizeEvent(rect, status);
    }

    return NS_OK;
}

NS_IMETHODIMP
nsWindow::Resize(PRInt32 aX, PRInt32 aY, PRInt32 aWidth, PRInt32 aHeight,
                       PRBool aRepaint)
{
    mBounds.x = aX;
    mBounds.y = aY;
    mBounds.SizeTo(GetSafeWindowSize(nsIntSize(aWidth, aHeight)));

    mPlaced = PR_TRUE;

    if (!mCreated)
        return NS_OK;

    // There are several cases here that we need to handle, based on a
    // matrix of the visibility of the widget, the sanity of this resize
    // and whether or not the widget was previously sane.

    // Has this widget been set to visible?
    if (mIsShown) {
        // Are the bounds sane?
        if (AreBoundsSane()) {
            // Yep?  Resize the window
            NativeResize(aX, aY, aWidth, aHeight, aRepaint);
            // Does it need to be shown because it was previously insane?
            if (mNeedsShow)
                NativeShow(PR_TRUE);
        }
        else {
            // If someone has set this so that the needs show flag is false
            // and it needs to be hidden, update the flag and hide the
            // window.  This flag will be cleared the next time someone
            // hides the window or shows it.  It also prevents us from
            // calling NativeShow(PR_FALSE) excessively on the window which
            // causes unneeded X traffic.
            if (!mNeedsShow) {
                mNeedsShow = PR_TRUE;
                NativeShow(PR_FALSE);
            }
        }
    }
    // If the widget hasn't been shown, mark the widget as needing to be
    // resized before it is shown
    else {
        if (AreBoundsSane() && mListenForResizes){
            // For widgets that we listen for resizes for (widgets created
            // with native parents) we apparently _always_ have to resize.  I
            // dunno why, but apparently we're lame like that.
            NativeResize(aX, aY, aWidth, aHeight, aRepaint);
        }
        else {
            mNeedsResize = PR_TRUE;
            mNeedsMove = PR_TRUE;
        }
    }

    if (mIsTopLevel || mListenForResizes) {
        // synthesize a resize event
        nsIntRect rect(aX, aY, aWidth, aHeight);
        nsEventStatus status;
        DispatchResizeEvent(rect, status);
    }

    return NS_OK;
}

NS_IMETHODIMP
nsWindow::Enable(PRBool aState)
{
    mEnabled = aState;

    return NS_OK;
}

NS_IMETHODIMP
nsWindow::IsEnabled(PRBool *aState)
{
    *aState = mEnabled;

    return NS_OK;
}



NS_IMETHODIMP
nsWindow::Move(PRInt32 aX, PRInt32 aY)
{
    LOG(("nsWindow::Move [%p] %d %d\n", (void *)this,
         aX, aY));

    mPlaced = PR_TRUE;

    // Since a popup window's x/y coordinates are in relation to to
    // the parent, the parent might have moved so we always move a
    // popup window.
    if (aX == mBounds.x && aY == mBounds.y &&
        mWindowType != eWindowType_popup)
        return NS_OK;

    // XXX Should we do some AreBoundsSane check here?

    mBounds.x = aX;
    mBounds.y = aY;

    if (!mCreated)
        return NS_OK;

    if (mIsTopLevel) {
        gtk_window_move(GTK_WINDOW(mShell), aX, aY);
    }
    else if (mDrawingarea) {
        moz_drawingarea_move(mDrawingarea, aX, aY);
    }

    return NS_OK;
}

NS_IMETHODIMP
nsWindow::PlaceBehind(nsTopLevelWidgetZPlacement  aPlacement,
                      nsIWidget                  *aWidget,
                      PRBool                      aActivate)
{
    return NS_ERROR_NOT_IMPLEMENTED;
}

NS_IMETHODIMP
nsWindow::SetZIndex(PRInt32 aZIndex)
{
    nsIWidget* oldPrev = GetPrevSibling();

    nsBaseWidget::SetZIndex(aZIndex);

    if (GetPrevSibling() == oldPrev) {
        return NS_OK;
    }

    NS_ASSERTION(!mContainer, "Expected Mozilla child widget");

    // We skip the nsWindows that don't have mDrawingareas.
    // These are probably in the process of being destroyed.

    if (!GetNextSibling()) {
        // We're to be on top.
        if (mDrawingarea)
            gdk_window_raise(mDrawingarea->clip_window);
    } else {
        // All the siblings before us need to be below our widget.
        for (nsWindow* w = this; w;
             w = static_cast<nsWindow*>(w->GetPrevSibling())) {
            if (w->mDrawingarea)
                gdk_window_lower(w->mDrawingarea->clip_window);
        }
    }
    return NS_OK;
}

NS_IMETHODIMP
nsWindow::SetSizeMode(PRInt32 aMode)
{
    nsresult rv;

    LOG(("nsWindow::SetSizeMode [%p] %d\n", (void *)this, aMode));

    // Save the requested state.
    rv = nsBaseWidget::SetSizeMode(aMode);

    // return if there's no shell or our current state is the same as
    // the mode we were just set to.
    if (!mShell || mSizeState == mSizeMode) {
        return rv;
    }

    switch (aMode) {
    case nsSizeMode_Maximized:
        gtk_window_maximize(GTK_WINDOW(mShell));
        break;
    case nsSizeMode_Minimized:
        gtk_window_iconify(GTK_WINDOW(mShell));
        break;
    default:
        // nsSizeMode_Normal, really.
        if (mSizeState == nsSizeMode_Minimized)
            gtk_window_deiconify(GTK_WINDOW(mShell));
        else if (mSizeState == nsSizeMode_Maximized)
            gtk_window_unmaximize(GTK_WINDOW(mShell));
        break;
    }

    mSizeState = mSizeMode;

    return rv;
}

typedef void (* SetUserTimeFunc)(GdkWindow* aWindow, guint32 aTimestamp);

// This will become obsolete when new GTK APIs are widely supported,
// as described here: http://bugzilla.gnome.org/show_bug.cgi?id=347375
static void
SetUserTimeAndStartupIDForActivatedWindow(GtkWidget* aWindow)
{
    nsCOMPtr<nsIToolkit> toolkit;
    NS_GetCurrentToolkit(getter_AddRefs(toolkit));
    if (!toolkit)
        return;

    nsGTKToolkit* GTKToolkit = static_cast<nsGTKToolkit*>
                                          (static_cast<nsIToolkit*>(toolkit));
    nsCAutoString desktopStartupID;
    GTKToolkit->GetDesktopStartupID(&desktopStartupID);
    if (desktopStartupID.IsEmpty()) {
        // We don't have the data we need. Fall back to an
        // approximation ... using the timestamp of the remote command
        // being received as a guess for the timestamp of the user event
        // that triggered it.
        PRUint32 timestamp = GTKToolkit->GetFocusTimestamp();
        if (timestamp) {
            gdk_window_focus(aWindow->window, timestamp);
            GTKToolkit->SetFocusTimestamp(0);
        }
        return;
    }

#ifdef MOZ_ENABLE_STARTUP_NOTIFICATION
    GdkDrawable* drawable = GDK_DRAWABLE(aWindow->window);
    GtkWindow* win = GTK_WINDOW(aWindow);
    if (!win) {
        NS_WARNING("Passed in widget was not a GdkWindow!");
        return;
    }
    GdkScreen* screen = gtk_window_get_screen(win);
    SnDisplay* snd =
        sn_display_new(gdk_x11_drawable_get_xdisplay(drawable), nsnull, nsnull);
    if (!snd)
        return;
    SnLauncheeContext* ctx =
        sn_launchee_context_new(snd, gdk_screen_get_number(screen),
                                desktopStartupID.get());
    if (!ctx) {
        sn_display_unref(snd);
        return;
    }

    if (sn_launchee_context_get_id_has_timestamp(ctx)) {
        PRLibrary* gtkLibrary;
        SetUserTimeFunc setUserTimeFunc = (SetUserTimeFunc)
            PR_FindFunctionSymbolAndLibrary("gdk_x11_window_set_user_time", &gtkLibrary);
        if (setUserTimeFunc) {
            setUserTimeFunc(aWindow->window, sn_launchee_context_get_timestamp(ctx));
            PR_UnloadLibrary(gtkLibrary);
        }
    }

    sn_launchee_context_setup_window(ctx, gdk_x11_drawable_get_xid(drawable));
    sn_launchee_context_complete(ctx);

    sn_launchee_context_unref(ctx);
    sn_display_unref(snd);
#endif

    GTKToolkit->SetDesktopStartupID(EmptyCString());
}

NS_IMETHODIMP
nsWindow::SetFocus(PRBool aRaise)
{
    // Make sure that our owning widget has focus.  If it doesn't try to
    // grab it.  Note that we don't set our focus flag in this case.

    LOGFOCUS(("  SetFocus [%p]\n", (void *)this));

    GtkWidget *owningWidget = GetMozContainerWidget();
    if (!owningWidget)
        return NS_ERROR_FAILURE;

    // Raise the window if someone passed in PR_TRUE and the prefs are
    // set properly.
    GtkWidget *toplevelWidget = gtk_widget_get_toplevel(owningWidget);

    if (gRaiseWindows && aRaise && toplevelWidget &&
        !GTK_WIDGET_HAS_FOCUS(owningWidget) &&
        !GTK_WIDGET_HAS_FOCUS(toplevelWidget)) {
        GtkWidget* top_window = nsnull;
        GetToplevelWidget(&top_window);
        if (top_window && (GTK_WIDGET_VISIBLE(top_window)))
        {
            gdk_window_show_unraised(top_window->window);
            // Unset the urgency hint if possible.
            SetUrgencyHint(top_window, PR_FALSE);
        }
    }

    nsRefPtr<nsWindow> owningWindow = get_window_for_gtk_widget(owningWidget);
    if (!owningWindow)
        return NS_ERROR_FAILURE;

    if (!GTK_WIDGET_HAS_FOCUS(owningWidget)) {
        LOGFOCUS(("  grabbing focus for the toplevel [%p]\n", (void *)this));
        owningWindow->mContainerBlockFocus = PR_TRUE;

        // Set focus to the window
        if (gRaiseWindows && aRaise && toplevelWidget &&
            !GTK_WIDGET_HAS_FOCUS(toplevelWidget) &&
            owningWindow->mIsShown && GTK_IS_WINDOW(owningWindow->mShell))
          gtk_window_present(GTK_WINDOW(owningWindow->mShell));

        gtk_widget_grab_focus(owningWidget);
        owningWindow->mContainerBlockFocus = PR_FALSE;

        DispatchGotFocusEvent();

        // unset the activate flag
        if (owningWindow->mActivatePending) {
            owningWindow->mActivatePending = PR_FALSE;
            DispatchActivateEvent();
        }

        return NS_OK;
    }

    // If this is the widget that already has focus, return.
    if (gFocusWindow == this) {
        LOGFOCUS(("  already have focus [%p]\n", (void *)this));
        return NS_OK;
    }

    // If there is already a focused child window, dispatch a LOSTFOCUS
    // event from that widget and unset its got focus flag.
    if (gFocusWindow) {
        nsRefPtr<nsWindow> kungFuDeathGrip = gFocusWindow;
#ifdef USE_XIM
        // If the focus window and this window share the same input
        // context we don't have to change the focus of the IME
        // context
        if (IM_get_input_context(this) !=
            IM_get_input_context(gFocusWindow))
            gFocusWindow->IMELoseFocus();
#endif
        gFocusWindow->LoseFocus();
    }

    // Set this window to be the focused child window, update our has
    // focus flag and dispatch a GOTFOCUS event.
    gFocusWindow = this;

#ifdef USE_XIM
    IMESetFocus();
#endif

    LOGFOCUS(("  widget now has focus - dispatching events [%p]\n",
              (void *)this));

    DispatchGotFocusEvent();

    // unset the activate flag
    if (owningWindow->mActivatePending) {
        owningWindow->mActivatePending = PR_FALSE;
        DispatchActivateEvent();
    }

    LOGFOCUS(("  done dispatching events in SetFocus() [%p]\n",
              (void *)this));

    return NS_OK;
}

NS_IMETHODIMP
nsWindow::GetScreenBounds(nsIntRect &aRect)
{
    aRect = nsIntRect(WidgetToScreenOffset(), mBounds.Size());
    LOG(("GetScreenBounds %d %d | %d %d | %d %d\n",
         aRect.x, aRect.y,
         mBounds.width, mBounds.height,
         aRect.width, aRect.height));
    return NS_OK;
}

NS_IMETHODIMP
nsWindow::SetForegroundColor(const nscolor &aColor)
{
    return NS_ERROR_NOT_IMPLEMENTED;
}

NS_IMETHODIMP
nsWindow::SetBackgroundColor(const nscolor &aColor)
{
    return NS_ERROR_NOT_IMPLEMENTED;
}

NS_IMETHODIMP
nsWindow::SetCursor(nsCursor aCursor)
{
    // if we're not the toplevel window pass up the cursor request to
    // the toplevel window to handle it.
    if (!mContainer && mDrawingarea) {
        nsWindow *window = GetContainerWindow();
        if (!window)
            return NS_ERROR_FAILURE;

        return window->SetCursor(aCursor);
    }

    // Only change cursor if it's actually been changed
    if (aCursor != mCursor) {
        GdkCursor *newCursor = NULL;

        newCursor = get_gtk_cursor(aCursor);

        if (nsnull != newCursor) {
            mCursor = aCursor;

            if (!mContainer)
                return NS_OK;

            gdk_window_set_cursor(GTK_WIDGET(mContainer)->window, newCursor);
        }
    }

    return NS_OK;
}


static
PRUint8* Data32BitTo1Bit(PRUint8* aImageData,
                         PRUint32 aImageBytesPerRow,
                         PRUint32 aWidth, PRUint32 aHeight)
{
  PRUint32 outBpr = (aWidth + 7) / 8;

  PRUint8* outData = new PRUint8[outBpr * aHeight];
  if (!outData)
      return NULL;

  PRUint8 *outRow = outData,
          *imageRow = aImageData;

  for (PRUint32 curRow = 0; curRow < aHeight; curRow++) {
      PRUint8 *irow = imageRow;
      PRUint8 *orow = outRow;
      PRUint8 imagePixels = 0;
      PRUint8 offset = 0;

      for (PRUint32 curCol = 0; curCol < aWidth; curCol++) {
          PRUint8 r = *imageRow++,
                  g = *imageRow++,
                  b = *imageRow++;
               /* a = * */imageRow++;

          if ((r + b + g) < 3 * 128)
              imagePixels |= (1 << offset);

          if (offset == 7) {
              *outRow++ = imagePixels;
              offset = 0;
              imagePixels = 0;
          } else {
              offset++;
          }
      }
      if (offset != 0)
          *outRow++ = imagePixels;

      imageRow = irow + aImageBytesPerRow;
      outRow = orow + outBpr;
  }

  return outData;
}



NS_IMETHODIMP
nsWindow::SetCursor(imgIContainer* aCursor,
                    PRUint32 aHotspotX, PRUint32 aHotspotY)
{
    // if we're not the toplevel window pass up the cursor request to
    // the toplevel window to handle it.
    if (!mContainer && mDrawingarea) {
        nsWindow *window = GetContainerWindow();
        if (!window)
            return NS_ERROR_FAILURE;

        return window->SetCursor(aCursor, aHotspotX, aHotspotY);
    }

    if (!sPixbufCursorChecked) {
        PRLibrary* lib;
        _gdk_cursor_new_from_pixbuf = (_gdk_cursor_new_from_pixbuf_fn)
            PR_FindFunctionSymbolAndLibrary("gdk_cursor_new_from_pixbuf", &lib);
        if (lib) {
            // We already link against GDK, so we can unload it.
            PR_UnloadLibrary(lib);
            lib = nsnull;
        }
        _gdk_display_get_default = (_gdk_display_get_default_fn)
            PR_FindFunctionSymbolAndLibrary("gdk_display_get_default", &lib);
        if (lib) {
            // We already link against GDK, so we can unload it.
            PR_UnloadLibrary(lib);
            lib = nsnull;
        }
        sPixbufCursorChecked = PR_TRUE;
    }
    mCursor = nsCursor(-1);

    // Get first image frame
    nsCOMPtr<gfxIImageFrame> frame;
    aCursor->GetFrameAt(0, getter_AddRefs(frame));
    if (!frame)
        return NS_ERROR_NOT_AVAILABLE;

    nsCOMPtr<nsIImage> img(do_GetInterface(frame));
    if (!img)
        return NS_ERROR_NOT_AVAILABLE;

    GdkPixbuf* pixbuf = nsImageToPixbuf::ImageToPixbuf(img);
    if (!pixbuf)
        return NS_ERROR_NOT_AVAILABLE;

    int width = gdk_pixbuf_get_width(pixbuf);
    int height = gdk_pixbuf_get_height(pixbuf);
    // Reject cursors greater than 128 pixels in some direction, to prevent
    // spoofing.
    // XXX ideally we should rescale. Also, we could modify the API to
    // allow trusted content to set larger cursors.
    if (width > 128 || height > 128) {
        g_object_unref(pixbuf);
        return NS_ERROR_NOT_AVAILABLE;
    }

    // Looks like all cursors need an alpha channel (tested on Gtk 2.4.4). This
    // is of course not documented anywhere...
    // So add one if there isn't one yet
    if (!gdk_pixbuf_get_has_alpha(pixbuf)) {
        GdkPixbuf* alphaBuf = gdk_pixbuf_add_alpha(pixbuf, FALSE, 0, 0, 0);
        g_object_unref(pixbuf);
        if (!alphaBuf) {
            return NS_ERROR_OUT_OF_MEMORY;
        }
        pixbuf = alphaBuf;
    }

    GdkCursor* cursor;
    if (!_gdk_cursor_new_from_pixbuf || !_gdk_display_get_default) {
        // Fallback to a monochrome cursor
        GdkPixmap* mask = gdk_pixmap_new(NULL, width, height, 1);
        if (!mask) {
            g_object_unref(pixbuf);
            return NS_ERROR_OUT_OF_MEMORY;
        }

        PRUint8* data = Data32BitTo1Bit(gdk_pixbuf_get_pixels(pixbuf),
                                        gdk_pixbuf_get_rowstride(pixbuf),
                                        width, height);
        if (!data) {
            g_object_unref(mask);
            g_object_unref(pixbuf);
            return NS_ERROR_OUT_OF_MEMORY;
        }

        GdkPixmap* image = gdk_bitmap_create_from_data(NULL, (const gchar*)data, width,
                                                       height);
        delete[] data;
        if (!image) {
            g_object_unref(mask);
            g_object_unref(pixbuf);
            return NS_ERROR_OUT_OF_MEMORY;
        }

        gdk_pixbuf_render_threshold_alpha(pixbuf, mask, 0, 0, 0, 0, width,
                                          height, 1);

        GdkColor fg = { 0, 0, 0, 0 }; // Black
        GdkColor bg = { 0, 0xFFFF, 0xFFFF, 0xFFFF }; // White

        cursor = gdk_cursor_new_from_pixmap(image, mask, &fg, &bg, aHotspotX,
                                            aHotspotY);
        g_object_unref(image);
        g_object_unref(mask);
    } else {
        // Now create the cursor
        cursor = _gdk_cursor_new_from_pixbuf(_gdk_display_get_default(),
                                             pixbuf,
                                             aHotspotX, aHotspotY);
    }
    g_object_unref(pixbuf);
    nsresult rv = NS_ERROR_OUT_OF_MEMORY;
    if (cursor) {
        if (mContainer) {
            gdk_window_set_cursor(GTK_WIDGET(mContainer)->window, cursor);
            rv = NS_OK;
        }
        gdk_cursor_unref(cursor);
    }

    return rv;
}


NS_IMETHODIMP
nsWindow::Validate()
{
    // Get the update for this window and, well, just drop it on the
    // floor.
    if (!mDrawingarea)
        return NS_OK;

    GdkRegion *region = gdk_window_get_update_area(mDrawingarea->inner_window);

    if (region)
        gdk_region_destroy(region);

    return NS_OK;
}

NS_IMETHODIMP
nsWindow::Invalidate(PRBool aIsSynchronous)
{
    GdkRectangle rect;

    rect.x = mBounds.x;
    rect.y = mBounds.y;
    rect.width = mBounds.width;
    rect.height = mBounds.height;

    LOGDRAW(("Invalidate (all) [%p]: %d %d %d %d\n", (void *)this,
             rect.x, rect.y, rect.width, rect.height));

    if (!mDrawingarea)
        return NS_OK;

    gdk_window_invalidate_rect(mDrawingarea->inner_window,
                               &rect, FALSE);
    if (aIsSynchronous)
        gdk_window_process_updates(mDrawingarea->inner_window, FALSE);

    return NS_OK;
}

NS_IMETHODIMP
nsWindow::Invalidate(const nsIntRect &aRect,
                     PRBool           aIsSynchronous)
{
    GdkRectangle rect;

    rect.x = aRect.x;
    rect.y = aRect.y;
    rect.width = aRect.width;
    rect.height = aRect.height;

    LOGDRAW(("Invalidate (rect) [%p]: %d %d %d %d (sync: %d)\n", (void *)this,
             rect.x, rect.y, rect.width, rect.height, aIsSynchronous));

    if (!mDrawingarea)
        return NS_OK;

    gdk_window_invalidate_rect(mDrawingarea->inner_window,
                               &rect, FALSE);
    if (aIsSynchronous)
        gdk_window_process_updates(mDrawingarea->inner_window, FALSE);

    return NS_OK;
}

NS_IMETHODIMP
nsWindow::Update()
{
    if (!mDrawingarea)
        return NS_OK;

    gdk_window_process_updates(mDrawingarea->inner_window, FALSE);
    return NS_OK;
}

NS_IMETHODIMP
nsWindow::Scroll(PRInt32     aDx,
                 PRInt32     aDy,
                 nsIntRect  *aClipRect)
{
    if (!mDrawingarea)
        return NS_OK;

    D_DEBUG_AT( ns_Window, "%s( %4d,%4d )\n", __FUNCTION__, aDx, aDy );

    if (aClipRect) {
         D_DEBUG_AT( ns_Window, "  -> aClipRect: %4d,%4d-%4dx%4d\n",
                     aClipRect->x, aClipRect->y, aClipRect->width, aClipRect->height );
    }

    moz_drawingarea_scroll(mDrawingarea, aDx, aDy);

    // Update bounds on our child windows
    for (nsIWidget* kid = mFirstChild; kid; kid = kid->GetNextSibling()) {
        nsIntRect bounds;
        kid->GetBounds(bounds);
        bounds.x += aDx;
        bounds.y += aDy;
        static_cast<nsBaseWidget*>(kid)->SetBounds(bounds);
    }

    // Process all updates so that everything is drawn.
    gdk_window_process_all_updates();
    return NS_OK;
}

void*
nsWindow::GetNativeData(PRUint32 aDataType)
{
    switch (aDataType) {
    case NS_NATIVE_WINDOW:
    case NS_NATIVE_WIDGET: {
        if (!mDrawingarea)
            return nsnull;

        return mDrawingarea->inner_window;
        break;
    }

    case NS_NATIVE_PLUGIN_PORT:
        return SetupPluginPort();
        break;

    case NS_NATIVE_DISPLAY:
#ifdef MOZ_X11
        return GDK_DISPLAY();
#else
        return nsnull;
#endif /* MOZ_X11 */
        break;

    case NS_NATIVE_GRAPHIC: {
        NS_ASSERTION(nsnull != mToolkit, "NULL toolkit, unable to get a GC");
        return (void *)static_cast<nsGTKToolkit *>(mToolkit)->GetSharedGC();
        break;
    }

    case NS_NATIVE_SHELLWIDGET:
        return (void *) mShell;

    default:
        NS_WARNING("nsWindow::GetNativeData called with bad value");
        return nsnull;
    }
}

NS_IMETHODIMP
nsWindow::SetBorderStyle(nsBorderStyle aBorderStyle)
{
    return NS_ERROR_NOT_IMPLEMENTED;
}

NS_IMETHODIMP
nsWindow::SetTitle(const nsAString& aTitle)
{
    if (!mShell)
        return NS_OK;

    // convert the string into utf8 and set the title.
#define UTF8_FOLLOWBYTE(ch) (((ch) & 0xC0) == 0x80)
    NS_ConvertUTF16toUTF8 titleUTF8(aTitle);
    if (titleUTF8.Length() > NS_WINDOW_TITLE_MAX_LENGTH) {
        // Truncate overlong titles (bug 167315). Make sure we chop after a
        // complete sequence by making sure the next char isn't a follow-byte.
        PRUint32 len = NS_WINDOW_TITLE_MAX_LENGTH;
        while(UTF8_FOLLOWBYTE(titleUTF8[len]))
            --len;
        titleUTF8.Truncate(len);
    }
    gtk_window_set_title(GTK_WINDOW(mShell), (const char *)titleUTF8.get());

    return NS_OK;
}

NS_IMETHODIMP
nsWindow::SetIcon(const nsAString& aIconSpec)
{
    if (!mShell)
        return NS_OK;

    nsCOMPtr<nsILocalFile> iconFile;
    nsCAutoString path;
    nsTArray<nsCString> iconList;

    // Look for icons with the following suffixes appended to the base name.
    // The last two entries (for the old XPM format) will be ignored unless
    // no icons are found using the other suffixes. XPM icons are depricated.

    const char extensions[6][7] = { ".png", "16.png", "32.png", "48.png",
                                    ".xpm", "16.xpm" };

    for (PRUint32 i = 0; i < NS_ARRAY_LENGTH(extensions); i++) {
        // Don't bother looking for XPM versions if we found a PNG.
        if (i == NS_ARRAY_LENGTH(extensions) - 2 && iconList.Length())
            break;

        nsAutoString extension;
        extension.AppendASCII(extensions[i]);

        ResolveIconName(aIconSpec, extension, getter_AddRefs(iconFile));
        if (iconFile) {
            iconFile->GetNativePath(path);
            iconList.AppendElement(path);
        }
    }

    // leave the default icon intact if no matching icons were found
    if (iconList.Length() == 0)
        return NS_OK;

    return SetWindowIconList(iconList);
}

nsIntPoint
nsWindow::WidgetToScreenOffset()
{
    gint x = 0, y = 0;

    if (mContainer) {
        gdk_window_get_root_origin(GTK_WIDGET(mContainer)->window,
                                   &x, &y);
        LOG(("WidgetToScreenOffset (container) %d %d\n", x, y));
    }
    else if (mDrawingarea) {
        gdk_window_get_origin(mDrawingarea->inner_window, &x, &y);
        LOG(("WidgetToScreenOffset (drawing) %d %d\n", x, y));
    }

    return nsIntPoint(x, y);
}

NS_IMETHODIMP
nsWindow::BeginResizingChildren(void)
{
    return NS_ERROR_NOT_IMPLEMENTED;
}

NS_IMETHODIMP
nsWindow::EndResizingChildren(void)
{
    return NS_ERROR_NOT_IMPLEMENTED;
}

NS_IMETHODIMP
nsWindow::EnableDragDrop(PRBool aEnable)
{
    return NS_OK;
}

NS_IMETHODIMP
nsWindow::PreCreateWidget(nsWidgetInitData *aWidgetInitData)
{
    if (nsnull != aWidgetInitData) {
        mWindowType = aWidgetInitData->mWindowType;
        mBorderStyle = aWidgetInitData->mBorderStyle;
        return NS_OK;
    }
    return NS_ERROR_FAILURE;
}

NS_IMETHODIMP
nsWindow::CaptureMouse(PRBool aCapture)
{
    LOG(("CaptureMouse %p\n", (void *)this));

    if (!mDrawingarea)
        return NS_OK;

    GtkWidget *widget = GetMozContainerWidget();
    if (!widget)
        return NS_ERROR_FAILURE;

    if (aCapture) {
        gtk_grab_add(widget);
        GrabPointer();
    }
    else {
        ReleaseGrabs();
        gtk_grab_remove(widget);
    }

    return NS_OK;
}

NS_IMETHODIMP
nsWindow::CaptureRollupEvents(nsIRollupListener *aListener,
                              PRBool             aDoCapture,
                              PRBool             aConsumeRollupEvent)
{
    if (!mDrawingarea)
        return NS_OK;

    GtkWidget *widget = GetMozContainerWidget();
    if (!widget)
        return NS_ERROR_FAILURE;

    LOG(("CaptureRollupEvents %p\n", (void *)this));

    if (aDoCapture) {
        gConsumeRollupEvent = aConsumeRollupEvent;
        gRollupListener = aListener;
        gRollupWindow = do_GetWeakReference(static_cast<nsIWidget*>
                                                       (this));
        // real grab is only done when there is no dragging
        if (!nsWindow::DragInProgress()) {
            gtk_grab_add(widget);
            GrabPointer();
            GrabKeyboard();
        }
    }
    else {
        if (!nsWindow::DragInProgress()) {
            ReleaseGrabs();
            gtk_grab_remove(widget);
        }
        gRollupListener = nsnull;
        gRollupWindow = nsnull;
    }

    return NS_OK;
}

NS_IMETHODIMP
nsWindow::GetAttention(PRInt32 aCycleCount)
{
    LOG(("nsWindow::GetAttention [%p]\n", (void *)this));

    GtkWidget* top_window = nsnull;
    GtkWidget* top_focused_window = nsnull;
    GetToplevelWidget(&top_window);
    if (gFocusWindow)
        gFocusWindow->GetToplevelWidget(&top_focused_window);

    // Don't get attention if the window is focused anyway.
    if (top_window && (GTK_WIDGET_VISIBLE(top_window)) &&
        top_window != top_focused_window) {
        SetUrgencyHint(top_window, PR_TRUE);
    }

    return NS_OK;
}

PRBool
nsWindow::HasPendingInputEvent()
{
    // This sucks, but gtk/gdk has no way to answer the question we want while
    // excluding paint events, and there's no X API that will let us peek
    // without blocking or removing.  To prevent event reordering, peek
    // anything except expose events.  Reordering expose and others should be
    // ok, hopefully.
    PRBool haveEvent;
#ifdef MOZ_X11
    XEvent ev;
    haveEvent =
        XCheckMaskEvent(GDK_DISPLAY(),
                        KeyPressMask | KeyReleaseMask | ButtonPressMask |
                        ButtonReleaseMask | EnterWindowMask | LeaveWindowMask |
                        PointerMotionMask | PointerMotionHintMask |
                        Button1MotionMask | Button2MotionMask |
                        Button3MotionMask | Button4MotionMask |
                        Button5MotionMask | ButtonMotionMask | KeymapStateMask |
                        VisibilityChangeMask | StructureNotifyMask |
                        ResizeRedirectMask | SubstructureNotifyMask |
                        SubstructureRedirectMask | FocusChangeMask |
                        PropertyChangeMask | ColormapChangeMask |
                        OwnerGrabButtonMask, &ev);
    if (haveEvent) {
        XPutBackEvent(GDK_DISPLAY(), &ev);
    }
#else
    haveEvent = PR_FALSE;
#endif
    return haveEvent;
}

void
nsWindow::LoseFocus(void)
{
    // make sure that we reset our key down counter so the next keypress
    // for this widget will get the down event
    memset(mKeyDownFlags, 0, sizeof(mKeyDownFlags));

    // Dispatch a lostfocus event
    DispatchLostFocusEvent();

    LOGFOCUS(("  widget lost focus [%p]\n", (void *)this));
}

#if 0
#ifdef DEBUG
// Paint flashing code (disabled for cairo - see below)

#define CAPS_LOCK_IS_ON \
(gdk_keyboard_get_modifiers() & GDK_LOCK_MASK)

#define WANT_PAINT_FLASHING \
(debug_WantPaintFlashing() && CAPS_LOCK_IS_ON)

#ifdef MOZ_X11
static void
gdk_window_flash(GdkWindow *    aGdkWindow,
                 unsigned int   aTimes,
                 unsigned int   aInterval,  // Milliseconds
                 GdkRegion *    aRegion)
{
  gint         x;
  gint         y;
  gint         width;
  gint         height;
  guint        i;
  GdkGC *      gc = 0;
  GdkColor     white;

  gdk_window_get_geometry(aGdkWindow,
                          NULL,
                          NULL,
                          &width,
                          &height,
                          NULL);

  gdk_window_get_origin (aGdkWindow,
                         &x,
                         &y);

  gc = gdk_gc_new(GDK_ROOT_PARENT());

  white.pixel = WhitePixel(gdk_display,DefaultScreen(gdk_display));

  gdk_gc_set_foreground(gc,&white);
  gdk_gc_set_function(gc,GDK_XOR);
  gdk_gc_set_subwindow(gc,GDK_INCLUDE_INFERIORS);

  gdk_region_offset(aRegion, x, y);
  gdk_gc_set_clip_region(gc, aRegion);

  /*
   * Need to do this twice so that the XOR effect can replace
   * the original window contents.
   */
  for (i = 0; i < aTimes * 2; i++)
  {
    gdk_draw_rectangle(GDK_ROOT_PARENT(),
                       gc,
                       TRUE,
                       x,
                       y,
                       width,
                       height);

    gdk_flush();

    PR_Sleep(PR_MillisecondsToInterval(aInterval));
  }

  gdk_gc_destroy(gc);

  gdk_region_offset(aRegion, -x, -y);
}
#endif /* MOZ_X11 */
#endif // DEBUG
#endif

gboolean
nsWindow::OnExposeEvent(GtkWidget *aWidget, GdkEventExpose *aEvent)
{
    if (mIsDestroyed) {
        LOG(("Expose event on destroyed window [%p] window %p\n",
             (void *)this, (void *)aEvent->window));
        return FALSE;
    }

    if (!mDrawingarea)
        return FALSE;

    // handle exposes for the inner window only
    if (aEvent->window != mDrawingarea->inner_window)
        return FALSE;

    static NS_DEFINE_CID(kRegionCID, NS_REGION_CID);

    nsCOMPtr<nsIRegion> updateRegion = do_CreateInstance(kRegionCID);
    if (!updateRegion)
        return FALSE;

    updateRegion->Init();

    GdkRectangle *rects;
    gint nrects;
    gdk_region_get_rectangles(aEvent->region, &rects, &nrects);
    if (NS_UNLIKELY(!rects)) // OOM
        return FALSE;

    if (nrects > MAX_RECTS_IN_REGION) {
        // Just use the bounding box
        rects[0] = aEvent->area;
        nrects = 1;
    }

    LOGDRAW(("sending expose event [%p] %p 0x%lx (rects follow):\n",
             (void *)this, (void *)aEvent->window,
             GDK_WINDOW_XWINDOW(aEvent->window)));

    GdkRectangle *r;
    GdkRectangle *r_end = rects + nrects;
    for (r = rects; r < r_end; ++r) {
        updateRegion->Union(r->x, r->y, r->width, r->height);
        LOGDRAW(("\t%d %d %d %d\n", r->x, r->y, r->width, r->height));
    }

#ifdef MOZ_DFB
    nsCOMPtr<nsIRenderingContext> rc = getter_AddRefs(GetRenderingContext());
    if (NS_UNLIKELY(!rc)) {
        g_free(rects);
        return FALSE;
    }

    // do double-buffering and clipping here
    nsRefPtr<gfxContext> ctx = rc->ThebesContext();

    gfxPlatformGtk::GetPlatform()->SetGdkDrawable(ctx->OriginalSurface(),
                                                  GDK_DRAWABLE(mDrawingarea->inner_window));

    // clip to the update region
    ctx->Save();
    ctx->NewPath();
    for (r = rects; r < r_end; ++r) {
        ctx->Rectangle(gfxRect(r->x, r->y, r->width, r->height));
    }
    ctx->Clip();
#endif

#ifdef MOZ_X11
    nsCOMPtr<nsIRenderingContext> rc = getter_AddRefs(GetRenderingContext());
    if (NS_UNLIKELY(!rc)) {
        g_free(rects);
        return FALSE;
    }

    PRBool translucent;
    translucent = eTransparencyTransparent == GetTransparencyMode();
    nsIntRect boundsRect;

    GdkPixmap* bufferPixmap = nsnull;
    gfxIntSize bufferPixmapSize;

    nsRefPtr<gfxASurface> bufferPixmapSurface;

    updateRegion->GetBoundingBox(&boundsRect.x, &boundsRect.y,
                                 &boundsRect.width, &boundsRect.height);

    // do double-buffering and clipping here
    nsRefPtr<gfxContext> ctx = rc->ThebesContext();
    ctx->Save();
    ctx->NewPath();
    if (translucent) {
        // Collapse update area to the bounding box. This is so we only have to
        // call UpdateTranslucentWindowAlpha once. After we have dropped
        // support for non-Thebes graphics, UpdateTranslucentWindowAlpha will be
        // our private interface so we can rework things to avoid this.
        ctx->Rectangle(gfxRect(boundsRect.x, boundsRect.y,
                               boundsRect.width, boundsRect.height));
    } else {
        for (r = rects; r < r_end; ++r) {
            ctx->Rectangle(gfxRect(r->x, r->y, r->width, r->height));
        }
    }
    ctx->Clip();

    // double buffer
    if (translucent) {
        ctx->PushGroup(gfxASurface::CONTENT_COLOR_ALPHA);
    } else {
        // Instead of just doing PushGroup we're going to do a little dance
        // to ensure that GDK creates the pixmap, so it doesn't go all
        // XGetGeometry on us in gdk_pixmap_foreign_new_for_display when we
        // paint native themes
        gint depth;

        if (gForce24bpp) {
            depth = 24; // 24 always
        } else {
            depth = gdk_drawable_get_depth(GDK_DRAWABLE(mDrawingarea->inner_window));
        }

        // Make sure we won't create something that will overload the X server
        nsIntSize safeSize = GetSafeWindowSize(boundsRect.Size());
        boundsRect.width = safeSize.width;
        boundsRect.height = safeSize.height;

        if (!gUseBufferPixmap ||
            boundsRect.width > gBufferPixmapMaxSize.width ||
            boundsRect.height > gBufferPixmapMaxSize.height)
        {
            // create a one-off always if we're not using the global pixmap
            // if gUseBufferPixmap == TRUE, who's redrawing an area bigger than the screen?
            bufferPixmap = gdk_pixmap_new(GDK_DRAWABLE(mDrawingarea->inner_window),
                                          boundsRect.width, boundsRect.height,
                                          depth);
            bufferPixmapSize.width = boundsRect.width;
            bufferPixmapSize.height = boundsRect.height;
        } else if (boundsRect.width > gBufferPixmapSize.width ||
                   boundsRect.height > gBufferPixmapSize.height)
        {
            // grow the global pixmap
            if (gBufferPixmap)
                g_object_unref(G_OBJECT(gBufferPixmap));

            gBufferPixmapSize.width = PR_MAX(gBufferPixmapSize.width, boundsRect.width);
            gBufferPixmapSize.height = PR_MAX(gBufferPixmapSize.height, boundsRect.height);

            gBufferPixmap = gdk_pixmap_new(GDK_DRAWABLE(mDrawingarea->inner_window),
                                           gBufferPixmapSize.width, gBufferPixmapSize.height,
                                           depth);

            // use the newly-resized global
            bufferPixmap = gBufferPixmap;
            bufferPixmapSize = gBufferPixmapSize;
        }  else {
            // global's big enough, just use it
            bufferPixmap = gBufferPixmap;
            bufferPixmapSize = gBufferPixmapSize;
        }

        if (bufferPixmap) {
            bufferPixmapSurface = GetSurfaceForGdkDrawable(GDK_DRAWABLE(bufferPixmap),
                                                           nsIntSize(bufferPixmapSize.width, bufferPixmapSize.height));

            if (bufferPixmapSurface && bufferPixmapSurface->CairoStatus()) {
                bufferPixmapSurface = nsnull;
            }
            if (bufferPixmapSurface) {
                gfxPlatformGtk::GetPlatform()->SetGdkDrawable(
                        static_cast<gfxASurface *>(bufferPixmapSurface),
                        GDK_DRAWABLE(bufferPixmap));

                bufferPixmapSurface->SetDeviceOffset(gfxPoint(-boundsRect.x, -boundsRect.y));
                nsCOMPtr<nsIRenderingContext> newRC;
                nsresult rv = GetDeviceContext()->
                    CreateRenderingContextInstance(*getter_AddRefs(newRC));
                if (NS_FAILED(rv)) {
                    bufferPixmapSurface = nsnull;
                } else {
                    rv = newRC->Init(GetDeviceContext(), bufferPixmapSurface);
                    if (NS_FAILED(rv)) {
                        bufferPixmapSurface = nsnull;
                    } else {
                        rc = newRC;
                    }
                }
            }
        }
    }

#if 0
    // NOTE: Paint flashing region would be wrong for cairo, since
    // cairo inflates the update region, etc.  So don't paint flash
    // for cairo.
#ifdef DEBUG
    if (WANT_PAINT_FLASHING && aEvent->window)
        gdk_window_flash(aEvent->window, 1, 100, aEvent->region);
#endif
#endif

#endif // MOZ_X11

    nsPaintEvent event(PR_TRUE, NS_PAINT, this);
    event.refPoint.x = aEvent->area.x;
    event.refPoint.y = aEvent->area.y;
    event.rect = nsnull;
    event.region = updateRegion;
    event.renderingContext = rc;

    nsEventStatus status;
    DispatchEvent(&event, status);

#ifdef MOZ_X11
    // DispatchEvent can Destroy us (bug 378273), avoid doing any paint
    // operations below if that happened - it will lead to XError and exit().
    if (NS_LIKELY(!mIsDestroyed)) {
        if (status != nsEventStatus_eIgnore) {
            if (translucent) {
                nsRefPtr<gfxPattern> pattern = ctx->PopGroup();
                ctx->SetOperator(gfxContext::OPERATOR_SOURCE);
                ctx->SetPattern(pattern);
                ctx->Paint();

                nsRefPtr<gfxImageSurface> img =
                    new gfxImageSurface(gfxIntSize(boundsRect.width, boundsRect.height),
                                        gfxImageSurface::ImageFormatA8);
                if (img && !img->CairoStatus()) {
                    img->SetDeviceOffset(gfxPoint(-boundsRect.x, -boundsRect.y));

                    nsRefPtr<gfxContext> imgCtx = new gfxContext(img);
                    if (imgCtx) {
                        imgCtx->SetPattern(pattern);
                        imgCtx->SetOperator(gfxContext::OPERATOR_SOURCE);
                        imgCtx->Paint();
                    }

                    UpdateTranslucentWindowAlphaInternal(nsIntRect(boundsRect.x, boundsRect.y,
                                                                   boundsRect.width, boundsRect.height),
                                                         img->Data(), img->Stride());
                }
            } else {
                if (bufferPixmapSurface) {
                    ctx->SetOperator(gfxContext::OPERATOR_SOURCE);
                    ctx->SetSource(bufferPixmapSurface);
                    ctx->Paint();
                }
            }
        } else {
            // ignore
            if (translucent)
                ctx->PopGroup();
        }

        // if we had to allocate a local pixmap, free it here
        if (bufferPixmap && bufferPixmap != gBufferPixmap)
            g_object_unref(G_OBJECT(bufferPixmap));

        ctx->Restore();
    }
#endif // MOZ_X11

#ifdef MOZ_DFB
    ctx->Restore();
#endif

    g_free(rects);

    // check the return value!
    return TRUE;
}

gboolean
nsWindow::OnConfigureEvent(GtkWidget *aWidget, GdkEventConfigure *aEvent)
{
    LOG(("configure event [%p] %d %d %d %d\n", (void *)this,
         aEvent->x, aEvent->y, aEvent->width, aEvent->height));

    // can we shortcut?
    if (mBounds.x == aEvent->x &&
        mBounds.y == aEvent->y)
        return FALSE;

    // Toplevel windows need to have their bounds set so that we can
    // keep track of our location.  It's not often that the x,y is set
    // by the layout engine.  Width and height are set elsewhere.
    if (mIsTopLevel) {
        mPlaced = PR_TRUE;
        // Need to translate this into the right coordinates
        mBounds.MoveTo(WidgetToScreenOffset());
    }

    nsGUIEvent event(PR_TRUE, NS_MOVE, this);

    event.refPoint.x = aEvent->x;
    event.refPoint.y = aEvent->y;

    // XXX mozilla will invalidate the entire window after this move
    // complete.  wtf?
    nsEventStatus status;
    DispatchEvent(&event, status);

    return FALSE;
}

void
nsWindow::OnContainerUnrealize(GtkWidget *aWidget)
{
    // The GdkWindows are about to be destroyed (but not deleted), so remove
    // their references back to their container widget while the GdkWindow
    // hierarchy is still available.

    NS_ASSERTION(mContainer == MOZ_CONTAINER(aWidget),
                 "unexpected \"unrealize\" signal");

    if (mDrawingarea) {
        SetWidgetForHierarchy(mDrawingarea->clip_window, aWidget, NULL);
    }
}

void
nsWindow::OnSizeAllocate(GtkWidget *aWidget, GtkAllocation *aAllocation)
{
    LOG(("size_allocate [%p] %d %d %d %d\n",
         (void *)this, aAllocation->x, aAllocation->y,
         aAllocation->width, aAllocation->height));

    nsIntRect rect(aAllocation->x, aAllocation->y,
                   aAllocation->width, aAllocation->height);

    ResizeTransparencyBitmap(rect.width, rect.height);

    mBounds.width = rect.width;
    mBounds.height = rect.height;

    if (!mDrawingarea)
        return;

    moz_drawingarea_resize (mDrawingarea, rect.width, rect.height);

    if (mTransparencyBitmap) {
      ApplyTransparencyBitmap();
    }

    nsEventStatus status;
    DispatchResizeEvent (rect, status);
}

void
nsWindow::OnDeleteEvent(GtkWidget *aWidget, GdkEventAny *aEvent)
{
    nsGUIEvent event(PR_TRUE, NS_XUL_CLOSE, this);

    event.refPoint.x = 0;
    event.refPoint.y = 0;

    nsEventStatus status;
    DispatchEvent(&event, status);
}

void
nsWindow::OnEnterNotifyEvent(GtkWidget *aWidget, GdkEventCrossing *aEvent)
{
    // XXXldb Is this the right test for embedding cases?
    if (aEvent->subwindow != NULL)
        return;

    nsMouseEvent event(PR_TRUE, NS_MOUSE_ENTER, this, nsMouseEvent::eReal);

    event.refPoint.x = nscoord(aEvent->x);
    event.refPoint.y = nscoord(aEvent->y);

    event.time = aEvent->time;

    LOG(("OnEnterNotify: %p\n", (void *)this));

    nsEventStatus status;
    DispatchEvent(&event, status);
}

static PRBool
is_top_level_mouse_exit(GdkWindow* aWindow, GdkEventCrossing *aEvent)
{
    gint x = gint(aEvent->x_root);
    gint y = gint(aEvent->y_root);
    GdkDisplay* display = gdk_drawable_get_display(aWindow);
    GdkWindow* winAtPt = gdk_display_get_window_at_pointer(display, &x, &y);
    if (!winAtPt)
        return PR_TRUE;
    GdkWindow* topLevelAtPt = gdk_window_get_toplevel(winAtPt);
    GdkWindow* topLevelWidget = gdk_window_get_toplevel(aWindow);
    return topLevelAtPt != topLevelWidget;
}

void
nsWindow::OnLeaveNotifyEvent(GtkWidget *aWidget, GdkEventCrossing *aEvent)
{
    // XXXldb Is this the right test for embedding cases?
    if (aEvent->subwindow != NULL)
        return;

    nsMouseEvent event(PR_TRUE, NS_MOUSE_EXIT, this, nsMouseEvent::eReal);

    event.refPoint.x = nscoord(aEvent->x);
    event.refPoint.y = nscoord(aEvent->y);

    event.time = aEvent->time;

    event.exit = is_top_level_mouse_exit(mDrawingarea->inner_window, aEvent)
        ? nsMouseEvent::eTopLevel : nsMouseEvent::eChild;

    LOG(("OnLeaveNotify: %p\n", (void *)this));

    nsEventStatus status;
    DispatchEvent(&event, status);
}

#ifdef MOZ_DFB
void
nsWindow::OnMotionNotifyEvent(GtkWidget *aWidget, GdkEventMotion *aEvent)
{
    int cursorX = (int) aEvent->x_root;
    int cursorY = (int) aEvent->y_root;

    D_DEBUG_AT( ns_Window, "%s( %4d,%4d - [%d] )\n", __FUNCTION__, cursorX, cursorY, mDFBCursorCount );

    D_ASSUME( mDFBLayer != NULL );

    if (mDFBLayer)
         mDFBLayer->GetCursorPosition( mDFBLayer, &cursorX, &cursorY );

    mDFBCursorCount++;

#if D_DEBUG_ENABLED
    if (cursorX != (int) aEvent->x_root || cursorY != (int) aEvent->y_root)
         D_DEBUG_AT( ns_Window, "  -> forward to %4d,%4d\n", cursorX, cursorY );
#endif

    if (cursorX == mDFBCursorX && cursorY == mDFBCursorY) {
         D_DEBUG_AT( ns_Window, "  -> dropping %4d,%4d\n", cursorX, cursorY );

         /* drop zero motion */
         return;
    }

    mDFBCursorX = cursorX;
    mDFBCursorY = cursorY;


    // when we receive this, it must be that the gtk dragging is over,
    // it is dropped either in or out of mozilla, clear the flag
    sIsDraggingOutOf = PR_FALSE;

    nsMouseEvent event(PR_TRUE, NS_MOUSE_MOVE, this, nsMouseEvent::eReal);

    // should we move this into !synthEvent?
    gdouble pressure = 0;
    gdk_event_get_axis ((GdkEvent*)aEvent, GDK_AXIS_PRESSURE, &pressure);
    // Sometime gdk generate 0 pressure value between normal values
    // We have to ignore that and use last valid value
    if (pressure)
      mLastMotionPressure = pressure;
    event.pressure = mLastMotionPressure;

    event.refPoint = nsIntPoint(cursorX, cursorY) - WidgetToScreenOffset();

    event.isShift   = (aEvent->state & GDK_SHIFT_MASK)
        ? PR_TRUE : PR_FALSE;
    event.isControl = (aEvent->state & GDK_CONTROL_MASK)
        ? PR_TRUE : PR_FALSE;
    event.isAlt     = (aEvent->state & GDK_MOD1_MASK)
        ? PR_TRUE : PR_FALSE;

    event.time = aEvent->time;

    nsEventStatus status;
    DispatchEvent(&event, status);
}
#else
void
nsWindow::OnMotionNotifyEvent(GtkWidget *aWidget, GdkEventMotion *aEvent)
{
    // when we receive this, it must be that the gtk dragging is over,
    // it is dropped either in or out of mozilla, clear the flag
    sIsDraggingOutOf = PR_FALSE;

    // see if we can compress this event
    // XXXldb Why skip every other motion event when we have multiple,
    // but not more than that?
    PRPackedBool synthEvent = PR_FALSE;
#ifdef MOZ_X11
    XEvent xevent;

    while (XPending (GDK_WINDOW_XDISPLAY(aEvent->window))) {
        XEvent peeked;
        XPeekEvent (GDK_WINDOW_XDISPLAY(aEvent->window), &peeked);
        if (peeked.xany.window != GDK_WINDOW_XWINDOW(aEvent->window)
            || peeked.type != MotionNotify)
            break;

        synthEvent = PR_TRUE;
        XNextEvent (GDK_WINDOW_XDISPLAY(aEvent->window), &xevent);
    }

    // if plugins still keeps the focus, get it back
    if (gPluginFocusWindow && gPluginFocusWindow != this) {
        nsRefPtr<nsWindow> kungFuDeathGrip = gPluginFocusWindow;
        gPluginFocusWindow->LoseNonXEmbedPluginFocus();
    }
#endif /* MOZ_X11 */

    nsMouseEvent event(PR_TRUE, NS_MOUSE_MOVE, this, nsMouseEvent::eReal);

    gdouble pressure = 0;
    gdk_event_get_axis ((GdkEvent*)aEvent, GDK_AXIS_PRESSURE, &pressure);
    // Sometime gdk generate 0 pressure value between normal values
    // We have to ignore that and use last valid value
    if (pressure)
      mLastMotionPressure = pressure;
    event.pressure = mLastMotionPressure;

    if (synthEvent) {
#ifdef MOZ_X11
        event.refPoint.x = nscoord(xevent.xmotion.x);
        event.refPoint.y = nscoord(xevent.xmotion.y);

        event.isShift   = (xevent.xmotion.state & GDK_SHIFT_MASK)
            ? PR_TRUE : PR_FALSE;
        event.isControl = (xevent.xmotion.state & GDK_CONTROL_MASK)
            ? PR_TRUE : PR_FALSE;
        event.isAlt     = (xevent.xmotion.state & GDK_MOD1_MASK)
            ? PR_TRUE : PR_FALSE;

        event.time = xevent.xmotion.time;
#else
        event.refPoint.x = nscoord(aEvent->x);
        event.refPoint.y = nscoord(aEvent->y);

        event.isShift   = (aEvent->state & GDK_SHIFT_MASK)
            ? PR_TRUE : PR_FALSE;
        event.isControl = (aEvent->state & GDK_CONTROL_MASK)
            ? PR_TRUE : PR_FALSE;
        event.isAlt     = (aEvent->state & GDK_MOD1_MASK)
            ? PR_TRUE : PR_FALSE;

        event.time = aEvent->time;
#endif /* MOZ_X11 */
    }
    else {
        // XXX see OnScrollEvent()
        if (aEvent->window == mDrawingarea->inner_window) {
            event.refPoint.x = nscoord(aEvent->x);
            event.refPoint.y = nscoord(aEvent->y);
        } else {
            nsIntPoint point(NSToIntFloor(aEvent->x_root), NSToIntFloor(aEvent->y_root));
            event.refPoint = point - WidgetToScreenOffset();
        }

        event.isShift   = (aEvent->state & GDK_SHIFT_MASK)
            ? PR_TRUE : PR_FALSE;
        event.isControl = (aEvent->state & GDK_CONTROL_MASK)
            ? PR_TRUE : PR_FALSE;
        event.isAlt     = (aEvent->state & GDK_MOD1_MASK)
            ? PR_TRUE : PR_FALSE;

        event.time = aEvent->time;
    }

    nsEventStatus status;
    DispatchEvent(&event, status);
}
#endif

void
nsWindow::InitButtonEvent(nsMouseEvent &aEvent,
                          GdkEventButton *aGdkEvent)
{
    // XXX see OnScrollEvent()
    if (aGdkEvent->window == mDrawingarea->inner_window) {
        aEvent.refPoint.x = nscoord(aGdkEvent->x);
        aEvent.refPoint.y = nscoord(aGdkEvent->y);
    } else {
        nsIntPoint point(NSToIntFloor(aGdkEvent->x_root), NSToIntFloor(aGdkEvent->y_root));
        aEvent.refPoint = point - WidgetToScreenOffset();
    }

    aEvent.isShift   = (aGdkEvent->state & GDK_SHIFT_MASK) != 0;
    aEvent.isControl = (aGdkEvent->state & GDK_CONTROL_MASK) != 0;
    aEvent.isAlt     = (aGdkEvent->state & GDK_MOD1_MASK) != 0;
    aEvent.isMeta    = (aGdkEvent->state & GDK_MOD4_MASK) != 0;

    aEvent.time = aGdkEvent->time;

    switch (aGdkEvent->type) {
    case GDK_2BUTTON_PRESS:
        aEvent.clickCount = 2;
        break;
    case GDK_3BUTTON_PRESS:
        aEvent.clickCount = 3;
        break;
        // default is one click
    default:
        aEvent.clickCount = 1;
    }
}

void
nsWindow::OnButtonPressEvent(GtkWidget *aWidget, GdkEventButton *aEvent)
{
    nsEventStatus status;

    // If you double click in GDK, it will actually generate a single
    // click event before sending the double click event, and this is
    // different than the DOM spec.  GDK puts this in the queue
    // programatically, so it's safe to assume that if there's a
    // double click in the queue, it was generated so we can just drop
    // this click.
    GdkEvent *peekedEvent = gdk_event_peek();
    if (peekedEvent) {
        GdkEventType type = peekedEvent->any.type;
        gdk_event_free(peekedEvent);
        if (type == GDK_2BUTTON_PRESS || type == GDK_3BUTTON_PRESS)
            return;
    }

    // Always save the time of this event
    mLastButtonPressTime = aEvent->time;
    mLastButtonReleaseTime = 0;

    // check to see if we should rollup
    nsWindow *containerWindow = GetContainerWindow();
    if (!gFocusWindow && containerWindow) {
        containerWindow->mActivatePending = PR_FALSE;
        DispatchActivateEvent();
    }

    PRBool rolledUp = check_for_rollup(aEvent->window, aEvent->x_root,
                                       aEvent->y_root, PR_FALSE);
    if (gConsumeRollupEvent && rolledUp)
            return;

    gdouble pressure = 0;
    gdk_event_get_axis ((GdkEvent*)aEvent, GDK_AXIS_PRESSURE, &pressure);
    mLastMotionPressure = pressure;

    PRUint16 domButton;
    switch (aEvent->button) {
    case 1:
        domButton = nsMouseEvent::eLeftButton;
        break;
    case 2:
        domButton = nsMouseEvent::eMiddleButton;
        break;
    case 3:
        domButton = nsMouseEvent::eRightButton;
        break;
    // These are mapped to horizontal scroll
    case 6:
    case 7:
        {
            nsMouseScrollEvent event(PR_TRUE, NS_MOUSE_SCROLL, this);
            event.pressure = mLastMotionPressure;
            event.scrollFlags = nsMouseScrollEvent::kIsHorizontal;
            event.refPoint.x = nscoord(aEvent->x);
            event.refPoint.y = nscoord(aEvent->y);
            event.delta = (aEvent->button == 6) ? -2 : 2;

            event.isShift   = (aEvent->state & GDK_SHIFT_MASK) != 0;
            event.isControl = (aEvent->state & GDK_CONTROL_MASK) != 0;
            event.isAlt     = (aEvent->state & GDK_MOD1_MASK) != 0;
            event.isMeta    = (aEvent->state & GDK_MOD4_MASK) != 0;

            event.time = aEvent->time;

            nsEventStatus status;
            DispatchEvent(&event, status);
            return;
        }
    // Map buttons 8-9 to back/forward
    case 8:
        DispatchCommandEvent(nsWidgetAtoms::Back);
        return;
    case 9:
        DispatchCommandEvent(nsWidgetAtoms::Forward);
        return;
    default:
        return;
    }

    nsMouseEvent event(PR_TRUE, NS_MOUSE_BUTTON_DOWN, this, nsMouseEvent::eReal);
    event.button = domButton;
    InitButtonEvent(event, aEvent);
    event.pressure = mLastMotionPressure;

    DispatchEvent(&event, status);

    // right menu click on linux should also pop up a context menu
    if (domButton == nsMouseEvent::eRightButton &&
        NS_LIKELY(!mIsDestroyed)) {
        nsMouseEvent contextMenuEvent(PR_TRUE, NS_CONTEXTMENU, this,
                                      nsMouseEvent::eReal);
        InitButtonEvent(contextMenuEvent, aEvent);
        contextMenuEvent.pressure = mLastMotionPressure;
        DispatchEvent(&contextMenuEvent, status);
    }
}

void
nsWindow::OnButtonReleaseEvent(GtkWidget *aWidget, GdkEventButton *aEvent)
{
    PRUint16 domButton;
    mLastButtonReleaseTime = aEvent->time;

    switch (aEvent->button) {
    case 1:
        domButton = nsMouseEvent::eLeftButton;
        break;
    case 2:
        domButton = nsMouseEvent::eMiddleButton;
        break;
    case 3:
        domButton = nsMouseEvent::eRightButton;
        break;
    default:
        return;
    }

    nsMouseEvent event(PR_TRUE, NS_MOUSE_BUTTON_UP, this, nsMouseEvent::eReal);
    event.button = domButton;
    InitButtonEvent(event, aEvent);
    gdouble pressure = 0;
    gdk_event_get_axis ((GdkEvent*)aEvent, GDK_AXIS_PRESSURE, &pressure);
    event.pressure = pressure ? pressure : mLastMotionPressure;

    nsEventStatus status;
    DispatchEvent(&event, status);
    mLastMotionPressure = pressure;
}

void
nsWindow::OnContainerFocusInEvent(GtkWidget *aWidget, GdkEventFocus *aEvent)
{
    LOGFOCUS(("OnContainerFocusInEvent [%p]\n", (void *)this));
    // Return if someone has blocked events for this widget.  This will
    // happen if someone has called gtk_widget_grab_focus() from
    // nsWindow::SetFocus() and will prevent recursion.
    if (mContainerBlockFocus) {
        LOGFOCUS(("Container focus is blocked [%p]\n", (void *)this));
        return;
    }

    if (mIsTopLevel) {
        mActivatePending = PR_TRUE;
#if defined(MOZ_PLATFORM_HILDON) && defined(MOZ_ENABLE_GCONF)
        // For mobile/maemo, it is desired to disable the word completion widget
        // at the bottom of the screen for some reasons: it interacts badly with
        // keyboard events sometimes and disabling it will give more screen space
        // for web content. So whenever a topLevel mobile window gets the focus we
        // verify what is the current state of the widget-completion through query
        // the proper gconf property. If it is enabled, we store the property value
        // and disable it. Where the toplevel window loses the focus we restore the
        // previous state of the widget completion property so other applications in
        // the system do not get affected. See 'OnContainerFocusOutEvent'.
        if (mWindowType == eWindowType_toplevel)
            if (GConfClient *gConfClient = gconf_client_get_default()) {
                GError* error = nsnull;
                gWidgetCompletionEnabled = gconf_client_get_bool(gConfClient,
                                                                 sWidgetCompletionGConfPref,
                                                                 &error);
                if (error)
                    g_error_free(error);
                else if (gWidgetCompletionEnabled)
                    gconf_client_set_bool(gConfClient, sWidgetCompletionGConfPref,
                                          PR_FALSE, nsnull);
                g_object_unref(gConfClient);
            }
#endif
    }
    // Unset the urgency hint, if possible
    GtkWidget* top_window = nsnull;
    GetToplevelWidget(&top_window);
    if (top_window && (GTK_WIDGET_VISIBLE(top_window)))
        SetUrgencyHint(top_window, PR_FALSE);

    // dispatch a got focus event
    DispatchGotFocusEvent();

    // send the activate event if it wasn't already sent via any
    // SetFocus() calls that were the result of the GOTFOCUS event
    // above.
    if (mActivatePending) {
        mActivatePending = PR_FALSE;
        DispatchActivateEvent();
    }

    LOGFOCUS(("Events sent from focus in event [%p]\n", (void *)this));
}

void
nsWindow::OnContainerFocusOutEvent(GtkWidget *aWidget, GdkEventFocus *aEvent)
{
    LOGFOCUS(("OnContainerFocusOutEvent [%p]\n", (void *)this));

#ifdef MOZ_X11
    // plugin lose focus
    if (gPluginFocusWindow) {
        nsRefPtr<nsWindow> kungFuDeathGrip = gPluginFocusWindow;
        gPluginFocusWindow->LoseNonXEmbedPluginFocus();
    }
#endif /* MOZ_X11 */

    // Figure out if the focus widget is the child of this window.  If
    // it is, send a focus out and deactivate event for it.
    if (!gFocusWindow)
        return;

#if defined(MOZ_PLATFORM_HILDON) && defined(MOZ_ENABLE_GCONF)
    if (mIsTopLevel && mWindowType == eWindowType_toplevel)
        if(GConfClient *gConfClient = gconf_client_get_default()) {
            GError* error = nsnull;
            gconf_client_set_bool(gConfClient, sWidgetCompletionGConfPref, gWidgetCompletionEnabled, &error);
            if (error)
                g_error_free(error);
            g_object_unref(gConfClient);
        }
#endif
    GdkWindow *tmpWindow;
    tmpWindow = (GdkWindow *)gFocusWindow->GetNativeData(NS_NATIVE_WINDOW);
    nsWindow *tmpnsWindow = get_window_for_gdk_window(tmpWindow);

    while (tmpWindow && tmpnsWindow) {
        // found it!
        if (tmpnsWindow == this)
            goto foundit;

        tmpWindow = gdk_window_get_parent(tmpWindow);
        if (!tmpWindow)
            break;

        tmpnsWindow = get_owning_window_for_gdk_window(tmpWindow);
    }

    LOGFOCUS(("The focus widget was not a child of this window [%p]\n",
              (void *)this));

    return;

 foundit:

    nsRefPtr<nsWindow> kungFuDeathGrip = gFocusWindow;
#ifdef USE_XIM
    gFocusWindow->IMELoseFocus();
#endif

    gFocusWindow->LoseFocus();

    // We only dispatch a deactivate event if we are a toplevel
    // window, otherwise the embedding code takes care of it.
    if (mIsTopLevel && NS_LIKELY(!gFocusWindow->mIsDestroyed))
        gFocusWindow->DispatchDeactivateEvent();

    gFocusWindow = nsnull;

    mActivatePending = PR_FALSE;

    LOGFOCUS(("Done with container focus out [%p]\n", (void *)this));
}

PRBool
nsWindow::DispatchCommandEvent(nsIAtom* aCommand)
{
    nsEventStatus status;
    nsCommandEvent event(PR_TRUE, nsWidgetAtoms::onAppCommand, aCommand, this);
    DispatchEvent(&event, status);
    return TRUE;
}

static PRUint32
GetCharCodeFor(const GdkEventKey *aEvent, guint aShiftState,
               gint aGroup)
{
    guint keyval;
    if (gdk_keymap_translate_keyboard_state(NULL, aEvent->hardware_keycode,
                                            GdkModifierType(aShiftState),
                                            aGroup,
                                            &keyval, NULL, NULL, NULL)) {
        GdkEventKey tmpEvent = *aEvent;
        tmpEvent.state = guint(aShiftState);
        tmpEvent.keyval = keyval;
        tmpEvent.group = aGroup;
        return nsConvertCharCodeToUnicode(&tmpEvent);
    }
    return 0;
}

static gint
GetKeyLevel(GdkEventKey *aEvent)
{
    gint level;
    if (!gdk_keymap_translate_keyboard_state(NULL,
                                             aEvent->hardware_keycode,
                                             GdkModifierType(aEvent->state),
                                             aEvent->group,
                                             NULL, NULL, &level, NULL))
        return -1;
    return level;
}

static PRBool
IsBasicLatinLetterOrNumeral(PRUint32 aChar)
{
    return (aChar >= 'a' && aChar <= 'z') ||
           (aChar >= 'A' && aChar <= 'Z') ||
           (aChar >= '0' && aChar <= '9');
}

gboolean
nsWindow::OnKeyPressEvent(GtkWidget *aWidget, GdkEventKey *aEvent)
{
    LOGFOCUS(("OnKeyPressEvent [%p]\n", (void *)this));

#ifdef USE_XIM
    // if we are in the middle of composing text, XIM gets to see it
    // before mozilla does.
   LOGIM(("key press [%p]: composing %d val %d\n",
           (void *)this, IMEComposingWindow() != nsnull, aEvent->keyval));
   if (IMEFilterEvent(aEvent))
       return TRUE;
   LOGIM(("sending as regular key press event\n"));
#endif

    nsEventStatus status;

    // work around for annoying things.
    if (aEvent->keyval == GDK_Tab && aEvent->state & GDK_CONTROL_MASK &&
        aEvent->state & GDK_MOD1_MASK) {
        return TRUE;
    }

    nsCOMPtr<nsIWidget> kungFuDeathGrip = this;

    // If the key down flag isn't set then set it so we don't send
    // another key down event on the next key press -- DOM events are
    // key down, key press and key up.  X only has key press and key
    // release.  gtk2 already filters the extra key release events for
    // us.

    PRBool isKeyDownCancelled = PR_FALSE;

    PRUint32 domVirtualKeyCode = GdkKeyCodeToDOMKeyCode(aEvent->keyval);

    if (!IsKeyDown(domVirtualKeyCode)) {
        SetKeyDownFlag(domVirtualKeyCode);

        // send the key down event
        nsKeyEvent downEvent(PR_TRUE, NS_KEY_DOWN, this);
        InitKeyEvent(downEvent, aEvent);
        DispatchEvent(&downEvent, status);
        if (NS_UNLIKELY(mIsDestroyed))
            return PR_TRUE;
        isKeyDownCancelled = (status == nsEventStatus_eConsumeNoDefault);
    }

    // Don't pass modifiers as NS_KEY_PRESS events.
    // TODO: Instead of selectively excluding some keys from NS_KEY_PRESS events,
    //       we should instead selectively include (as per MSDN spec; no official
    //       spec covers KeyPress events).
    if (aEvent->keyval == GDK_Shift_L
        || aEvent->keyval == GDK_Shift_R
        || aEvent->keyval == GDK_Control_L
        || aEvent->keyval == GDK_Control_R
        || aEvent->keyval == GDK_Alt_L
        || aEvent->keyval == GDK_Alt_R
        || aEvent->keyval == GDK_Meta_L
        || aEvent->keyval == GDK_Meta_R) {
        return TRUE;
    }

#ifdef MOZ_X11
    // Look for specialized app-command keys
    switch (aEvent->keyval) {
        case XF86XK_Back:
            return DispatchCommandEvent(nsWidgetAtoms::Back);
        case XF86XK_Forward:
            return DispatchCommandEvent(nsWidgetAtoms::Forward);
        case XF86XK_Refresh:
            return DispatchCommandEvent(nsWidgetAtoms::Reload);
        case XF86XK_Stop:
            return DispatchCommandEvent(nsWidgetAtoms::Stop);
        case XF86XK_Search:
            return DispatchCommandEvent(nsWidgetAtoms::Search);
        case XF86XK_Favorites:
            return DispatchCommandEvent(nsWidgetAtoms::Bookmarks);
        case XF86XK_HomePage:
            return DispatchCommandEvent(nsWidgetAtoms::Home);
    }
#endif /* MOZ_X11 */

    nsKeyEvent event(PR_TRUE, NS_KEY_PRESS, this);
    InitKeyEvent(event, aEvent);
    if (isKeyDownCancelled) {
      // If prevent default set for onkeydown, do the same for onkeypress
      event.flags |= NS_EVENT_FLAG_NO_DEFAULT;
    }
    event.charCode = nsConvertCharCodeToUnicode(aEvent);
    if (event.charCode) {
        event.keyCode = 0;
        gint level = GetKeyLevel(aEvent);
        if ((event.isControl || event.isAlt || event.isMeta) &&
            (level == 0 || level == 1)) {
            guint baseState =
                aEvent->state & ~(GDK_SHIFT_MASK | GDK_CONTROL_MASK |
                                  GDK_MOD1_MASK | GDK_MOD4_MASK);
            // We shold send both shifted char and unshifted char,
            // all keyboard layout users can use all keys.
            // Don't change event.charCode. On some keyboard layouts,
            // ctrl/alt/meta keys are used for inputting some characters.
            nsAlternativeCharCode altCharCodes(0, 0);
            // unshifted charcode of current keyboard layout.
            altCharCodes.mUnshiftedCharCode =
                GetCharCodeFor(aEvent, baseState, aEvent->group);
            PRBool isLatin = (altCharCodes.mUnshiftedCharCode <= 0xFF);
            // shifted charcode of current keyboard layout.
            altCharCodes.mShiftedCharCode =
                GetCharCodeFor(aEvent, baseState | GDK_SHIFT_MASK,
                               aEvent->group);
            isLatin = isLatin && (altCharCodes.mShiftedCharCode <= 0xFF);
            if (altCharCodes.mUnshiftedCharCode ||
                altCharCodes.mShiftedCharCode) {
                event.alternativeCharCodes.AppendElement(altCharCodes);
            }

            if (!isLatin) {
                // Next, find latin inputtable keyboard layout.
                GdkKeymapKey *keys;
                gint count;
                gint minGroup = -1;
                if (gdk_keymap_get_entries_for_keyval(NULL, GDK_a,
                                                      &keys, &count)) {
                    // find the minimum number group for latin inputtable layout
                    for (gint i = 0; i < count && minGroup != 0; ++i) {
                        if (keys[i].level != 0 && keys[i].level != 1)
                            continue;
                        if (minGroup >= 0 && keys[i].group > minGroup)
                            continue;
                        minGroup = keys[i].group;
                    }
                    g_free(keys);
                }
                if (minGroup >= 0) {
                    PRUint32 unmodifiedCh =
                               event.isShift ? altCharCodes.mShiftedCharCode :
                                               altCharCodes.mUnshiftedCharCode;
                    // unshifted charcode of found keyboard layout.
                    PRUint32 ch =
                        GetCharCodeFor(aEvent, baseState, minGroup);
                    altCharCodes.mUnshiftedCharCode =
                        IsBasicLatinLetterOrNumeral(ch) ? ch : 0;
                    // shifted charcode of found keyboard layout.
                    ch = GetCharCodeFor(aEvent, baseState | GDK_SHIFT_MASK,
                                        minGroup);
                    altCharCodes.mShiftedCharCode =
                        IsBasicLatinLetterOrNumeral(ch) ? ch : 0;
                    if (altCharCodes.mUnshiftedCharCode ||
                        altCharCodes.mShiftedCharCode) {
                        event.alternativeCharCodes.AppendElement(altCharCodes);
                    }
                    // If the charCode is not Latin, and the level is 0 or 1,
                    // we should replace the charCode to Latin char if Alt and
                    // Meta keys are not pressed. (Alt should be sent the
                    // localized char for accesskey like handling of Web
                    // Applications.)
                    ch = event.isShift ? altCharCodes.mShiftedCharCode :
                                         altCharCodes.mUnshiftedCharCode;
                    if (ch && !(event.isAlt || event.isMeta) &&
                        event.charCode == unmodifiedCh) {
                        event.charCode = ch;
                    }
                }
            }
        }
    }

    // before we dispatch a key, check if it's the context menu key.
    // If so, send a context menu key event instead.
    if (is_context_menu_key(event)) {
        nsMouseEvent contextMenuEvent(PR_TRUE, NS_CONTEXTMENU, this,
                                      nsMouseEvent::eReal,
                                      nsMouseEvent::eContextMenuKey);
        key_event_to_context_menu_event(contextMenuEvent, aEvent);
        DispatchEvent(&contextMenuEvent, status);
    }
    else {
        // send the key press event
        DispatchEvent(&event, status);
    }

    // If the event was consumed, return.
    LOGIM(("status %d\n", status));
    if (status == nsEventStatus_eConsumeNoDefault) {
        LOGIM(("key press consumed\n"));
        return TRUE;
    }

    return FALSE;
}

gboolean
nsWindow::OnKeyReleaseEvent(GtkWidget *aWidget, GdkEventKey *aEvent)
{
    LOGFOCUS(("OnKeyReleaseEvent [%p]\n", (void *)this));

#ifdef USE_XIM
    if (IMEFilterEvent(aEvent))
        return TRUE;
#endif

    // send the key event as a key up event
    nsKeyEvent event(PR_TRUE, NS_KEY_UP, this);
    InitKeyEvent(event, aEvent);

    // unset the key down flag
    ClearKeyDownFlag(event.keyCode);

    nsEventStatus status;
    DispatchEvent(&event, status);

    // If the event was consumed, return.
    if (status == nsEventStatus_eConsumeNoDefault) {
        LOGIM(("key release consumed\n"));
        return TRUE;
    }

    return FALSE;
}

void
nsWindow::OnScrollEvent(GtkWidget *aWidget, GdkEventScroll *aEvent)
{
    // check to see if we should rollup
    PRBool rolledUp =  check_for_rollup(aEvent->window, aEvent->x_root,
                                        aEvent->y_root, PR_TRUE);
    if (gConsumeRollupEvent && rolledUp)
        return;

    nsMouseScrollEvent event(PR_TRUE, NS_MOUSE_SCROLL, this);
    switch (aEvent->direction) {
    case GDK_SCROLL_UP:
        event.scrollFlags = nsMouseScrollEvent::kIsVertical;
        event.delta = -3;
        break;
    case GDK_SCROLL_DOWN:
        event.scrollFlags = nsMouseScrollEvent::kIsVertical;
        event.delta = 3;
        break;
    case GDK_SCROLL_LEFT:
        event.scrollFlags = nsMouseScrollEvent::kIsHorizontal;
        event.delta = -1;
        break;
    case GDK_SCROLL_RIGHT:
        event.scrollFlags = nsMouseScrollEvent::kIsHorizontal;
        event.delta = 1;
        break;
    }

    if (aEvent->window == mDrawingarea->inner_window) {
        // we are the window that the event happened on so no need for expensive WidgetToScreenOffset
        event.refPoint.x = nscoord(aEvent->x);
        event.refPoint.y = nscoord(aEvent->y);
    } else {
        // XXX we're never quite sure which GdkWindow the event came from due to our custom bubbling
        // in scroll_event_cb(), so use ScreenToWidget to translate the screen root coordinates into
        // coordinates relative to this widget.
        nsIntPoint point(NSToIntFloor(aEvent->x_root), NSToIntFloor(aEvent->y_root));
        event.refPoint = point - WidgetToScreenOffset();
    }

    event.isShift   = (aEvent->state & GDK_SHIFT_MASK) != 0;
    event.isControl = (aEvent->state & GDK_CONTROL_MASK) != 0;
    event.isAlt     = (aEvent->state & GDK_MOD1_MASK) != 0;
    event.isMeta    = (aEvent->state & GDK_MOD4_MASK) != 0;

    event.time = aEvent->time;

    nsEventStatus status;
    DispatchEvent(&event, status);
}

void
nsWindow::OnVisibilityNotifyEvent(GtkWidget *aWidget,
                                  GdkEventVisibility *aEvent)
{
    switch (aEvent->state) {
    case GDK_VISIBILITY_UNOBSCURED:
    case GDK_VISIBILITY_PARTIAL:
        mIsVisible = PR_TRUE;
#ifdef MOZ_PLATFORM_HILDON
#ifdef USE_XIM
        // In Hildon/Maemo, a browser window will get into 'patially visible' state wheneven an
        // autocomplete feature is dropped down (from urlbar or from an entry form completion),
        // and there are no much further ways for that to happen in the plaftorm. In such cases, if hildon
        // virtual keyboard is up, we can not grab focus to any dropdown list. Reason: nsWindow::EnsureGrabs()
        // calls gdk_pointer_grab() which grabs the pointer (usually a mouse) so that all events are passed
        // to this it until the pointer is ungrabbed.
        if(!gIMEVirtualKeyboardOpened)
#endif // USE_XIM
#endif // MOZ_PLATFORM_HILDON
        // if we have to retry the grab, retry it.
        EnsureGrabs();
        break;
    default: // includes GDK_VISIBILITY_FULLY_OBSCURED
        mIsVisible = PR_FALSE;
        break;
    }
}

void
nsWindow::OnWindowStateEvent(GtkWidget *aWidget, GdkEventWindowState *aEvent)
{
    LOG(("nsWindow::OnWindowStateEvent [%p] changed %d new_window_state %d\n",
         (void *)this, aEvent->changed_mask, aEvent->new_window_state));

    nsSizeModeEvent event(PR_TRUE, NS_SIZEMODE, this);

    // We don't care about anything but changes in the maximized/icon
    // states
    if ((aEvent->changed_mask
         & (GDK_WINDOW_STATE_ICONIFIED|GDK_WINDOW_STATE_MAXIMIZED)) == 0) {
        return;
    }

    if (aEvent->new_window_state & GDK_WINDOW_STATE_ICONIFIED) {
        LOG(("\tIconified\n"));
        event.mSizeMode = nsSizeMode_Minimized;
        mSizeState = nsSizeMode_Minimized;
    }
    else if (aEvent->new_window_state & GDK_WINDOW_STATE_MAXIMIZED) {
        LOG(("\tMaximized\n"));
        event.mSizeMode = nsSizeMode_Maximized;
        mSizeState = nsSizeMode_Maximized;
    }
    else {
        LOG(("\tNormal\n"));
        event.mSizeMode = nsSizeMode_Normal;
        mSizeState = nsSizeMode_Normal;
    }

    nsEventStatus status;
    DispatchEvent(&event, status);
}

void
nsWindow::ThemeChanged()
{
    nsGUIEvent event(PR_TRUE, NS_THEMECHANGED, this);
    nsEventStatus status = nsEventStatus_eIgnore;
    DispatchEvent(&event, status);

    if (!mDrawingarea || NS_UNLIKELY(mIsDestroyed))
        return;

    // Dispatch NS_THEMECHANGED to all child windows
    GList *children =
        gdk_window_peek_children(mDrawingarea->inner_window);
    while (children) {
        GdkWindow *gdkWin = GDK_WINDOW(children->data);

        nsWindow *win = (nsWindow*) g_object_get_data(G_OBJECT(gdkWin),
                                                      "nsWindow");

        if (win && win != this) { // guard against infinite recursion
            nsRefPtr<nsWindow> kungFuDeathGrip = win;
            win->ThemeChanged();
        }

        children = children->next;
    }
}

gboolean
nsWindow::OnDragMotionEvent(GtkWidget *aWidget,
                            GdkDragContext *aDragContext,
                            gint aX,
                            gint aY,
                            guint aTime,
                            gpointer aData)
{
    LOG(("nsWindow::OnDragMotionSignal\n"));

    if (mLastButtonReleaseTime) {
      // The drag ended before it was even setup to handle the end of the drag
      // So, we fake the button getting released again to release the drag
      GtkWidget *widget = gtk_grab_get_current();
      GdkEvent event;
      gboolean retval;
      memset(&event, 0, sizeof(event));
      event.type = GDK_BUTTON_RELEASE;
      event.button.time = mLastButtonReleaseTime;
      event.button.button = 1;
      mLastButtonReleaseTime = 0;
      if (widget) {
        g_signal_emit_by_name(widget, "button_release_event", &event, &retval);
        return TRUE;
      }
    }

    sIsDraggingOutOf = PR_FALSE;

    // Reset out drag motion timer
    ResetDragMotionTimer(aWidget, aDragContext, aX, aY, aTime);

    // get our drag context
    nsCOMPtr<nsIDragService> dragService = do_GetService(kCDragServiceCID);
    nsCOMPtr<nsIDragSessionGTK> dragSessionGTK = do_QueryInterface(dragService);

    // first, figure out which internal widget this drag motion actually
    // happened on
    nscoord retx = 0;
    nscoord rety = 0;

    GdkWindow *innerWindow = get_inner_gdk_window(aWidget->window, aX, aY,
                                                  &retx, &rety);
    nsRefPtr<nsWindow> innerMostWidget = get_window_for_gdk_window(innerWindow);

    if (!innerMostWidget)
        innerMostWidget = this;

    // check to see if there was a drag motion window already in place
    if (mLastDragMotionWindow) {
        // if it wasn't this
        if (mLastDragMotionWindow != innerMostWidget) {
            // send a drag event to the last window that got a motion event
            nsRefPtr<nsWindow> kungFuDeathGrip = mLastDragMotionWindow;
            mLastDragMotionWindow->OnDragLeave();
            // and enter on the new one
            innerMostWidget->OnDragEnter(retx, rety);
        }
    }
    else {
        // if there was no other motion window, then we're starting a
        // drag. Send an enter event to initiate the drag.

        innerMostWidget->OnDragEnter(retx, rety);
    }

    // set the last window to the innerMostWidget
    mLastDragMotionWindow = innerMostWidget;

    // update the drag context
    dragSessionGTK->TargetSetLastContext(aWidget, aDragContext, aTime);

    // notify the drag service that we are starting a drag motion.
    dragSessionGTK->TargetStartDragMotion();

    dragService->FireDragEventAtSource(NS_DRAGDROP_DRAG);

    nsDragEvent event(PR_TRUE, NS_DRAGDROP_OVER, innerMostWidget);

    InitDragEvent(event);

    // now that we have initialized the event update our drag status
    UpdateDragStatus(event, aDragContext, dragService);

    event.refPoint.x = retx;
    event.refPoint.y = rety;
    event.time = aTime;

    nsEventStatus status;
    innerMostWidget->DispatchEvent(&event, status);

    // we're done with the drag motion event.  notify the drag service.
    dragSessionGTK->TargetEndDragMotion(aWidget, aDragContext, aTime);

    // and unset our context
    dragSessionGTK->TargetSetLastContext(0, 0, 0);

    return TRUE;
}

void
nsWindow::OnDragLeaveEvent(GtkWidget *aWidget,
                           GdkDragContext *aDragContext,
                           guint aTime,
                           gpointer aData)
{
    // XXX Do we want to pass this on only if the event's subwindow is null?

    LOG(("nsWindow::OnDragLeaveSignal(%p)\n", (void*)this));

    sIsDraggingOutOf = PR_TRUE;

    // make sure to unset any drag motion timers here.
    ResetDragMotionTimer(0, 0, 0, 0, 0);

    if (mDragLeaveTimer) {
        return;
    }

    // create a fast timer - we're delaying the drag leave until the
    // next mainloop in hopes that we might be able to get a drag drop
    // signal
    mDragLeaveTimer = do_CreateInstance("@mozilla.org/timer;1");
    NS_ASSERTION(mDragLeaveTimer, "Failed to create drag leave timer!");
    // fire this baby asafp, but not too quickly... see bug 216800 ;-)
    mDragLeaveTimer->InitWithFuncCallback(DragLeaveTimerCallback,
                                          (void *)this,
                                          20, nsITimer::TYPE_ONE_SHOT);
}

gboolean
nsWindow::OnDragDropEvent(GtkWidget *aWidget,
                          GdkDragContext *aDragContext,
                          gint aX,
                          gint aY,
                          guint aTime,
                          gpointer *aData)

{
    LOG(("nsWindow::OnDragDropSignal\n"));

    // get our drag context
    nsCOMPtr<nsIDragService> dragService = do_GetService(kCDragServiceCID);
    nsCOMPtr<nsIDragSessionGTK> dragSessionGTK = do_QueryInterface(dragService);

    nscoord retx = 0;
    nscoord rety = 0;

    GdkWindow *innerWindow = get_inner_gdk_window(aWidget->window, aX, aY,
                                                  &retx, &rety);
    nsRefPtr<nsWindow> innerMostWidget = get_window_for_gdk_window(innerWindow);

    // set this now before any of the drag enter or leave events happen
    dragSessionGTK->TargetSetLastContext(aWidget, aDragContext, aTime);

    if (!innerMostWidget)
        innerMostWidget = this;

    // check to see if there was a drag motion window already in place
    if (mLastDragMotionWindow) {
        // if it wasn't this
        if (mLastDragMotionWindow != innerMostWidget) {
            // send a drag event to the last window that got a motion event
            nsRefPtr<nsWindow> kungFuDeathGrip = mLastDragMotionWindow;
            mLastDragMotionWindow->OnDragLeave();
            // and enter on the new one
            innerMostWidget->OnDragEnter(retx, rety);
        }
    }
    else {
        // if there was no other motion window, send an enter event to
        // initiate the drag session.
        innerMostWidget->OnDragEnter(retx, rety);
    }

    // clear any drag leave timer that might be pending so that it
    // doesn't get processed when we actually go out to get data.
    if (mDragLeaveTimer) {
        mDragLeaveTimer->Cancel();
        mDragLeaveTimer = nsnull;
    }

    // set the last window to this
    mLastDragMotionWindow = innerMostWidget;

    // What we do here is dispatch a new drag motion event to
    // re-validate the drag target and then we do the drop.  The events
    // look the same except for the type.

    nsDragEvent event(PR_TRUE, NS_DRAGDROP_OVER, innerMostWidget);

    InitDragEvent(event);

    // now that we have initialized the event update our drag status
    UpdateDragStatus(event, aDragContext, dragService);

    event.refPoint.x = retx;
    event.refPoint.y = rety;
    event.time = aTime;

    nsEventStatus status;
    innerMostWidget->DispatchEvent(&event, status);

    // We need to check innerMostWidget->mIsDestroyed here because the nsRefPtr
    // only protects innerMostWidget from being deleted, it does NOT protect
    // against nsView::~nsView() calling Destroy() on it, bug 378670.
    if (!innerMostWidget->mIsDestroyed) {
        nsDragEvent event(PR_TRUE, NS_DRAGDROP_DROP, innerMostWidget);
        event.refPoint.x = retx;
        event.refPoint.y = rety;

        nsEventStatus status = nsEventStatus_eIgnore;
        innerMostWidget->DispatchEvent(&event, status);
    }

    // before we unset the context we need to do a drop_finish

    gdk_drop_finish(aDragContext, TRUE, aTime);

    // after a drop takes place we need to make sure that the drag
    // service doesn't think that it still has a context.  if the other
    // way ( besides the drop ) to end a drag event is during the leave
    // event and and that case is handled in that handler.
    dragSessionGTK->TargetSetLastContext(0, 0, 0);

    // clear the mLastDragMotion window
    mLastDragMotionWindow = 0;

    // Make sure to end the drag session. If this drag started in a
    // different app, we won't get a drag_end signal to end it from.
    gint x, y;
    GdkDisplay* display = gdk_display_get_default();
    if (display) {
      // get the current cursor position
      gdk_display_get_pointer(display, NULL, &x, &y, NULL);
      ((nsDragService *)dragService.get())->SetDragEndPoint(nsIntPoint(x, y));
    }
    dragService->EndDragSession(PR_TRUE);

    return TRUE;
}

void
nsWindow::OnDragDataReceivedEvent(GtkWidget *aWidget,
                                  GdkDragContext *aDragContext,
                                  gint aX,
                                  gint aY,
                                  GtkSelectionData  *aSelectionData,
                                  guint aInfo,
                                  guint aTime,
                                  gpointer aData)
{
    LOG(("nsWindow::OnDragDataReceived(%p)\n", (void*)this));

    // get our drag context
    nsCOMPtr<nsIDragService> dragService = do_GetService(kCDragServiceCID);
    nsCOMPtr<nsIDragSessionGTK> dragSessionGTK = do_QueryInterface(dragService);

    dragSessionGTK->TargetDataReceived(aWidget, aDragContext, aX, aY,
                                       aSelectionData, aInfo, aTime);
}

void
nsWindow::OnDragLeave(void)
{
    LOG(("nsWindow::OnDragLeave(%p)\n", (void*)this));

    nsDragEvent event(PR_TRUE, NS_DRAGDROP_EXIT, this);

    nsEventStatus status;
    DispatchEvent(&event, status);

    nsCOMPtr<nsIDragService> dragService = do_GetService(kCDragServiceCID);

    if (dragService) {
        nsCOMPtr<nsIDragSession> currentDragSession;
        dragService->GetCurrentSession(getter_AddRefs(currentDragSession));

        if (currentDragSession) {
            nsCOMPtr<nsIDOMNode> sourceNode;
            currentDragSession->GetSourceNode(getter_AddRefs(sourceNode));

            if (!sourceNode) {
                // We're leaving a window while doing a drag that was
                // initiated in a different app. End the drag session,
                // since we're done with it for now (until the user
                // drags back into mozilla).
                dragService->EndDragSession(PR_FALSE);
            }
        }
    }
}

void
nsWindow::OnDragEnter(nscoord aX, nscoord aY)
{
    // XXX Do we want to pass this on only if the event's subwindow is null?

    LOG(("nsWindow::OnDragEnter(%p)\n", (void*)this));

    nsCOMPtr<nsIDragService> dragService = do_GetService(kCDragServiceCID);

    if (dragService) {
        // Make sure that the drag service knows we're now dragging.
        dragService->StartDragSession();
    }

    nsDragEvent event(PR_TRUE, NS_DRAGDROP_ENTER, this);

    event.refPoint.x = aX;
    event.refPoint.y = aY;

    nsEventStatus status;
    DispatchEvent(&event, status);
}

static void
GetBrandName(nsXPIDLString& brandName)
{
    nsCOMPtr<nsIStringBundleService> bundleService =
        do_GetService(NS_STRINGBUNDLE_CONTRACTID);

    nsCOMPtr<nsIStringBundle> bundle;
    if (bundleService)
        bundleService->CreateBundle(
            "chrome://branding/locale/brand.properties",
            getter_AddRefs(bundle));

    if (bundle)
        bundle->GetStringFromName(
            NS_LITERAL_STRING("brandShortName").get(),
            getter_Copies(brandName));

    if (brandName.IsEmpty())
        brandName.Assign(NS_LITERAL_STRING("Mozilla"));
}

nsresult
nsWindow::NativeCreate(nsIWidget        *aParent,
                       nsNativeWidget    aNativeParent,
                       const nsIntRect  &aRect,
                       EVENT_CALLBACK    aHandleEventFunction,
                       nsIDeviceContext *aContext,
                       nsIAppShell      *aAppShell,
                       nsIToolkit       *aToolkit,
                       nsWidgetInitData *aInitData)
{
    // only set the base parent if we're going to be a dialog or a
    // toplevel
    nsIWidget *baseParent = aInitData &&
        (aInitData->mWindowType == eWindowType_dialog ||
         aInitData->mWindowType == eWindowType_toplevel ||
         aInitData->mWindowType == eWindowType_invisible) ?
        nsnull : aParent;

    NS_ASSERTION(!mWindowGroup, "already have window group (leaking it)");

    // initialize all the common bits of this class
    BaseCreate(baseParent, aRect, aHandleEventFunction, aContext,
               aAppShell, aToolkit, aInitData);

    // Do we need to listen for resizes?
    PRBool listenForResizes = PR_FALSE;;
    if (aNativeParent || (aInitData && aInitData->mListenForResizes))
        listenForResizes = PR_TRUE;

    // and do our common creation
    CommonCreate(aParent, listenForResizes);

    // save our bounds
    mBounds = aRect;
    if (mWindowType != eWindowType_child) {
        // The window manager might place us. Indicate that if we're
        // shown, we want to go through
        // nsWindow::NativeResize(x,y,w,h) to maybe set our own
        // position.
        mNeedsMove = PR_TRUE;
    }

    // figure out our parent window
    MozDrawingarea *parentArea = nsnull;
    MozContainer   *parentMozContainer = nsnull;
    GtkContainer   *parentGtkContainer = nsnull;
    GdkWindow      *parentGdkWindow = nsnull;
    GtkWindow      *topLevelParent = nsnull;

    if (aParent)
        parentGdkWindow = GDK_WINDOW(aParent->GetNativeData(NS_NATIVE_WINDOW));
    else if (aNativeParent && GDK_IS_WINDOW(aNativeParent))
        parentGdkWindow = GDK_WINDOW(aNativeParent);
    else if (aNativeParent && GTK_IS_CONTAINER(aNativeParent))
        parentGtkContainer = GTK_CONTAINER(aNativeParent);

    if (parentGdkWindow) {
        // find the mozarea on that window
        gpointer user_data = nsnull;
        user_data = g_object_get_data(G_OBJECT(parentGdkWindow),
                                      "mozdrawingarea");
        parentArea = MOZ_DRAWINGAREA(user_data);

        NS_ASSERTION(parentArea, "no drawingarea for parent widget!\n");
        if (!parentArea)
            return NS_ERROR_FAILURE;

        // get the user data for the widget - it should be a container
        user_data = nsnull;
        gdk_window_get_user_data(parentArea->inner_window, &user_data);
        NS_ASSERTION(user_data, "no user data for parentArea\n");
        if (!user_data)
            return NS_ERROR_FAILURE;

        // Get the parent moz container
        parentMozContainer = MOZ_CONTAINER(user_data);
        NS_ASSERTION(parentMozContainer,
                     "owning widget is not a mozcontainer!\n");
        if (!parentMozContainer)
            return NS_ERROR_FAILURE;

        // get the toplevel window just in case someone needs to use it
        // for setting transients or whatever.
        topLevelParent =
            GTK_WINDOW(gtk_widget_get_toplevel(GTK_WIDGET(parentMozContainer)));
    }

    GdkVisual* visual = nsnull;

    // ok, create our windows
    switch (mWindowType) {
    case eWindowType_dialog:
    case eWindowType_popup:
    case eWindowType_toplevel:
    case eWindowType_invisible: {
        mIsTopLevel = PR_TRUE;

        nsXPIDLString brandName;
        GetBrandName(brandName);
        NS_ConvertUTF16toUTF8 cBrand(brandName);

        if (mWindowType == eWindowType_dialog) {
            mShell = gtk_window_new(GTK_WINDOW_TOPLEVEL);
            SetDefaultIcon();
            gtk_window_set_wmclass(GTK_WINDOW(mShell), "Dialog", cBrand.get());
            gtk_window_set_type_hint(GTK_WINDOW(mShell),
                                     GDK_WINDOW_TYPE_HINT_DIALOG);
            gtk_window_set_transient_for(GTK_WINDOW(mShell),
                                         topLevelParent);
            mTransientParent = topLevelParent;
            // add ourselves to the parent window's window group
            if (!topLevelParent) {
                gtk_widget_realize(mShell);
                GdkWindow* dialoglead = mShell->window;
                gdk_window_set_group(dialoglead, dialoglead);
            }
            if (parentArea) {
                nsWindow *parentnsWindow =
                    get_window_for_gdk_window(parentArea->inner_window);
                NS_ASSERTION(parentnsWindow,
                             "no nsWindow for parentArea!");
                if (parentnsWindow && parentnsWindow->mWindowGroup) {
                    gtk_window_group_add_window(parentnsWindow->mWindowGroup,
                                                GTK_WINDOW(mShell));
                    // store this in case any children are created
                    mWindowGroup = parentnsWindow->mWindowGroup;
                    g_object_ref(G_OBJECT(mWindowGroup));
                    LOG(("adding window %p to group %p\n",
                         (void *)mShell, (void *)mWindowGroup));
                }
            }
        }
        else if (mWindowType == eWindowType_popup) {
            // treat popups with a parent as top level windows
            if (mParent) {
                mShell = gtk_window_new(GTK_WINDOW_TOPLEVEL);
                gtk_window_set_wmclass(GTK_WINDOW(mShell), "Toplevel", cBrand.get());
                gtk_window_set_decorated(GTK_WINDOW(mShell), FALSE);
            }
            else {
                mShell = gtk_window_new(GTK_WINDOW_POPUP);
                gtk_window_set_wmclass(GTK_WINDOW(mShell), "Popup", cBrand.get());
            }

            GdkWindowTypeHint gtkTypeHint;
            switch (aInitData->mPopupHint) {
                case ePopupTypeMenu:
                    gtkTypeHint = GDK_WINDOW_TYPE_HINT_POPUP_MENU;
                    break;
                case ePopupTypeTooltip:
                    gtkTypeHint = GDK_WINDOW_TYPE_HINT_TOOLTIP;
                    break;
                default:
                    gtkTypeHint = GDK_WINDOW_TYPE_HINT_UTILITY;
                    break;
            }
            gtk_window_set_type_hint(GTK_WINDOW(mShell), gtkTypeHint);

            if (topLevelParent) {
                gtk_window_set_transient_for(GTK_WINDOW(mShell),
                                            topLevelParent);
                mTransientParent = topLevelParent;

                if (topLevelParent->group) {
                    gtk_window_group_add_window(topLevelParent->group,
                                            GTK_WINDOW(mShell));
                    mWindowGroup = topLevelParent->group;
                    g_object_ref(G_OBJECT(mWindowGroup));
                }
            }
        }
        else { // must be eWindowType_toplevel
            mShell = gtk_window_new(GTK_WINDOW_TOPLEVEL);
            SetDefaultIcon();
            gtk_window_set_wmclass(GTK_WINDOW(mShell), "Toplevel", cBrand.get());

            // each toplevel window gets its own window group
            mWindowGroup = gtk_window_group_new();

            // and add ourselves to the window group
            LOG(("adding window %p to new group %p\n",
                 (void *)mShell, (void *)mWindowGroup));
            gtk_window_group_add_window(mWindowGroup, GTK_WINDOW(mShell));
        }

        // create our container
        mContainer = MOZ_CONTAINER(moz_container_new());
        gtk_container_add(GTK_CONTAINER(mShell), GTK_WIDGET(mContainer));
        gtk_widget_realize(GTK_WIDGET(mContainer));

        // make sure this is the focus widget in the container
        gtk_window_set_focus(GTK_WINDOW(mShell), GTK_WIDGET(mContainer));

        // and the drawing area
        mDrawingarea = moz_drawingarea_new(nsnull, mContainer, visual);

        if (mWindowType == eWindowType_popup) {
            // gdk does not automatically set the cursor for "temporary"
            // windows, which are what gtk uses for popups.

            mCursor = eCursor_wait; // force SetCursor to actually set the
                                    // cursor, even though our internal state
                                    // indicates that we already have the
                                    // standard cursor.
            SetCursor(eCursor_standard);
        }
    }
        break;
    case eWindowType_child: {
        if (parentMozContainer) {
            mDrawingarea = moz_drawingarea_new(parentArea, parentMozContainer, visual);
        }
        else if (parentGtkContainer) {
            mContainer = MOZ_CONTAINER(moz_container_new());
            gtk_container_add(parentGtkContainer, GTK_WIDGET(mContainer));
            gtk_widget_realize(GTK_WIDGET(mContainer));

            mDrawingarea = moz_drawingarea_new(nsnull, mContainer, visual);
        }
        else {
            NS_WARNING("Warning: tried to create a new child widget with no parent!");
            return NS_ERROR_FAILURE;
        }
    }
        break;
    default:
        break;
    }
    // Disable the double buffer because it will make the caret crazy
    // For bug#153805 (Gtk2 double buffer makes carets misbehave)
    // DirectFB's expose code depends on gtk double buffering
    // XXX - I think this bug is probably dead, we can just use gtk's
    // double-buffering everywhere
#ifdef MOZ_X11
    if (mContainer)
        gtk_widget_set_double_buffered (GTK_WIDGET(mContainer),FALSE);
#endif

    // label the drawing area with this object so we can find our way
    // home
    g_object_set_data(G_OBJECT(mDrawingarea->clip_window), "nsWindow",
                      this);
    g_object_set_data(G_OBJECT(mDrawingarea->inner_window), "nsWindow",
                      this);

    g_object_set_data(G_OBJECT(mDrawingarea->clip_window), "mozdrawingarea",
                      mDrawingarea);
    g_object_set_data(G_OBJECT(mDrawingarea->inner_window), "mozdrawingarea",
                      mDrawingarea);

    if (mContainer)
        g_object_set_data(G_OBJECT(mContainer), "nsWindow", this);

    if (mShell)
        g_object_set_data(G_OBJECT(mShell), "nsWindow", this);

    // attach listeners for events
    if (mShell) {
        g_signal_connect(G_OBJECT(mShell), "configure_event",
                         G_CALLBACK(configure_event_cb), NULL);
        g_signal_connect(G_OBJECT(mShell), "delete_event",
                         G_CALLBACK(delete_event_cb), NULL);
        g_signal_connect(G_OBJECT(mShell), "window_state_event",
                         G_CALLBACK(window_state_event_cb), NULL);

        GtkSettings* default_settings = gtk_settings_get_default();
        g_signal_connect_after(default_settings,
                               "notify::gtk-theme-name",
                               G_CALLBACK(theme_changed_cb), this);
        g_signal_connect_after(default_settings,
                               "notify::gtk-font-name",
                               G_CALLBACK(theme_changed_cb), this);
    }

    if (mContainer) {
        g_signal_connect(G_OBJECT(mContainer), "unrealize",
                         G_CALLBACK(container_unrealize_cb), NULL);
        g_signal_connect_after(G_OBJECT(mContainer), "size_allocate",
                               G_CALLBACK(size_allocate_cb), NULL);
        g_signal_connect(G_OBJECT(mContainer), "expose_event",
                         G_CALLBACK(expose_event_cb), NULL);
        g_signal_connect(G_OBJECT(mContainer), "enter_notify_event",
                         G_CALLBACK(enter_notify_event_cb), NULL);
        g_signal_connect(G_OBJECT(mContainer), "leave_notify_event",
                         G_CALLBACK(leave_notify_event_cb), NULL);
        g_signal_connect(G_OBJECT(mContainer), "motion_notify_event",
                         G_CALLBACK(motion_notify_event_cb), NULL);
        g_signal_connect(G_OBJECT(mContainer), "button_press_event",
                         G_CALLBACK(button_press_event_cb), NULL);
        g_signal_connect(G_OBJECT(mContainer), "button_release_event",
                         G_CALLBACK(button_release_event_cb), NULL);
        g_signal_connect(G_OBJECT(mContainer), "focus_in_event",
                         G_CALLBACK(focus_in_event_cb), NULL);
        g_signal_connect(G_OBJECT(mContainer), "focus_out_event",
                         G_CALLBACK(focus_out_event_cb), NULL);
        g_signal_connect(G_OBJECT(mContainer), "key_press_event",
                         G_CALLBACK(key_press_event_cb), NULL);
        g_signal_connect(G_OBJECT(mContainer), "key_release_event",
                         G_CALLBACK(key_release_event_cb), NULL);
        g_signal_connect(G_OBJECT(mContainer), "scroll_event",
                         G_CALLBACK(scroll_event_cb), NULL);
        g_signal_connect(G_OBJECT(mContainer), "visibility_notify_event",
                         G_CALLBACK(visibility_notify_event_cb), NULL);

        gtk_drag_dest_set((GtkWidget *)mContainer,
                          (GtkDestDefaults)0,
                          NULL,
                          0,
                          (GdkDragAction)0);

        g_signal_connect(G_OBJECT(mContainer), "drag_motion",
                         G_CALLBACK(drag_motion_event_cb), NULL);
        g_signal_connect(G_OBJECT(mContainer), "drag_leave",
                         G_CALLBACK(drag_leave_event_cb), NULL);
        g_signal_connect(G_OBJECT(mContainer), "drag_drop",
                         G_CALLBACK(drag_drop_event_cb), NULL);
        g_signal_connect(G_OBJECT(mContainer), "drag_data_received",
                         G_CALLBACK(drag_data_received_event_cb), NULL);

#ifdef USE_XIM
        // We create input contexts for all containers, except for
        // toplevel popup windows
        if (mWindowType != eWindowType_popup)
            IMECreateContext();
#endif
    }

    LOG(("nsWindow [%p]\n", (void *)this));
    if (mShell) {
        LOG(("\tmShell %p %p %lx\n", (void *)mShell, (void *)mShell->window,
             GDK_WINDOW_XWINDOW(mShell->window)));
    }

    if (mContainer) {
        LOG(("\tmContainer %p %p %lx\n", (void *)mContainer,
             (void *)GTK_WIDGET(mContainer)->window,
             GDK_WINDOW_XWINDOW(GTK_WIDGET(mContainer)->window)));
    }

    if (mDrawingarea) {
        LOG(("\tmDrawingarea %p %p %p %lx %lx\n", (void *)mDrawingarea,
             (void *)mDrawingarea->clip_window,
             (void *)mDrawingarea->inner_window,
             GDK_WINDOW_XWINDOW(mDrawingarea->clip_window),
             GDK_WINDOW_XWINDOW(mDrawingarea->inner_window)));
    }

    // resize so that everything is set to the right dimensions
    if (!mIsTopLevel)
        Resize(mBounds.x, mBounds.y, mBounds.width, mBounds.height, PR_FALSE);

#ifdef ACCESSIBILITY
    nsresult rv;
    if (!sAccessibilityChecked) {
        sAccessibilityChecked = PR_TRUE;

        //check if accessibility enabled/disabled by environment variable
        const char *envValue = PR_GetEnv(sAccEnv);
        if (envValue) {
            sAccessibilityEnabled = atoi(envValue) != 0;
            LOG(("Accessibility Env %s=%s\n", sAccEnv, envValue));
        }
        //check gconf-2 setting
        else {
            nsCOMPtr<nsIPrefBranch> sysPrefService =
                do_GetService(sSysPrefService, &rv);
            if (NS_SUCCEEDED(rv) && sysPrefService) {

                // do the work to get gconf setting.
                // will be done soon later.
                sysPrefService->GetBoolPref(sAccessibilityKey,
                                            &sAccessibilityEnabled);
            }

        }
    }
    if (sAccessibilityEnabled) {
        LOG(("nsWindow:: Create Toplevel Accessibility\n"));
        CreateRootAccessible();
    }
#endif

#ifdef MOZ_DFB
    if (!mDFB) {
         DirectFBCreate( &mDFB );

         D_ASSUME( mDFB != NULL );

         if (mDFB)
              mDFB->GetDisplayLayer( mDFB, DLID_PRIMARY, &mDFBLayer );

         D_ASSUME( mDFBLayer != NULL );

         if (mDFBLayer)
              mDFBLayer->GetCursorPosition( mDFBLayer, &mDFBCursorX, &mDFBCursorY );
    }
#endif

    return NS_OK;
}

NS_IMETHODIMP
nsWindow::SetWindowClass(const nsAString &xulWinType)
{
  if (!mShell)
    return NS_ERROR_FAILURE;

#ifdef MOZ_X11
  nsXPIDLString brandName;
  GetBrandName(brandName);

  XClassHint *class_hint = XAllocClassHint();
  if (!class_hint)
    return NS_ERROR_OUT_OF_MEMORY;
  const char *role = NULL;
  class_hint->res_name = ToNewCString(xulWinType);
  if (!class_hint->res_name) {
    XFree(class_hint);
    return NS_ERROR_OUT_OF_MEMORY;
  }
  class_hint->res_class = ToNewCString(brandName);
  if (!class_hint->res_class) {
    nsMemory::Free(class_hint->res_name);
    XFree(class_hint);
    return NS_ERROR_OUT_OF_MEMORY;
  }

  // Parse res_name into a name and role. Characters other than
  // [A-Za-z0-9_-] are converted to '_'. Anything after the first
  // colon is assigned to role; if there's no colon, assign the
  // whole thing to both role and res_name.
  for (char *c = class_hint->res_name; *c; c++) {
    if (':' == *c) {
      *c = 0;
      role = c + 1;
    }
    else if (!isascii(*c) || (!isalnum(*c) && ('_' != *c) && ('-' != *c)))
      *c = '_';
  }
  class_hint->res_name[0] = toupper(class_hint->res_name[0]);
  if (!role) role = class_hint->res_name;

  gdk_window_set_role(GTK_WIDGET(mShell)->window, role);
  // Can't use gtk_window_set_wmclass() for this; it prints
  // a warning & refuses to make the change.
  XSetClassHint(GDK_DISPLAY(),
                GDK_WINDOW_XWINDOW(GTK_WIDGET(mShell)->window),
                class_hint);
  nsMemory::Free(class_hint->res_class);
  nsMemory::Free(class_hint->res_name);
  XFree(class_hint);
#else /* MOZ_X11 */

  char *res_name;

  res_name = ToNewCString(xulWinType);
  if (!res_name)
    return NS_ERROR_OUT_OF_MEMORY;

  printf("WARN: res_name = '%s'\n", res_name);


  const char *role = NULL;

  // Parse res_name into a name and role. Characters other than
  // [A-Za-z0-9_-] are converted to '_'. Anything after the first
  // colon is assigned to role; if there's no colon, assign the
  // whole thing to both role and res_name.
  for (char *c = res_name; *c; c++) {
    if (':' == *c) {
      *c = 0;
      role = c + 1;
    }
    else if (!isascii(*c) || (!isalnum(*c) && ('_' != *c) && ('-' != *c)))
      *c = '_';
  }
  res_name[0] = toupper(res_name[0]);
  if (!role) role = res_name;

  gdk_window_set_role(GTK_WIDGET(mShell)->window, role);

  nsMemory::Free(res_name);

#endif /* MOZ_X11 */
  return NS_OK;
}

void
nsWindow::NativeResize(PRInt32 aWidth, PRInt32 aHeight, PRBool  aRepaint)
{
    LOG(("nsWindow::NativeResize [%p] %d %d\n", (void *)this,
         aWidth, aHeight));

    ResizeTransparencyBitmap(aWidth, aHeight);

    // clear our resize flag
    mNeedsResize = PR_FALSE;

    if (mIsTopLevel) {
        gtk_window_resize(GTK_WINDOW(mShell), aWidth, aHeight);
    }
    else if (mContainer) {
        GtkAllocation allocation;
        allocation.x = 0;
        allocation.y = 0;
        allocation.width = aWidth;
        allocation.height = aHeight;
        gtk_widget_size_allocate(GTK_WIDGET(mContainer), &allocation);
    }

    if (mDrawingarea) {
        moz_drawingarea_resize (mDrawingarea, aWidth, aHeight);
    }
}

void
nsWindow::NativeResize(PRInt32 aX, PRInt32 aY,
                       PRInt32 aWidth, PRInt32 aHeight,
                       PRBool  aRepaint)
{
    mNeedsResize = PR_FALSE;
    mNeedsMove = PR_FALSE;

    LOG(("nsWindow::NativeResize [%p] %d %d %d %d\n", (void *)this,
         aX, aY, aWidth, aHeight));

    ResizeTransparencyBitmap(aWidth, aHeight);

    if (mIsTopLevel) {
        // We only move the toplevel window if someone has
        // actually placed the window somewhere.  If no placement
        // has taken place, we just let the window manager Do The
        // Right Thing.
        if (mPlaced)
            gtk_window_move(GTK_WINDOW(mShell), aX, aY);

        gtk_window_resize(GTK_WINDOW(mShell), aWidth, aHeight);
        moz_drawingarea_resize(mDrawingarea, aWidth, aHeight);
    }
    else if (mContainer) {
        GtkAllocation allocation;
        allocation.x = 0;
        allocation.y = 0;
        allocation.width = aWidth;
        allocation.height = aHeight;
        gtk_widget_size_allocate(GTK_WIDGET(mContainer), &allocation);
        moz_drawingarea_move_resize(mDrawingarea, aX, aY, aWidth, aHeight);
    }
    else if (mDrawingarea) {
        moz_drawingarea_move_resize(mDrawingarea, aX, aY, aWidth, aHeight);
    }
}

void
nsWindow::NativeShow (PRBool  aAction)
{
    if (aAction) {
        // GTK wants us to set the window mask before we show the window
        // for the first time, or setting the mask later won't work.
        // GTK also wants us to NOT set the window mask if we're not really
        // going to need it, because GTK won't let us unset the mask properly
        // later.
        // So, we delay setting the mask until the last moment: when the window
        // is shown.
        // XXX that may or may not be true for GTK+ 2.x
        if (mTransparencyBitmap) {
            ApplyTransparencyBitmap();
        }

        // unset our flag now that our window has been shown
        mNeedsShow = PR_FALSE;

        if (mIsTopLevel) {
            // Set up usertime/startupID metadata for the created window.
            if (mWindowType != eWindowType_invisible) {
                SetUserTimeAndStartupIDForActivatedWindow(mShell);
            }

            moz_drawingarea_set_visibility(mDrawingarea, aAction);
            gtk_widget_show(GTK_WIDGET(mContainer));
            gtk_widget_show(mShell);
        }
        else if (mContainer) {
            moz_drawingarea_set_visibility(mDrawingarea, TRUE);
            gtk_widget_show(GTK_WIDGET(mContainer));
        }
        else if (mDrawingarea) {
            moz_drawingarea_set_visibility(mDrawingarea, TRUE);
        }
    }
    else {
        if (mIsTopLevel) {
            gtk_widget_hide(GTK_WIDGET(mShell));
            gtk_widget_hide(GTK_WIDGET(mContainer));
        }
        else if (mContainer) {
            gtk_widget_hide(GTK_WIDGET(mContainer));
            moz_drawingarea_set_visibility(mDrawingarea, FALSE);
        }
        if (mDrawingarea) {
            moz_drawingarea_set_visibility(mDrawingarea, FALSE);
        }
    }
}

nsIntSize
nsWindow::GetSafeWindowSize(nsIntSize aSize)
{
    nsIntSize result = aSize;
    const PRInt32 kInt16Max = 32767;
    if (result.width > kInt16Max) {
        NS_WARNING("Clamping huge window width");
        result.width = kInt16Max;
    }
    if (result.height > kInt16Max) {
        NS_WARNING("Clamping huge window height");
        result.height = kInt16Max;
    }
    return result;
}

void
nsWindow::EnsureGrabs(void)
{
    if (mRetryPointerGrab)
        GrabPointer();
    if (mRetryKeyboardGrab)
        GrabKeyboard();
}

void
nsWindow::SetTransparencyMode(nsTransparencyMode aMode)
{
    if (!mShell) {
        // Pass the request to the toplevel window
        GtkWidget *topWidget = nsnull;
        GetToplevelWidget(&topWidget);
        if (!topWidget)
            return;

        nsWindow *topWindow = get_window_for_gtk_widget(topWidget);
        if (!topWindow)
            return;

        topWindow->SetTransparencyMode(aMode);
        return;
    }
    PRBool isTransparent = aMode == eTransparencyTransparent;

    if (mIsTransparent == isTransparent)
        return;

    if (!isTransparent) {
        if (mTransparencyBitmap) {
            delete[] mTransparencyBitmap;
            mTransparencyBitmap = nsnull;
            mTransparencyBitmapWidth = 0;
            mTransparencyBitmapHeight = 0;
            gtk_widget_reset_shapes(mShell);
        }
    } // else the new default alpha values are "all 1", so we don't
    // need to change anything yet

    mIsTransparent = isTransparent;
}

nsTransparencyMode
nsWindow::GetTransparencyMode()
{
    if (!mShell) {
        // Pass the request to the toplevel window
        GtkWidget *topWidget = nsnull;
        GetToplevelWidget(&topWidget);
        if (!topWidget) {
            return eTransparencyOpaque;
        }

        nsWindow *topWindow = get_window_for_gtk_widget(topWidget);
        if (!topWindow) {
            return eTransparencyOpaque;
        }

        return topWindow->GetTransparencyMode();
    }

    return mIsTransparent ? eTransparencyTransparent : eTransparencyOpaque;
}

void
nsWindow::ResizeTransparencyBitmap(PRInt32 aNewWidth, PRInt32 aNewHeight)
{
    if (!mTransparencyBitmap)
        return;

    if (aNewWidth == mTransparencyBitmapWidth &&
        aNewHeight == mTransparencyBitmapHeight)
        return;

    PRInt32 newSize = ((aNewWidth+7)/8)*aNewHeight;
    gchar* newBits = new gchar[newSize];
    if (!newBits) {
        delete[] mTransparencyBitmap;
        mTransparencyBitmap = nsnull;
        mTransparencyBitmapWidth = 0;
        mTransparencyBitmapHeight = 0;
        return;
    }
    // fill new mask with "opaque", first
    memset(newBits, 255, newSize);

    // Now copy the intersection of the old and new areas into the new mask
    PRInt32 copyWidth = PR_MIN(aNewWidth, mTransparencyBitmapWidth);
    PRInt32 copyHeight = PR_MIN(aNewHeight, mTransparencyBitmapHeight);
    PRInt32 oldRowBytes = (mTransparencyBitmapWidth+7)/8;
    PRInt32 newRowBytes = (aNewWidth+7)/8;
    PRInt32 copyBytes = (copyWidth+7)/8;

    PRInt32 i;
    gchar* fromPtr = mTransparencyBitmap;
    gchar* toPtr = newBits;
    for (i = 0; i < copyHeight; i++) {
        memcpy(toPtr, fromPtr, copyBytes);
        fromPtr += oldRowBytes;
        toPtr += newRowBytes;
    }

    delete[] mTransparencyBitmap;
    mTransparencyBitmap = newBits;
    mTransparencyBitmapWidth = aNewWidth;
    mTransparencyBitmapHeight = aNewHeight;
}

static PRBool
ChangedMaskBits(gchar* aMaskBits, PRInt32 aMaskWidth, PRInt32 aMaskHeight,
        const nsIntRect& aRect, PRUint8* aAlphas, PRInt32 aStride)
{
    PRInt32 x, y, xMax = aRect.XMost(), yMax = aRect.YMost();
    PRInt32 maskBytesPerRow = (aMaskWidth + 7)/8;
    for (y = aRect.y; y < yMax; y++) {
        gchar* maskBytes = aMaskBits + y*maskBytesPerRow;
        PRUint8* alphas = aAlphas;
        for (x = aRect.x; x < xMax; x++) {
            PRBool newBit = *alphas > 0;
            alphas++;

            gchar maskByte = maskBytes[x >> 3];
            PRBool maskBit = (maskByte & (1 << (x & 7))) != 0;

            if (maskBit != newBit) {
                return PR_TRUE;
            }
        }
        aAlphas += aStride;
    }

    return PR_FALSE;
}

static
void UpdateMaskBits(gchar* aMaskBits, PRInt32 aMaskWidth, PRInt32 aMaskHeight,
        const nsIntRect& aRect, PRUint8* aAlphas, PRInt32 aStride)
{
    PRInt32 x, y, xMax = aRect.XMost(), yMax = aRect.YMost();
    PRInt32 maskBytesPerRow = (aMaskWidth + 7)/8;
    for (y = aRect.y; y < yMax; y++) {
        gchar* maskBytes = aMaskBits + y*maskBytesPerRow;
        PRUint8* alphas = aAlphas;
        for (x = aRect.x; x < xMax; x++) {
            PRBool newBit = *alphas > 0;
            alphas++;

            gchar mask = 1 << (x & 7);
            gchar maskByte = maskBytes[x >> 3];
            // Note: '-newBit' turns 0 into 00...00 and 1 into 11...11
            maskBytes[x >> 3] = (maskByte & ~mask) | (-newBit & mask);
        }
        aAlphas += aStride;
    }
}

void
nsWindow::ApplyTransparencyBitmap()
{
    gtk_widget_reset_shapes(mShell);
    GdkBitmap* maskBitmap = gdk_bitmap_create_from_data(mShell->window,
            mTransparencyBitmap,
            mTransparencyBitmapWidth, mTransparencyBitmapHeight);
    if (!maskBitmap)
        return;

    gtk_widget_shape_combine_mask(mShell, maskBitmap, 0, 0);
    g_object_unref(maskBitmap);
}

nsresult
nsWindow::UpdateTranslucentWindowAlphaInternal(const nsIntRect& aRect,
                                               PRUint8* aAlphas, PRInt32 aStride)
{
    if (!mShell) {
        // Pass the request to the toplevel window
        GtkWidget *topWidget = nsnull;
        GetToplevelWidget(&topWidget);
        if (!topWidget)
            return NS_ERROR_FAILURE;

        nsWindow *topWindow = get_window_for_gtk_widget(topWidget);
        if (!topWindow)
            return NS_ERROR_FAILURE;

        return topWindow->UpdateTranslucentWindowAlphaInternal(aRect, aAlphas, aStride);
    }

    NS_ASSERTION(mIsTransparent, "Window is not transparent");

    if (mTransparencyBitmap == nsnull) {
        PRInt32 size = ((mBounds.width+7)/8)*mBounds.height;
        mTransparencyBitmap = new gchar[size];
        if (mTransparencyBitmap == nsnull)
            return NS_ERROR_FAILURE;
        memset(mTransparencyBitmap, 255, size);
        mTransparencyBitmapWidth = mBounds.width;
        mTransparencyBitmapHeight = mBounds.height;
    }

    NS_ASSERTION(aRect.x >= 0 && aRect.y >= 0
            && aRect.XMost() <= mBounds.width && aRect.YMost() <= mBounds.height,
            "Rect is out of window bounds");

    if (!ChangedMaskBits(mTransparencyBitmap, mBounds.width, mBounds.height,
                         aRect, aAlphas, aStride))
        // skip the expensive stuff if the mask bits haven't changed; hopefully
        // this is the common case
        return NS_OK;

    UpdateMaskBits(mTransparencyBitmap, mBounds.width, mBounds.height,
                   aRect, aAlphas, aStride);

    if (!mNeedsShow) {
        ApplyTransparencyBitmap();
    }
    return NS_OK;
}

void
nsWindow::GrabPointer(void)
{
    LOG(("GrabPointer %d\n", mRetryPointerGrab));

    mRetryPointerGrab = PR_FALSE;

    // If the window isn't visible, just set the flag to retry the
    // grab.  When this window becomes visible, the grab will be
    // retried.
    PRBool visibility = PR_TRUE;
    IsVisible(visibility);
    if (!visibility) {
        LOG(("GrabPointer: window not visible\n"));
        mRetryPointerGrab = PR_TRUE;
        return;
    }

    if (!mDrawingarea)
        return;

    gint retval;
    retval = gdk_pointer_grab(mDrawingarea->inner_window, TRUE,
                              (GdkEventMask)(GDK_BUTTON_PRESS_MASK |
                                             GDK_BUTTON_RELEASE_MASK |
                                             GDK_ENTER_NOTIFY_MASK |
                                             GDK_LEAVE_NOTIFY_MASK |
#ifdef HAVE_GTK_MOTION_HINTS
                                             GDK_POINTER_MOTION_HINT_MASK |
#endif
                                             GDK_POINTER_MOTION_MASK),
                              (GdkWindow *)NULL, NULL, GDK_CURRENT_TIME);

    if (retval != GDK_GRAB_SUCCESS) {
        LOG(("GrabPointer: pointer grab failed\n"));
        mRetryPointerGrab = PR_TRUE;
    }
}

void
nsWindow::GrabKeyboard(void)
{
    LOG(("GrabKeyboard %d\n", mRetryKeyboardGrab));

    mRetryKeyboardGrab = PR_FALSE;

    // If the window isn't visible, just set the flag to retry the
    // grab.  When this window becomes visible, the grab will be
    // retried.
    PRBool visibility = PR_TRUE;
    IsVisible(visibility);
    if (!visibility) {
        LOG(("GrabKeyboard: window not visible\n"));
        mRetryKeyboardGrab = PR_TRUE;
        return;
    }

    // we need to grab the keyboard on the transient parent so that we
    // don't end up with any focus events that end up on the parent
    // window that will cause the popup to go away
    GdkWindow *grabWindow;

    if (mTransientParent)
        grabWindow = GTK_WIDGET(mTransientParent)->window;
    else if (mDrawingarea)
        grabWindow = mDrawingarea->inner_window;
    else
        return;

    gint retval;
    retval = gdk_keyboard_grab(grabWindow, TRUE, GDK_CURRENT_TIME);

    if (retval != GDK_GRAB_SUCCESS) {
        LOG(("GrabKeyboard: keyboard grab failed %d\n", retval));
        gdk_pointer_ungrab(GDK_CURRENT_TIME);
        mRetryKeyboardGrab = PR_TRUE;
    }
}

void
nsWindow::ReleaseGrabs(void)
{
    LOG(("ReleaseGrabs\n"));

    mRetryPointerGrab = PR_FALSE;
    mRetryKeyboardGrab = PR_FALSE;

    gdk_pointer_ungrab(GDK_CURRENT_TIME);
    gdk_keyboard_ungrab(GDK_CURRENT_TIME);
}

void
nsWindow::GetToplevelWidget(GtkWidget **aWidget)
{
    *aWidget = nsnull;

    if (mShell) {
        *aWidget = mShell;
        return;
    }

    GtkWidget *widget = GetMozContainerWidget();
    if (!widget)
        return;

    *aWidget = gtk_widget_get_toplevel(widget);
}

GtkWidget *
nsWindow::GetMozContainerWidget()
{
    if (!mDrawingarea)
        return NULL;

    GtkWidget *owningWidget =
        get_gtk_widget_for_gdk_window(mDrawingarea->inner_window);
    return owningWidget;
}

nsWindow *
nsWindow::GetContainerWindow()
{
    GtkWidget *owningWidget = GetMozContainerWidget();
    if (!owningWidget)
        return nsnull;

    nsWindow *window = get_window_for_gtk_widget(owningWidget);
    NS_ASSERTION(window, "No nsWindow for container widget");
    return window;
}

void
nsWindow::SetUrgencyHint(GtkWidget *top_window, PRBool state)
{
    if (!top_window)
        return;

    // Try to get a pointer to gdk_window_set_urgency_hint
    PRLibrary* lib;
    _gdk_window_set_urgency_hint_fn _gdk_window_set_urgency_hint = nsnull;
    _gdk_window_set_urgency_hint = (_gdk_window_set_urgency_hint_fn)
           PR_FindFunctionSymbolAndLibrary("gdk_window_set_urgency_hint", &lib);

    if (_gdk_window_set_urgency_hint) {
        _gdk_window_set_urgency_hint(top_window->window, state);
        PR_UnloadLibrary(lib);
    }
    else if (state) {
        gdk_window_show_unraised(top_window->window);
    }
}

void *
nsWindow::SetupPluginPort(void)
{
    if (!mDrawingarea)
        return nsnull;

    if (GDK_WINDOW_OBJECT(mDrawingarea->inner_window)->destroyed == TRUE)
        return nsnull;

    // we have to flush the X queue here so that any plugins that
    // might be running on separate X connections will be able to use
    // this window in case it was just created
#ifdef MOZ_X11
    XWindowAttributes xattrs;
    XGetWindowAttributes(GDK_DISPLAY (),
                         GDK_WINDOW_XWINDOW(mDrawingarea->inner_window),
                         &xattrs);
    XSelectInput (GDK_DISPLAY (),
                  GDK_WINDOW_XWINDOW(mDrawingarea->inner_window),
                  xattrs.your_event_mask |
                  SubstructureNotifyMask);

    gdk_window_add_filter(mDrawingarea->inner_window,
                          plugin_window_filter_func,
                          this);

    XSync(GDK_DISPLAY(), False);
#endif /* MOZ_X11 */

    return (void *)GDK_WINDOW_XWINDOW(mDrawingarea->inner_window);
}

nsresult
nsWindow::SetWindowIconList(const nsTArray<nsCString> &aIconList)
{
    GList *list = NULL;

    for (PRUint32 i = 0; i < aIconList.Length(); ++i) {
        const char *path = aIconList[i].get();
        LOG(("window [%p] Loading icon from %s\n", (void *)this, path));

        GdkPixbuf *icon = gdk_pixbuf_new_from_file(path, NULL);
        if (!icon)
            continue;

        list = g_list_append(list, icon);
    }

    if (!list)
        return NS_ERROR_FAILURE;

    gtk_window_set_icon_list(GTK_WINDOW(mShell), list);

    g_list_foreach(list, (GFunc) g_object_unref, NULL);
    g_list_free(list);

    return NS_OK;
}

void
nsWindow::SetDefaultIcon(void)
{
    SetIcon(NS_LITERAL_STRING("default"));
}

void
nsWindow::SetPluginType(PluginType aPluginType)
{
    mPluginType = aPluginType;
}

#ifdef MOZ_X11
void
nsWindow::SetNonXEmbedPluginFocus()
{
    if (gPluginFocusWindow == this || mPluginType!=PluginType_NONXEMBED) {
        return;
    }

    if (gPluginFocusWindow) {
        nsRefPtr<nsWindow> kungFuDeathGrip = gPluginFocusWindow;
        gPluginFocusWindow->LoseNonXEmbedPluginFocus();
    }

    LOGFOCUS(("nsWindow::SetNonXEmbedPluginFocus\n"));

    Window curFocusWindow;
    int focusState;

    XGetInputFocus(GDK_WINDOW_XDISPLAY(mDrawingarea->inner_window),
                   &curFocusWindow,
                   &focusState);

    LOGFOCUS(("\t curFocusWindow=%p\n", curFocusWindow));

    GdkWindow* toplevel = gdk_window_get_toplevel
                                (mDrawingarea->inner_window);
    GdkWindow *gdkfocuswin = gdk_window_lookup(curFocusWindow);

    // lookup with the focus proxy window is supposed to get the
    // same GdkWindow as toplevel. If the current focused window
    // is not the focus proxy, we return without any change.
    if (gdkfocuswin != toplevel) {
        return;
    }

    // switch the focus from the focus proxy to the plugin window
    mOldFocusWindow = curFocusWindow;
    XRaiseWindow(GDK_WINDOW_XDISPLAY(mDrawingarea->inner_window),
                 GDK_WINDOW_XWINDOW(mDrawingarea->inner_window));
    gdk_error_trap_push();
    XSetInputFocus(GDK_WINDOW_XDISPLAY(mDrawingarea->inner_window),
                   GDK_WINDOW_XWINDOW(mDrawingarea->inner_window),
                   RevertToNone,
                   CurrentTime);
    gdk_flush();
    gdk_error_trap_pop();
    gPluginFocusWindow = this;
    gdk_window_add_filter(NULL, plugin_client_message_filter, this);

    LOGFOCUS(("nsWindow::SetNonXEmbedPluginFocus oldfocus=%p new=%p\n",
                mOldFocusWindow,
                GDK_WINDOW_XWINDOW(mDrawingarea->inner_window)));
}

void
nsWindow::LoseNonXEmbedPluginFocus()
{
    LOGFOCUS(("nsWindow::LoseNonXEmbedPluginFocus\n"));

    // This method is only for the nsWindow which contains a
    // Non-XEmbed plugin, for example, JAVA plugin.
    if (gPluginFocusWindow != this || mPluginType!=PluginType_NONXEMBED) {
        return;
    }

    Window curFocusWindow;
    int focusState;

    XGetInputFocus(GDK_WINDOW_XDISPLAY(mDrawingarea->inner_window),
                   &curFocusWindow,
                   &focusState);

    // we only switch focus between plugin window and focus proxy. If the
    // current focused window is not the plugin window, just removing the
    // event filter that blocks the WM_TAKE_FOCUS is enough. WM and gtk2
    // will take care of the focus later.
    if (!curFocusWindow ||
        curFocusWindow == GDK_WINDOW_XWINDOW(mDrawingarea->inner_window)) {

        gdk_error_trap_push();
        XRaiseWindow(GDK_WINDOW_XDISPLAY(mDrawingarea->inner_window),
                     mOldFocusWindow);
        XSetInputFocus(GDK_WINDOW_XDISPLAY(mDrawingarea->inner_window),
                       mOldFocusWindow,
                       RevertToParent,
                       CurrentTime);
        gdk_flush();
        gdk_error_trap_pop();
    }
    gPluginFocusWindow = NULL;
    mOldFocusWindow = 0;
    gdk_window_remove_filter(NULL, plugin_client_message_filter, this);

    LOGFOCUS(("nsWindow::LoseNonXEmbedPluginFocus end\n"));
}
#endif /* MOZ_X11 */


gint
nsWindow::ConvertBorderStyles(nsBorderStyle aStyle)
{
    gint w = 0;

    if (aStyle == eBorderStyle_default)
        return -1;

    if (aStyle & eBorderStyle_all)
        w |= GDK_DECOR_ALL;
    if (aStyle & eBorderStyle_border)
        w |= GDK_DECOR_BORDER;
    if (aStyle & eBorderStyle_resizeh)
        w |= GDK_DECOR_RESIZEH;
    if (aStyle & eBorderStyle_title)
        w |= GDK_DECOR_TITLE;
    if (aStyle & eBorderStyle_menu)
        w |= GDK_DECOR_MENU;
    if (aStyle & eBorderStyle_minimize)
        w |= GDK_DECOR_MINIMIZE;
    if (aStyle & eBorderStyle_maximize)
        w |= GDK_DECOR_MAXIMIZE;
    if (aStyle & eBorderStyle_close) {
#ifdef DEBUG
        printf("we don't handle eBorderStyle_close yet... please fix me\n");
#endif /* DEBUG */
    }

    return w;
}

NS_IMETHODIMP
nsWindow::MakeFullScreen(PRBool aFullScreen)
{
#if GTK_CHECK_VERSION(2,2,0)
    if (aFullScreen)
        gdk_window_fullscreen (mShell->window);
    else
        gdk_window_unfullscreen (mShell->window);
    return NS_OK;
#else
    return nsBaseWidget::MakeFullScreen(aFullScreen);
#endif
}

NS_IMETHODIMP
nsWindow::HideWindowChrome(PRBool aShouldHide)
{
    if (!mShell) {
        // Pass the request to the toplevel window
        GtkWidget *topWidget = nsnull;
        GetToplevelWidget(&topWidget);
        if (!topWidget)
            return NS_ERROR_FAILURE;

        nsWindow *topWindow = get_window_for_gtk_widget(topWidget);
        if (!topWindow)
            return NS_ERROR_FAILURE;

        return topWindow->HideWindowChrome(aShouldHide);
    }

    // Sawfish, metacity, and presumably other window managers get
    // confused if we change the window decorations while the window
    // is visible.
    PRBool wasVisible = PR_FALSE;
    if (gdk_window_is_visible(mShell->window)) {
        gdk_window_hide(mShell->window);
        wasVisible = PR_TRUE;
    }

    gint wmd;
    if (aShouldHide)
        wmd = 0;
    else
        wmd = ConvertBorderStyles(mBorderStyle);

    gdk_window_set_decorations(mShell->window, (GdkWMDecoration) wmd);

    if (wasVisible)
        gdk_window_show(mShell->window);

    // For some window managers, adding or removing window decorations
    // requires unmapping and remapping our toplevel window.  Go ahead
    // and flush the queue here so that we don't end up with a BadWindow
    // error later when this happens (when the persistence timer fires
    // and GetWindowPos is called)
#ifdef MOZ_X11
    XSync(GDK_DISPLAY(), False);
#else
    gdk_flush ();
#endif /* MOZ_X11 */

    return NS_OK;
}

PRBool
check_for_rollup(GdkWindow *aWindow, gdouble aMouseX, gdouble aMouseY,
                 PRBool aIsWheel)
{
    PRBool retVal = PR_FALSE;
    nsCOMPtr<nsIWidget> rollupWidget = do_QueryReferent(gRollupWindow);

    if (rollupWidget && gRollupListener) {
        GdkWindow *currentPopup =
            (GdkWindow *)rollupWidget->GetNativeData(NS_NATIVE_WINDOW);
        if (!is_mouse_in_window(currentPopup, aMouseX, aMouseY)) {
            PRBool rollup = PR_TRUE;
            if (aIsWheel) {
                gRollupListener->ShouldRollupOnMouseWheelEvent(&rollup);
                retVal = PR_TRUE;
            }
            // if we're dealing with menus, we probably have submenus and
            // we don't want to rollup if the clickis in a parent menu of
            // the current submenu
            nsCOMPtr<nsIMenuRollup> menuRollup;
            menuRollup = (do_QueryInterface(gRollupListener));
            if (menuRollup) {
                nsAutoTArray<nsIWidget*, 5> widgetChain;
                menuRollup->GetSubmenuWidgetChain(&widgetChain);
                for (PRUint32 i=0; i<widgetChain.Length(); ++i) {
                    nsIWidget* widget =  widgetChain[i];
                    GdkWindow* currWindow =
                        (GdkWindow*) widget->GetNativeData(NS_NATIVE_WINDOW);
                    if (is_mouse_in_window(currWindow, aMouseX, aMouseY)) {
                       rollup = PR_FALSE;
                       break;
                    }
                } // foreach parent menu widget
            } // if rollup listener knows about menus

            // if we've determined that we should still rollup, do it.
            if (rollup) {
                gRollupListener->Rollup(nsnull);
                retVal = PR_TRUE;
            }
        }
    } else {
        gRollupWindow = nsnull;
        gRollupListener = nsnull;
    }

    return retVal;
}

/* static */
PRBool
nsWindow::DragInProgress(void)
{
    // mLastDragMotionWindow means the drag arrow is over mozilla
    // sIsDraggingOutOf means the drag arrow is out of mozilla
    // both cases mean the dragging is happenning.
    return (mLastDragMotionWindow || sIsDraggingOutOf);
}

/* static */
PRBool
is_mouse_in_window (GdkWindow* aWindow, gdouble aMouseX, gdouble aMouseY)
{
    gint x = 0;
    gint y = 0;
    gint w, h;

    gint offsetX = 0;
    gint offsetY = 0;

    GdkWindow *window = aWindow;

    while (window) {
        gint tmpX = 0;
        gint tmpY = 0;

        gdk_window_get_position(window, &tmpX, &tmpY);
        GtkWidget *widget = get_gtk_widget_for_gdk_window(window);

        // if this is a window, compute x and y given its origin and our
        // offset
        if (GTK_IS_WINDOW(widget)) {
            x = tmpX + offsetX;
            y = tmpY + offsetY;
            break;
        }

        offsetX += tmpX;
        offsetY += tmpY;
        window = gdk_window_get_parent(window);
    }

    gdk_drawable_get_size(aWindow, &w, &h);

    if (aMouseX > x && aMouseX < x + w &&
        aMouseY > y && aMouseY < y + h)
        return PR_TRUE;

    return PR_FALSE;
}

/* static */
nsWindow *
get_window_for_gtk_widget(GtkWidget *widget)
{
    gpointer user_data = g_object_get_data(G_OBJECT(widget), "nsWindow");

    return static_cast<nsWindow *>(user_data);
}

/* static */
nsWindow *
get_window_for_gdk_window(GdkWindow *window)
{
    gpointer user_data = g_object_get_data(G_OBJECT(window), "nsWindow");

    return static_cast<nsWindow *>(user_data);
}

/* static */
nsWindow *
get_owning_window_for_gdk_window(GdkWindow *window)
{
    GtkWidget *owningWidget = get_gtk_widget_for_gdk_window(window);
    if (!owningWidget)
        return nsnull;

    gpointer user_data = g_object_get_data(G_OBJECT(owningWidget), "nsWindow");

    return static_cast<nsWindow *>(user_data);
}

/* static */
GtkWidget *
get_gtk_widget_for_gdk_window(GdkWindow *window)
{
    gpointer user_data = NULL;
    gdk_window_get_user_data(window, &user_data);

    return GTK_WIDGET(user_data);
}

/* static */
GdkCursor *
get_gtk_cursor(nsCursor aCursor)
{
    GdkPixmap *cursor;
    GdkPixmap *mask;
    GdkColor fg, bg;
    GdkCursor *gdkcursor = nsnull;
    PRUint8 newType = 0xff;

    if ((gdkcursor = gCursorCache[aCursor])) {
        return gdkcursor;
    }

    switch (aCursor) {
    case eCursor_standard:
        gdkcursor = gdk_cursor_new(GDK_LEFT_PTR);
        break;
    case eCursor_wait:
        gdkcursor = gdk_cursor_new(GDK_WATCH);
        break;
    case eCursor_select:
        gdkcursor = gdk_cursor_new(GDK_XTERM);
        break;
    case eCursor_hyperlink:
        gdkcursor = gdk_cursor_new(GDK_HAND2);
        break;
    case eCursor_n_resize:
        gdkcursor = gdk_cursor_new(GDK_TOP_SIDE);
        break;
    case eCursor_s_resize:
        gdkcursor = gdk_cursor_new(GDK_BOTTOM_SIDE);
        break;
    case eCursor_w_resize:
        gdkcursor = gdk_cursor_new(GDK_LEFT_SIDE);
        break;
    case eCursor_e_resize:
        gdkcursor = gdk_cursor_new(GDK_RIGHT_SIDE);
        break;
    case eCursor_nw_resize:
        gdkcursor = gdk_cursor_new(GDK_TOP_LEFT_CORNER);
        break;
    case eCursor_se_resize:
        gdkcursor = gdk_cursor_new(GDK_BOTTOM_RIGHT_CORNER);
        break;
    case eCursor_ne_resize:
        gdkcursor = gdk_cursor_new(GDK_TOP_RIGHT_CORNER);
        break;
    case eCursor_sw_resize:
        gdkcursor = gdk_cursor_new(GDK_BOTTOM_LEFT_CORNER);
        break;
    case eCursor_crosshair:
        gdkcursor = gdk_cursor_new(GDK_CROSSHAIR);
        break;
    case eCursor_move:
        gdkcursor = gdk_cursor_new(GDK_FLEUR);
        break;
    case eCursor_help:
        gdkcursor = gdk_cursor_new(GDK_QUESTION_ARROW);
        break;
    case eCursor_copy: // CSS3
        newType = MOZ_CURSOR_COPY;
        break;
    case eCursor_alias:
        newType = MOZ_CURSOR_ALIAS;
        break;
    case eCursor_context_menu:
        newType = MOZ_CURSOR_CONTEXT_MENU;
        break;
    case eCursor_cell:
        gdkcursor = gdk_cursor_new(GDK_PLUS);
        break;
    case eCursor_grab:
        newType = MOZ_CURSOR_HAND_GRAB;
        break;
    case eCursor_grabbing:
        newType = MOZ_CURSOR_HAND_GRABBING;
        break;
    case eCursor_spinning:
        newType = MOZ_CURSOR_SPINNING;
        break;
    case eCursor_zoom_in:
        newType = MOZ_CURSOR_ZOOM_IN;
        break;
    case eCursor_zoom_out:
        newType = MOZ_CURSOR_ZOOM_OUT;
        break;
    case eCursor_not_allowed:
    case eCursor_no_drop:
        newType = MOZ_CURSOR_NOT_ALLOWED;
        break;
    case eCursor_col_resize:
        newType = MOZ_CURSOR_COL_RESIZE;
        break;
    case eCursor_row_resize:
        newType = MOZ_CURSOR_ROW_RESIZE;
        break;
    case eCursor_vertical_text:
        newType = MOZ_CURSOR_VERTICAL_TEXT;
        break;
    case eCursor_all_scroll:
        gdkcursor = gdk_cursor_new(GDK_FLEUR);
        break;
    case eCursor_nesw_resize:
        newType = MOZ_CURSOR_NESW_RESIZE;
        break;
    case eCursor_nwse_resize:
        newType = MOZ_CURSOR_NWSE_RESIZE;
        break;
    case eCursor_ns_resize:
        gdkcursor = gdk_cursor_new(GDK_SB_V_DOUBLE_ARROW);
        break;
    case eCursor_ew_resize:
        gdkcursor = gdk_cursor_new(GDK_SB_H_DOUBLE_ARROW);
        break;
    case eCursor_none:
        newType = MOZ_CURSOR_NONE;
        break;
    default:
        NS_ASSERTION(aCursor, "Invalid cursor type");
        gdkcursor = gdk_cursor_new(GDK_LEFT_PTR);
        break;
    }

    // if by now we don't have a xcursor, this means we have to make a
    // custom one
    if (newType != 0xff) {
        gdk_color_parse("#000000", &fg);
        gdk_color_parse("#ffffff", &bg);

        cursor = gdk_bitmap_create_from_data(NULL,
                                             (char *)GtkCursors[newType].bits,
                                             32, 32);
        if (!cursor)
            return NULL;

        mask =
            gdk_bitmap_create_from_data(NULL,
                                        (char *)GtkCursors[newType].mask_bits,
                                        32, 32);
        if (!mask) {
            g_object_unref(cursor);
            return NULL;
        }

        gdkcursor = gdk_cursor_new_from_pixmap(cursor, mask, &fg, &bg,
                                               GtkCursors[newType].hot_x,
                                               GtkCursors[newType].hot_y);

        g_object_unref(mask);
        g_object_unref(cursor);
    }

    gCursorCache[aCursor] = gdkcursor;

    return gdkcursor;
}

// gtk callbacks

/* static */
gboolean
expose_event_cb(GtkWidget *widget, GdkEventExpose *event)
{
    nsRefPtr<nsWindow> window = get_window_for_gdk_window(event->window);
    if (!window)
        return FALSE;

    // XXX We are so getting lucky here.  We are doing all of
    // mozilla's painting and then allowing default processing to occur.
    // This means that Mozilla paints in all of it's stuff and then
    // NO_WINDOW widgets (like scrollbars, for example) are painted by
    // Gtk on top of what we painted.

    // This return window->OnExposeEvent(widget, event); */

    window->OnExposeEvent(widget, event);
    return FALSE;
}

/* static */
gboolean
configure_event_cb(GtkWidget *widget,
                   GdkEventConfigure *event)
{
    nsRefPtr<nsWindow> window = get_window_for_gtk_widget(widget);
    if (!window)
        return FALSE;

    return window->OnConfigureEvent(widget, event);
}

/* static */
void
container_unrealize_cb (GtkWidget *widget)
{
    nsRefPtr<nsWindow> window = get_window_for_gtk_widget(widget);
    if (!window)
        return;

    window->OnContainerUnrealize(widget);
}

/* static */
void
size_allocate_cb (GtkWidget *widget, GtkAllocation *allocation)
{
    nsRefPtr<nsWindow> window = get_window_for_gtk_widget(widget);
    if (!window)
        return;

    window->OnSizeAllocate(widget, allocation);
}

/* static */
gboolean
delete_event_cb(GtkWidget *widget, GdkEventAny *event)
{
    nsRefPtr<nsWindow> window = get_window_for_gtk_widget(widget);
    if (!window)
        return FALSE;

    window->OnDeleteEvent(widget, event);

    return TRUE;
}

/* static */
gboolean
enter_notify_event_cb(GtkWidget *widget,
                      GdkEventCrossing *event)
{
    if (is_parent_ungrab_enter(event)) {
        return TRUE;
    }

    nsRefPtr<nsWindow> window = get_window_for_gdk_window(event->window);
    if (!window)
        return TRUE;

    window->OnEnterNotifyEvent(widget, event);

    return TRUE;
}

/* static */
gboolean
leave_notify_event_cb(GtkWidget *widget,
                      GdkEventCrossing *event)
{
    if (is_parent_grab_leave(event)) {
        return TRUE;
    }

    // bug 369599: Suppress LeaveNotify events caused by pointer grabs to
    // avoid generating spurious mouse exit events.
    gint x = gint(event->x_root);
    gint y = gint(event->y_root);
    GdkDisplay* display = gtk_widget_get_display(widget);
    GdkWindow* winAtPt = gdk_display_get_window_at_pointer(display, &x, &y);
    if (winAtPt == event->window) {
        return TRUE;
    }

    nsRefPtr<nsWindow> window = get_window_for_gdk_window(event->window);
    if (!window)
        return TRUE;

    window->OnLeaveNotifyEvent(widget, event);

    return TRUE;
}

nsWindow*
GetFirstNSWindowForGDKWindow(GdkWindow *aGdkWindow)
{
    nsWindow* window;
    while (!(window = get_window_for_gdk_window(aGdkWindow))) {
        // The event has bubbled to the moz_container widget as passed into each caller's *widget parameter,
        // but its corresponding nsWindow is an ancestor of the window that we need.  Instead, look at
        // event->window and find the first ancestor nsWindow of it because event->window may be in a plugin.
        aGdkWindow = gdk_window_get_parent(aGdkWindow);
        if (!aGdkWindow) {
            window = nsnull;
            break;
        }
    }
    return window;
}

/* static */
gboolean
motion_notify_event_cb(GtkWidget *widget, GdkEventMotion *event)
{
    nsWindow *window = GetFirstNSWindowForGDKWindow(event->window);
    if (!window)
        return FALSE;

    window->OnMotionNotifyEvent(widget, event);

#ifdef HAVE_GTK_MOTION_HINTS
    gdk_event_request_motions(event);
#endif
    return TRUE;
}

/* static */
gboolean
button_press_event_cb(GtkWidget *widget, GdkEventButton *event)
{
    nsWindow *window = GetFirstNSWindowForGDKWindow(event->window);
    if (!window)
        return FALSE;

    window->OnButtonPressEvent(widget, event);

    return TRUE;
}

/* static */
gboolean
button_release_event_cb(GtkWidget *widget, GdkEventButton *event)
{
    nsWindow *window = GetFirstNSWindowForGDKWindow(event->window);
    if (!window)
        return FALSE;

    window->OnButtonReleaseEvent(widget, event);

    return TRUE;
}

/* static */
gboolean
focus_in_event_cb(GtkWidget *widget, GdkEventFocus *event)
{
    nsRefPtr<nsWindow> window = get_window_for_gtk_widget(widget);
    if (!window)
        return FALSE;

    window->OnContainerFocusInEvent(widget, event);

    return FALSE;
}

/* static */
gboolean
focus_out_event_cb(GtkWidget *widget, GdkEventFocus *event)
{
    nsRefPtr<nsWindow> window = get_window_for_gtk_widget(widget);
    if (!window)
        return FALSE;

    window->OnContainerFocusOutEvent(widget, event);

    return FALSE;
}

#ifdef MOZ_X11
/* static */
GdkFilterReturn
plugin_window_filter_func(GdkXEvent *gdk_xevent, GdkEvent *event, gpointer data)
{
    GdkWindow *plugin_window;
    XEvent    *xevent;

    nsRefPtr<nsWindow> nswindow = (nsWindow*)data;
    GdkFilterReturn return_val;

    xevent = (XEvent *)gdk_xevent;
    return_val = GDK_FILTER_CONTINUE;

    switch (xevent->type)
    {
        case CreateNotify:
        case ReparentNotify:
            if (xevent->type==CreateNotify) {
                plugin_window = gdk_window_lookup(xevent->xcreatewindow.window);
            }
            else {
                if (xevent->xreparent.event != xevent->xreparent.parent)
                    break;
                plugin_window = gdk_window_lookup (xevent->xreparent.window);
            }
            if (plugin_window) {
                GtkWidget *widget =
                    get_gtk_widget_for_gdk_window(plugin_window);

                if (GTK_IS_XTBIN(widget)) {
                    nswindow->SetPluginType(nsWindow::PluginType_NONXEMBED);
                    break;
                }
                else if(GTK_IS_SOCKET(widget)) {
                    nswindow->SetPluginType(nsWindow::PluginType_XEMBED);
                    break;
                }
            }
            nswindow->SetPluginType(nsWindow::PluginType_NONXEMBED);
            return_val = GDK_FILTER_REMOVE;
            break;
        case EnterNotify:
            nswindow->SetNonXEmbedPluginFocus();
            break;
        case DestroyNotify:
            gdk_window_remove_filter
                ((GdkWindow*)(nswindow->GetNativeData(NS_NATIVE_WINDOW)),
                 plugin_window_filter_func,
                 nswindow);
            // Currently we consider all plugins are non-xembed and calls
            // LoseNonXEmbedPluginFocus without any checking.
            nswindow->LoseNonXEmbedPluginFocus();
            break;
        default:
            break;
    }
    return return_val;
}

/* static */
GdkFilterReturn
plugin_client_message_filter(GdkXEvent *gdk_xevent,
                             GdkEvent *event,
                             gpointer data)
{
    XEvent    *xevent;
    xevent = (XEvent *)gdk_xevent;

    GdkFilterReturn return_val;
    return_val = GDK_FILTER_CONTINUE;

    if (!gPluginFocusWindow || xevent->type!=ClientMessage) {
        return return_val;
    }

    // When WM sends out WM_TAKE_FOCUS, gtk2 will use XSetInputFocus
    // to set the focus to the focus proxy. To prevent this happen
    // while the focus is on the plugin, we filter the WM_TAKE_FOCUS
    // out.
    Display *dpy ;
    dpy = GDK_WINDOW_XDISPLAY((GdkWindow*)(gPluginFocusWindow->
                GetNativeData(NS_NATIVE_WINDOW)));
    if (gdk_x11_get_xatom_by_name("WM_PROTOCOLS")
            != xevent->xclient.message_type) {
        return return_val;
    }

    if ((Atom) xevent->xclient.data.l[0] ==
            gdk_x11_get_xatom_by_name("WM_TAKE_FOCUS")) {
        // block it from gtk2.0 focus proxy
        return_val = GDK_FILTER_REMOVE;
    }

    return return_val;
}
#endif /* MOZ_X11 */

/* static */
gboolean
key_press_event_cb(GtkWidget *widget, GdkEventKey *event)
{
    LOG(("key_press_event_cb\n"));
    // find the window with focus and dispatch this event to that widget
    nsWindow *window = get_window_for_gtk_widget(widget);
    if (!window)
        return FALSE;

    nsRefPtr<nsWindow> focusWindow = gFocusWindow ? gFocusWindow : window;

#ifdef MOZ_X11
    // Keyboard repeat can cause key press events to queue up when there are
    // slow event handlers (bug 301029).  Throttle these events by removing
    // consecutive pending duplicate KeyPress events to the same window.
    // We use the event time of the last one.
    // Note: GDK calls XkbSetDetectableAutorepeat so that KeyRelease events
    // are generated only when the key is physically released.
#define NS_GDKEVENT_MATCH_MASK 0x1FFF /* GDK_SHIFT_MASK .. GDK_BUTTON5_MASK */
    GdkDisplay* gdkDisplay = gtk_widget_get_display(widget);
    Display* dpy = GDK_DISPLAY_XDISPLAY(gdkDisplay);
    while (XPending(dpy)) {
        XEvent next_event;
        XPeekEvent(dpy, &next_event);
        GdkWindow* nextGdkWindow =
            gdk_window_lookup_for_display(gdkDisplay, next_event.xany.window);
        if (nextGdkWindow != event->window ||
            next_event.type != KeyPress ||
            next_event.xkey.keycode != event->hardware_keycode ||
            next_event.xkey.state != (event->state & NS_GDKEVENT_MATCH_MASK)) {
            break;
        }
        XNextEvent(dpy, &next_event);
        event->time = next_event.xkey.time;
    }
#endif

    return focusWindow->OnKeyPressEvent(widget, event);
}

gboolean
key_release_event_cb(GtkWidget *widget, GdkEventKey *event)
{
    LOG(("key_release_event_cb\n"));
    // find the window with focus and dispatch this event to that widget
    nsWindow *window = get_window_for_gtk_widget(widget);
    if (!window)
        return FALSE;

    nsRefPtr<nsWindow> focusWindow = gFocusWindow ? gFocusWindow : window;

    return focusWindow->OnKeyReleaseEvent(widget, event);
}

/* static */
gboolean
scroll_event_cb(GtkWidget *widget, GdkEventScroll *event)
{
    nsWindow *window = GetFirstNSWindowForGDKWindow(event->window);
    if (!window)
        return FALSE;

    window->OnScrollEvent(widget, event);

    return TRUE;
}

/* static */
gboolean
visibility_notify_event_cb (GtkWidget *widget, GdkEventVisibility *event)
{
    nsRefPtr<nsWindow> window = get_window_for_gdk_window(event->window);
    if (!window)
        return FALSE;

    window->OnVisibilityNotifyEvent(widget, event);

    return TRUE;
}

/* static */
gboolean
window_state_event_cb (GtkWidget *widget, GdkEventWindowState *event)
{
    nsRefPtr<nsWindow> window = get_window_for_gtk_widget(widget);
    if (!window)
        return FALSE;

    window->OnWindowStateEvent(widget, event);

    return FALSE;
}

/* static */
void
theme_changed_cb (GtkSettings *settings, GParamSpec *pspec, nsWindow *data)
{
    nsRefPtr<nsWindow> window = data;
    window->ThemeChanged();
}

//////////////////////////////////////////////////////////////////////
// These are all of our drag and drop operations

void
nsWindow::InitDragEvent(nsDragEvent &aEvent)
{
    // set the keyboard modifiers
    gint x, y;
    GdkModifierType state = (GdkModifierType)0;
    gdk_window_get_pointer(NULL, &x, &y, &state);
    aEvent.isShift = (state & GDK_SHIFT_MASK) ? PR_TRUE : PR_FALSE;
    aEvent.isControl = (state & GDK_CONTROL_MASK) ? PR_TRUE : PR_FALSE;
    aEvent.isAlt = (state & GDK_MOD1_MASK) ? PR_TRUE : PR_FALSE;
    aEvent.isMeta = PR_FALSE; // GTK+ doesn't support the meta key
}

// This will update the drag action based on the information in the
// drag context.  Gtk gets this from a combination of the key settings
// and what the source is offering.

void
nsWindow::UpdateDragStatus(nsDragEvent   &aEvent,
                           GdkDragContext *aDragContext,
                           nsIDragService *aDragService)
{
    // default is to do nothing
    int action = nsIDragService::DRAGDROP_ACTION_NONE;

    // set the default just in case nothing matches below
    if (aDragContext->actions & GDK_ACTION_DEFAULT)
        action = nsIDragService::DRAGDROP_ACTION_MOVE;

    // first check to see if move is set
    if (aDragContext->actions & GDK_ACTION_MOVE)
        action = nsIDragService::DRAGDROP_ACTION_MOVE;

    // then fall to the others
    else if (aDragContext->actions & GDK_ACTION_LINK)
        action = nsIDragService::DRAGDROP_ACTION_LINK;

    // copy is ctrl
    else if (aDragContext->actions & GDK_ACTION_COPY)
        action = nsIDragService::DRAGDROP_ACTION_COPY;

    // update the drag information
    nsCOMPtr<nsIDragSession> session;
    aDragService->GetCurrentSession(getter_AddRefs(session));

    if (session)
        session->SetDragAction(action);
}


/* static */
gboolean
drag_motion_event_cb(GtkWidget *aWidget,
                     GdkDragContext *aDragContext,
                     gint aX,
                     gint aY,
                     guint aTime,
                     gpointer aData)
{
    nsRefPtr<nsWindow> window = get_window_for_gtk_widget(aWidget);
    if (!window)
        return FALSE;

    return window->OnDragMotionEvent(aWidget,
                                     aDragContext,
                                     aX, aY, aTime, aData);
}
/* static */
void
drag_leave_event_cb(GtkWidget *aWidget,
                    GdkDragContext *aDragContext,
                    guint aTime,
                    gpointer aData)
{
    nsRefPtr<nsWindow> window = get_window_for_gtk_widget(aWidget);
    if (!window)
        return;

    window->OnDragLeaveEvent(aWidget, aDragContext, aTime, aData);
}


/* static */
gboolean
drag_drop_event_cb(GtkWidget *aWidget,
                   GdkDragContext *aDragContext,
                   gint aX,
                   gint aY,
                   guint aTime,
                   gpointer *aData)
{
    nsRefPtr<nsWindow> window = get_window_for_gtk_widget(aWidget);
    if (!window)
        return FALSE;

    return window->OnDragDropEvent(aWidget,
                                   aDragContext,
                                   aX, aY, aTime, aData);
}

/* static */
void
drag_data_received_event_cb(GtkWidget *aWidget,
                            GdkDragContext *aDragContext,
                            gint aX,
                            gint aY,
                            GtkSelectionData  *aSelectionData,
                            guint aInfo,
                            guint aTime,
                            gpointer aData)
{
    nsRefPtr<nsWindow> window = get_window_for_gtk_widget(aWidget);
    if (!window)
        return;

    window->OnDragDataReceivedEvent(aWidget,
                                    aDragContext,
                                    aX, aY,
                                    aSelectionData,
                                    aInfo, aTime, aData);
}

/* static */
nsresult
initialize_prefs(void)
{
    nsCOMPtr<nsIPrefBranch> prefs = do_GetService(NS_PREFSERVICE_CONTRACTID);
    if (!prefs)
        return NS_OK;

    PRBool val = PR_TRUE;
    nsresult rv;

    rv = prefs->GetBoolPref("mozilla.widget.raise-on-setfocus", &val);
    if (NS_SUCCEEDED(rv))
        gRaiseWindows = val;

    rv = prefs->GetBoolPref("mozilla.widget.force-24bpp", &val);
    if (NS_SUCCEEDED(rv))
        gForce24bpp = val;

    rv = prefs->GetBoolPref("mozilla.widget.use-buffer-pixmap", &val);
    if (NS_SUCCEEDED(rv))
        gUseBufferPixmap = val;

    rv = prefs->GetBoolPref("mozilla.widget.disable-native-theme", &val);
    if (NS_SUCCEEDED(rv))
        gDisableNativeTheme = val;

    return NS_OK;
}

void
nsWindow::ResetDragMotionTimer(GtkWidget *aWidget,
                               GdkDragContext *aDragContext,
                               gint aX, gint aY, guint aTime)
{

    // We have to be careful about ref ordering here.  if aWidget ==
    // mDraMotionWidget be careful not to let the refcnt drop to zero.
    // Same with the drag context.
    if (aWidget)
        g_object_ref(aWidget);
    if (mDragMotionWidget)
        g_object_unref(mDragMotionWidget);
    mDragMotionWidget = aWidget;

    if (aDragContext)
        g_object_ref(aDragContext);
    if (mDragMotionContext)
        g_object_unref(mDragMotionContext);
    mDragMotionContext = aDragContext;

    mDragMotionX = aX;
    mDragMotionY = aY;
    mDragMotionTime = aTime;

    // always clear the timer
    if (mDragMotionTimerID) {
        g_source_remove(mDragMotionTimerID);
        mDragMotionTimerID = 0;
        LOG(("*** canceled motion timer\n"));
    }

    // if no widget was passed in, just return instead of setting a new
    // timer
    if (!aWidget) {
        return;
    }

    // otherwise we create a new timer
    mDragMotionTimerID = g_timeout_add(100,
                                       (GtkFunction)DragMotionTimerCallback,
                                       this);
}

void
nsWindow::FireDragMotionTimer(void)
{
    LOG(("nsWindow::FireDragMotionTimer(%p)\n", (void*)this));

    OnDragMotionEvent(mDragMotionWidget, mDragMotionContext,
                      mDragMotionX, mDragMotionY, mDragMotionTime,
                      this);
}

void
nsWindow::FireDragLeaveTimer(void)
{
    LOG(("nsWindow::FireDragLeaveTimer(%p)\n", (void*)this));

    mDragLeaveTimer = nsnull;

    // clean up any pending drag motion window info
    if (mLastDragMotionWindow) {
        nsRefPtr<nsWindow> kungFuDeathGrip = mLastDragMotionWindow;
        // send our leave signal
        mLastDragMotionWindow->OnDragLeave();
        mLastDragMotionWindow = 0;
    }
}

/* static */
guint
nsWindow::DragMotionTimerCallback(gpointer aClosure)
{
    nsRefPtr<nsWindow> window = static_cast<nsWindow *>(aClosure);
    window->FireDragMotionTimer();
    return FALSE;
}

/* static */
void
nsWindow::DragLeaveTimerCallback(nsITimer *aTimer, void *aClosure)
{
    nsRefPtr<nsWindow> window = static_cast<nsWindow *>(aClosure);
    window->FireDragLeaveTimer();
}

/* static */
GdkWindow *
get_inner_gdk_window (GdkWindow *aWindow,
                      gint x, gint y,
                      gint *retx, gint *rety)
{
    gint cx, cy, cw, ch, cd;
    GList * children = gdk_window_peek_children(aWindow);
    guint num = g_list_length(children);
    for (int i = 0; i < (int)num; i++) {
        GList * child = g_list_nth(children, num - i - 1) ;
        if (child) {
            GdkWindow * childWindow = (GdkWindow *) child->data;
            gdk_window_get_geometry (childWindow, &cx, &cy, &cw, &ch, &cd);
            if ((cx < x) && (x < (cx + cw)) &&
                (cy < y) && (y < (cy + ch)) &&
                gdk_window_is_visible (childWindow)) {
                return get_inner_gdk_window (childWindow,
                                             x - cx, y - cy,
                                             retx, rety);
            }
        }
    }
    *retx = x;
    *rety = y;
    return aWindow;
}

inline PRBool
is_context_menu_key(const nsKeyEvent& aKeyEvent)
{
    return ((aKeyEvent.keyCode == NS_VK_F10 && aKeyEvent.isShift &&
             !aKeyEvent.isControl && !aKeyEvent.isMeta && !aKeyEvent.isAlt) ||
            (aKeyEvent.keyCode == NS_VK_CONTEXT_MENU && !aKeyEvent.isShift &&
             !aKeyEvent.isControl && !aKeyEvent.isMeta && !aKeyEvent.isAlt));
}

void
key_event_to_context_menu_event(nsMouseEvent &aEvent,
                                GdkEventKey *aGdkEvent)
{
    aEvent.refPoint = nsIntPoint(0, 0);
    aEvent.isShift = PR_FALSE;
    aEvent.isControl = PR_FALSE;
    aEvent.isAlt = PR_FALSE;
    aEvent.isMeta = PR_FALSE;
    aEvent.time = aGdkEvent->time;
    aEvent.clickCount = 1;
}

/* static */
int
is_parent_ungrab_enter(GdkEventCrossing *aEvent)
{
    return (GDK_CROSSING_UNGRAB == aEvent->mode) &&
        ((GDK_NOTIFY_ANCESTOR == aEvent->detail) ||
         (GDK_NOTIFY_VIRTUAL == aEvent->detail));

}

/* static */
int
is_parent_grab_leave(GdkEventCrossing *aEvent)
{
    return (GDK_CROSSING_GRAB == aEvent->mode) &&
        ((GDK_NOTIFY_ANCESTOR == aEvent->detail) ||
            (GDK_NOTIFY_VIRTUAL == aEvent->detail));
}

static GdkModifierType
gdk_keyboard_get_modifiers()
{
    GdkModifierType m = (GdkModifierType) 0;

    gdk_window_get_pointer(NULL, NULL, NULL, &m);

    return m;
}

#ifdef MOZ_X11
// Get the modifier masks for GDK_Caps_Lock, GDK_Num_Lock and GDK_Scroll_Lock.
// Return PR_TRUE on success, PR_FALSE on error.
static PRBool
gdk_keyboard_get_modmap_masks(Display*  aDisplay,
                              PRUint32* aCapsLockMask,
                              PRUint32* aNumLockMask,
                              PRUint32* aScrollLockMask)
{
    *aCapsLockMask = 0;
    *aNumLockMask = 0;
    *aScrollLockMask = 0;

    int min_keycode = 0;
    int max_keycode = 0;
    XDisplayKeycodes(aDisplay, &min_keycode, &max_keycode);

    int keysyms_per_keycode = 0;
    KeySym* xkeymap = XGetKeyboardMapping(aDisplay, min_keycode,
                                          max_keycode - min_keycode + 1,
                                          &keysyms_per_keycode);
    if (!xkeymap) {
        return PR_FALSE;
    }

    XModifierKeymap* xmodmap = XGetModifierMapping(aDisplay);
    if (!xmodmap) {
        XFree(xkeymap);
        return PR_FALSE;
    }

    /*
      The modifiermap member of the XModifierKeymap structure contains 8 sets
      of max_keypermod KeyCodes, one for each modifier in the order Shift,
      Lock, Control, Mod1, Mod2, Mod3, Mod4, and Mod5.
      Only nonzero KeyCodes have meaning in each set, and zero KeyCodes are ignored.
    */
    const unsigned int map_size = 8 * xmodmap->max_keypermod;
    for (unsigned int i = 0; i < map_size; i++) {
        KeyCode keycode = xmodmap->modifiermap[i];
        if (!keycode || keycode < min_keycode || keycode > max_keycode)
            continue;

        const KeySym* syms = xkeymap + (keycode - min_keycode) * keysyms_per_keycode;
        const unsigned int mask = 1 << (i / xmodmap->max_keypermod);
        for (int j = 0; j < keysyms_per_keycode; j++) {
            switch (syms[j]) {
                case GDK_Caps_Lock:   *aCapsLockMask |= mask;   break;
                case GDK_Num_Lock:    *aNumLockMask |= mask;    break;
                case GDK_Scroll_Lock: *aScrollLockMask |= mask; break;
            }
        }
    }

    XFreeModifiermap(xmodmap);
    XFree(xkeymap);
    return PR_TRUE;
}
#endif /* MOZ_X11 */

#ifdef ACCESSIBILITY
/**
 * void
 * nsWindow::CreateRootAccessible
 *
 * request to create the nsIAccessible Object for the toplevel window
 **/
void
nsWindow::CreateRootAccessible()
{
    if (mIsTopLevel && !mRootAccessible) {
        nsCOMPtr<nsIAccessible> acc;
        DispatchAccessibleEvent(getter_AddRefs(acc));

        if (acc) {
            mRootAccessible = acc;
        }
    }
}

void
nsWindow::GetRootAccessible(nsIAccessible** aAccessible)
{
    nsCOMPtr<nsIAccessible> accessible, parentAccessible;
    DispatchAccessibleEvent(getter_AddRefs(accessible));
    PRUint32 role;

    if (!accessible) {
        return;
    }
    while (PR_TRUE) {
        accessible->GetParent(getter_AddRefs(parentAccessible));
        if (!parentAccessible) {
            break;
        }
        parentAccessible->GetRole(&role);
        if (role == nsIAccessibleRole::ROLE_APP_ROOT) {
            NS_ADDREF(*aAccessible = accessible);
            break;
        }
        accessible = parentAccessible;
    }
}

/**
 * void
 * nsWindow::DispatchAccessibleEvent
 * @aAccessible: the out var, hold the new accessible object
 *
 * generate the NS_GETACCESSIBLE event, the event handler is
 * reponsible to create an nsIAccessible instant.
 **/
PRBool
nsWindow::DispatchAccessibleEvent(nsIAccessible** aAccessible)
{
    PRBool result = PR_FALSE;
    nsAccessibleEvent event(PR_TRUE, NS_GETACCESSIBLE, this);

    *aAccessible = nsnull;

    nsEventStatus status;
    DispatchEvent(&event, status);
    result = (nsEventStatus_eConsumeNoDefault == status) ? PR_TRUE : PR_FALSE;

    // if the event returned an accesssible get it.
    if (event.accessible)
        *aAccessible = event.accessible;

    return result;
}

void
nsWindow::DispatchActivateEventAccessible(void)
{
    if (sAccessibilityEnabled) {
        nsCOMPtr<nsIAccessible> rootAcc;
        GetRootAccessible(getter_AddRefs(rootAcc));

        nsCOMPtr<nsIAccessibilityService> accService =
            do_GetService("@mozilla.org/accessibilityService;1");

        if (accService) {
            accService->FireAccessibleEvent(
                            nsIAccessibleEvent::EVENT_WINDOW_ACTIVATE,
                            rootAcc);
        }
    }
}

void
nsWindow::DispatchDeactivateEventAccessible(void)
{
    if (sAccessibilityEnabled) {
        nsCOMPtr<nsIAccessible> rootAcc;
        GetRootAccessible(getter_AddRefs(rootAcc));

        nsCOMPtr<nsIAccessibilityService> accService =
            do_GetService("@mozilla.org/accessibilityService;1");

        if (accService) {
          accService->FireAccessibleEvent(
                          nsIAccessibleEvent::EVENT_WINDOW_DEACTIVATE,
                          rootAcc);
        }
    }
}

#endif /* #ifdef ACCESSIBILITY */

// nsChildWindow class

nsChildWindow::nsChildWindow()
{
}

nsChildWindow::~nsChildWindow()
{
}

#ifdef USE_XIM

void
nsWindow::IMEInitData(void)
{
    if (mIMEData)
        return;
    nsWindow *win = GetContainerWindow();
    if (!win)
        return;
    mIMEData = win->mIMEData;
    if (!mIMEData)
        return;
    mIMEData->mRefCount++;
}

void
nsWindow::IMEReleaseData(void)
{
    if (!mIMEData)
        return;

    mIMEData->mRefCount--;
    if (mIMEData->mRefCount != 0)
        return;

    delete mIMEData;
    mIMEData = nsnull;
}

// Work around gtk bug http://bugzilla.gnome.org/show_bug.cgi?id=483223:
// (and the similar issue of GTK+ IIIM)
// The GTK+ XIM and IIIM modules register handlers for the "closed" signal
// on the display, but:
//  * The signal handlers are not disconnected when the module is unloaded.
//
// The GTK+ XIM module has another problem:
//  * When the signal handler is run (with the module loaded) it tries
//    XFree (and fails) on a pointer that did not come from Xmalloc.
//
// To prevent these modules from being unloaded, use static variables to
// hold ref of GtkIMContext class.
// For GTK+ XIM module, to prevent the signal handler from being run,
// find the signal handlers and remove them.
//
// GtkIMContextXIMs share XOpenIM connections and display closed signal
// handlers (where possible).

static void workaround_gtk_im_display_closed(GtkWidget *aGtkWidget,
                                             GtkIMContext *aContext)
{
    GtkIMMulticontext *multicontext = GTK_IM_MULTICONTEXT (aContext);
    GtkIMContext *slave = multicontext->slave;
    if (!slave)
        return;

    GType slaveType = G_TYPE_FROM_INSTANCE(slave);
    const gchar *im_type_name = g_type_name(slaveType);
    if (strcmp(im_type_name, "GtkIMContextXIM") == 0) {
        if (gtk_check_version(2, 12, 1) == NULL) // gtk bug has been fixed
            return;

        struct GtkIMContextXIM
        {
            GtkIMContext parent;
            gpointer private_data;
            // ... other fields
        };
        gpointer signal_data =
            reinterpret_cast<GtkIMContextXIM*>(slave)->private_data;
        if (!signal_data)
            return; // no corresponding handler

        g_signal_handlers_disconnect_matched(gtk_widget_get_display(aGtkWidget),
                                             G_SIGNAL_MATCH_DATA, 0, 0, NULL,
                                             NULL, signal_data);

        // Add a reference to prevent the XIM module from being unloaded
        // and reloaded: each time the module is loaded and used, it
        // opens (and doesn't close) new XOpenIM connections.
        static gpointer gtk_xim_context_class =
            g_type_class_ref(slaveType);
        // Mute unused variable warning:
        gtk_xim_context_class = gtk_xim_context_class;
    }
    else if (strcmp(im_type_name, "GtkIMContextIIIM") == 0) {
        // Add a reference to prevent the IIIM module from being unloaded
        static gpointer gtk_iiim_context_class =
            g_type_class_ref(slaveType);
        // Mute unused variable warning:
        gtk_iiim_context_class = gtk_iiim_context_class;
    }
}

void
nsWindow::IMEDestroyContext(void)
{
    if (!mIMEData || mIMEData->mOwner != this) {
        // This nsWindow is not the owner of the instance of mIMEData.
        if (IMEComposingWindow() == this)
            CancelIMEComposition();
        if (gIMEFocusWindow == this)
            gIMEFocusWindow = nsnull;
        IMEReleaseData();
        return;
    }

    /* NOTE:
     * This nsWindow is the owner of the instance of mIMEData,
     * so, we must release the contexts now. But that might be referred from
     * other nsWindows.(They are children of this. But we don't know why there
     * are the cases.) So, we need to clear the pointers that refers to contexts
     * and this if the other referrers are still alive. See bug 349727.
     */

    // If this is the focus window and we have an IM context we need
    // to unset the focus on this window before we destroy the window.
    GtkIMContext *im = IMEGetContext();
    if (im && gIMEFocusWindow && gIMEFocusWindow->IMEGetContext() == im) {
        gIMEFocusWindow->IMELoseFocus();
        gIMEFocusWindow = nsnull;
    }

    mIMEData->mOwner   = nsnull;
    mIMEData->mEnabled = nsIWidget::IME_STATUS_DISABLED;

    if (mIMEData->mContext) {
        workaround_gtk_im_display_closed(GTK_WIDGET(mContainer),
                                         mIMEData->mContext);
        gtk_im_context_set_client_window(mIMEData->mContext, nsnull);
        g_object_unref(G_OBJECT(mIMEData->mContext));
        mIMEData->mContext = nsnull;
    }

    if (mIMEData->mSimpleContext) {
        gtk_im_context_set_client_window(mIMEData->mSimpleContext, nsnull);
        g_object_unref(G_OBJECT(mIMEData->mSimpleContext));
        mIMEData->mSimpleContext = nsnull;
    }

    if (mIMEData->mDummyContext) {
        // mIMEData->mContext and mIMEData->mDummyContext have the same
        // slaveType and signal_data so no need for another
        // workaround_gtk_im_display_closed.
        gtk_im_context_set_client_window(mIMEData->mDummyContext, nsnull);
        g_object_unref(G_OBJECT(mIMEData->mDummyContext));
        mIMEData->mDummyContext = nsnull;
    }

    IMEReleaseData();
}

void
nsWindow::IMESetFocus(void)
{
    IMEInitData();

    LOGIM(("IMESetFocus %p\n", (void *)this));
    GtkIMContext *im = IMEGetContext();
    if (!im)
        return;

    gtk_im_context_focus_in(im);
    gIMEFocusWindow = this;

    if (!IMEIsEnabledState()) {
        // We should release IME focus for uim and scim.
        // These IMs are using snooper that is released at losing focus.
        IMELoseFocus();
    }
}

void
nsWindow::IMELoseFocus(void)
{
    LOGIM(("IMELoseFocus %p\n", (void *)this));
    GtkIMContext *im = IMEGetContext();
    if (!im)
        return;

    gtk_im_context_focus_out(im);
}

void
nsWindow::IMEComposeStart(void)
{
    LOGIM(("IMEComposeStart [%p]\n", (void *)this));

    if (!mIMEData) {
        NS_ERROR("This widget doesn't support IM");
        return;
    }

    if (IMEComposingWindow()) {
        NS_WARNING("tried to re-start text composition\n");
        return;
    }

    mIMEData->mComposingWindow = this;

    nsCompositionEvent compEvent(PR_TRUE, NS_COMPOSITION_START, this);

    nsEventStatus status;
    DispatchEvent(&compEvent, status);

    if (NS_UNLIKELY(mIsDestroyed))
        return;

    IMESetCursorPosition(compEvent.theReply);
}

void
nsWindow::IMEComposeText(const PRUnichar *aText,
                         const PRInt32 aLen,
                         const gchar *aPreeditString,
                         const gint aCursorPos,
                         const PangoAttrList *aFeedback)
{
    if (!mIMEData) {
        NS_ERROR("This widget doesn't support IM");
        return;
    }

    // Send our start composition event if we need to
    if (!IMEComposingWindow()) {
        IMEComposeStart();
        if (NS_UNLIKELY(mIsDestroyed))
            return;
    }


    LOGIM(("IMEComposeText\n"));
    nsTextEvent textEvent(PR_TRUE, NS_TEXT_TEXT, this);

    if (aLen != 0) {
        textEvent.theText = (PRUnichar*)aText;

        if (aPreeditString && aFeedback && (aLen > 0)) {
            IM_set_text_range(aLen, aPreeditString, aCursorPos, aFeedback,
                              &(textEvent.rangeCount),
                              &(textEvent.rangeArray));
        }
    }

    nsEventStatus status;
    DispatchEvent(&textEvent, status);

    if (textEvent.rangeArray) {
        delete[] textEvent.rangeArray;
    }

    if (NS_UNLIKELY(mIsDestroyed))
        return;

    IMESetCursorPosition(textEvent.theReply);
}

void
nsWindow::IMEComposeEnd(void)
{
    LOGIM(("IMEComposeEnd [%p]\n", (void *)this));
    NS_ASSERTION(mIMEData, "This widget doesn't support IM");

    if (!IMEComposingWindow()) {
        NS_WARNING("tried to end text composition before it was started");
        return;
    }

    mIMEData->mComposingWindow = nsnull;

    nsCompositionEvent compEvent(PR_TRUE, NS_COMPOSITION_END, this);

    nsEventStatus status;
    DispatchEvent(&compEvent, status);
}

GtkIMContext*
nsWindow::IMEGetContext()
{
    return IM_get_input_context(this);
}

static PRBool
IsIMEEnabledState(PRUint32 aState)
{
    return aState == nsIWidget::IME_STATUS_ENABLED ||
           aState == nsIWidget::IME_STATUS_PLUGIN;
}

PRBool
nsWindow::IMEIsEnabledState(void)
{
    return mIMEData ? IsIMEEnabledState(mIMEData->mEnabled) : PR_FALSE;
}

static PRBool
IsIMEEditableState(PRUint32 aState)
{
    return aState == nsIWidget::IME_STATUS_ENABLED ||
           aState == nsIWidget::IME_STATUS_PLUGIN ||
           aState == nsIWidget::IME_STATUS_PASSWORD;
}

PRBool
nsWindow::IMEIsEditableState(void)
{
    return mIMEData ? IsIMEEditableState(mIMEData->mEnabled) : PR_FALSE;
}

nsWindow*
nsWindow::IMEComposingWindow(void)
{
    return mIMEData ? mIMEData->mComposingWindow : nsnull;
}

void
nsWindow::IMECreateContext(void)
{
    mIMEData = new nsIMEData(this);
    if (!mIMEData)
        return;

    mIMEData->mContext = gtk_im_multicontext_new();
    mIMEData->mSimpleContext = gtk_im_context_simple_new();
    mIMEData->mDummyContext = gtk_im_multicontext_new();
    if (!mIMEData->mContext || !mIMEData->mSimpleContext ||
        !mIMEData->mDummyContext) {
        NS_ERROR("failed to create IM context.");
        IMEDestroyContext();
        return;
    }

    gtk_im_context_set_client_window(mIMEData->mContext,
                                     GTK_WIDGET(mContainer)->window);
    gtk_im_context_set_client_window(mIMEData->mSimpleContext,
                                     GTK_WIDGET(mContainer)->window);
    gtk_im_context_set_client_window(mIMEData->mDummyContext,
                                     GTK_WIDGET(mContainer)->window);

    g_signal_connect(G_OBJECT(mIMEData->mContext), "preedit_changed",
                     G_CALLBACK(IM_preedit_changed_cb), this);
    g_signal_connect(G_OBJECT(mIMEData->mContext), "commit",
                     G_CALLBACK(IM_commit_cb), this);
    g_signal_connect(G_OBJECT(mIMEData->mSimpleContext), "preedit_changed",
                     G_CALLBACK(IM_preedit_changed_cb), this);
    g_signal_connect(G_OBJECT(mIMEData->mSimpleContext), "commit",
                     G_CALLBACK(IM_commit_cb), this);
}

PRBool
nsWindow::IMEFilterEvent(GdkEventKey *aEvent)
{
    if (!IMEIsEditableState())
        return FALSE;

    GtkIMContext *im = IMEGetContext();
    if (!im)
        return FALSE;

    gKeyEvent = aEvent;
    gboolean filtered = gtk_im_context_filter_keypress(im, aEvent);
    gKeyEvent = NULL;

    LOGIM(("key filtered: %d committed: %d changed: %d\n",
           filtered, gKeyEventCommitted, gKeyEventChanged));

    // We filter the key event if the event was not committed (because
    // it's probably part of a composition) or if the key event was
    // committed _and_ changed.  This way we still let key press
    // events go through as simple key press events instead of
    // composed characters.

    PRBool retval = PR_FALSE;
    if (filtered &&
        (!gKeyEventCommitted || (gKeyEventCommitted && gKeyEventChanged)))
        retval = PR_TRUE;

    gKeyEventChanged = PR_FALSE;
    gKeyEventCommitted = PR_FALSE;
    gKeyEventChanged = PR_FALSE;

    return retval;
}

void
nsWindow::IMESetCursorPosition(const nsTextEventReply& aReply)
{
    nsIWidget *refWidget = aReply.mReferenceWidget;
    if (!refWidget) {
        NS_WARNING("mReferenceWidget is null");
        refWidget = this;
    }
    nsWindow* refWindow = static_cast<nsWindow*>(refWidget);

    nsWindow* ownerWindow = GetContainerWindow();
    if (!ownerWindow) {
        NS_ERROR("there is no owner");
        return;
    }

    // Get the position of the refWindow in screen.
    gint refX, refY;
    gdk_window_get_origin(refWindow->mDrawingarea->inner_window,
                          &refX, &refY);

    // Get the position of IM context owner window in screen.
    gint ownerX, ownerY;
    gdk_window_get_origin(ownerWindow->mDrawingarea->inner_window,
                          &ownerX, &ownerY);

    // Compute the caret position in the IM owner window.
    GdkRectangle area;
    area.x = aReply.mCursorPosition.x + refX - ownerX;
    area.y = aReply.mCursorPosition.y + refY - ownerY;
    area.width  = 0;
    area.height = aReply.mCursorPosition.height;

    gtk_im_context_set_cursor_location(IMEGetContext(), &area);
}

NS_IMETHODIMP
nsWindow::ResetInputState()
{
    IMEInitData();

    nsRefPtr<nsWindow> win = IMEComposingWindow();
    if (win) {
        GtkIMContext *im = IMEGetContext();
        if (!im)
            return NS_OK;

        gchar *preedit_string;
        gint cursor_pos;
        PangoAttrList *feedback_list;
        gtk_im_context_get_preedit_string(im, &preedit_string,
                                          &feedback_list, &cursor_pos);
        if (preedit_string && *preedit_string) {
            IM_commit_cb_internal(preedit_string, win);
            g_free(preedit_string);
        }
        if (feedback_list)
            pango_attr_list_unref(feedback_list);
    }

    CancelIMEComposition();

    return NS_OK;
}

NS_IMETHODIMP
nsWindow::SetIMEOpenState(PRBool aState)
{
    return NS_ERROR_NOT_IMPLEMENTED;
}

NS_IMETHODIMP
nsWindow::GetIMEOpenState(PRBool* aState)
{
    return NS_ERROR_NOT_IMPLEMENTED;
}

NS_IMETHODIMP
nsWindow::SetIMEEnabled(PRUint32 aState)
{
    IMEInitData();
    if (!mIMEData)
        return NS_OK;

    if (aState == mIMEData->mEnabled)
        return NS_OK;

    GtkIMContext *focusedIm = nsnull;
    // XXX Don't we need to check gFocusWindow?
    nsRefPtr<nsWindow> focusedWin = gIMEFocusWindow;
    if (focusedWin && focusedWin->mIMEData)
        focusedIm = focusedWin->mIMEData->mContext;

    if (focusedIm && focusedIm == mIMEData->mContext) {
        // Release current IME focus if IME is enabled.
        if (IsIMEEditableState(mIMEData->mEnabled)) {
            focusedWin->ResetInputState();
            focusedWin->IMELoseFocus();
        }

        mIMEData->mEnabled = aState;

        // Even when aState is not PR_TRUE, we need to set IME focus.
        // Because some IMs are updating the status bar of them in this time.
        focusedWin->IMESetFocus();
#ifdef MOZ_PLATFORM_HILDON
        if (mIMEData->mEnabled) {
            // It is not desired that the hildon's autocomplete mechanism displays
            // user previous entered passwds, so lets make completions invisible
            // in these cases.
            int mode;
            g_object_get (G_OBJECT(focusedIm), "hildon-input-mode", &mode, NULL);

            if (mIMEData->mEnabled == IME_STATUS_ENABLED)
                mode &= ~HILDON_GTK_INPUT_MODE_INVISIBLE;
            else if (mIMEData->mEnabled == nsIWidget::IME_STATUS_PASSWORD)
               mode |= HILDON_GTK_INPUT_MODE_INVISIBLE;

            g_object_set (G_OBJECT(focusedIm), "hildon-input-mode", (HildonGtkInputMode)mode, NULL);
            gIMEVirtualKeyboardOpened = PR_TRUE;
            hildon_gtk_im_context_show (focusedIm);
        } else {
            gIMEVirtualKeyboardOpened = PR_FALSE;
            hildon_gtk_im_context_hide (focusedIm);
        }
#endif

    } else {
        if (IsIMEEditableState(mIMEData->mEnabled))
            ResetInputState();
        mIMEData->mEnabled = aState;
    }

    return NS_OK;
}

NS_IMETHODIMP
nsWindow::GetIMEEnabled(PRUint32* aState)
{
    NS_ENSURE_ARG_POINTER(aState);

    IMEInitData();

    *aState =
      mIMEData ? mIMEData->mEnabled : nsIWidget::IME_STATUS_DISABLED;
    return NS_OK;
}

NS_IMETHODIMP
nsWindow::CancelIMEComposition()
{
    IMEInitData();

    GtkIMContext *im = IMEGetContext();
    if (!im)
        return NS_OK;

    NS_ASSERTION(!gIMESuppressCommit,
                 "CancelIMEComposition is already called!");
    gIMESuppressCommit = PR_TRUE;
    gtk_im_context_reset(im);
    gIMESuppressCommit = PR_FALSE;

    nsRefPtr<nsWindow> win = IMEComposingWindow();
    if (win) {
        win->IMEComposeText(nsnull, 0, nsnull, 0, nsnull);
        win->IMEComposeEnd();
    }

    return NS_OK;
}

NS_IMETHODIMP
nsWindow::GetToggledKeyState(PRUint32 aKeyCode, PRBool* aLEDState)
{
    NS_ENSURE_ARG_POINTER(aLEDState);

#ifdef MOZ_X11

    GdkModifierType modifiers = gdk_keyboard_get_modifiers();
    PRUint32 capsLockMask, numLockMask, scrollLockMask;
    PRBool foundMasks = gdk_keyboard_get_modmap_masks(
                          GDK_WINDOW_XDISPLAY(mDrawingarea->inner_window),
                          &capsLockMask, &numLockMask, &scrollLockMask);
    if (!foundMasks)
        return NS_ERROR_NOT_IMPLEMENTED;

    PRUint32 mask = 0;
    switch (aKeyCode) {
        case NS_VK_CAPS_LOCK:   mask = capsLockMask;   break;
        case NS_VK_NUM_LOCK:    mask = numLockMask;    break;
        case NS_VK_SCROLL_LOCK: mask = scrollLockMask; break;
    }
    if (mask == 0)
        return NS_ERROR_NOT_IMPLEMENTED;

    *aLEDState = (modifiers & mask) != 0;
    return NS_OK;
#else
    return NS_ERROR_NOT_IMPLEMENTED;
#endif /* MOZ_X11 */
}

/* static */
void
IM_preedit_changed_cb(GtkIMContext *aContext,
                      nsWindow     *aWindow)
{
    gchar *preedit_string;
    gint cursor_pos;
    PangoAttrList *feedback_list;

    // if gFocusWindow is null, use the last focused gIMEFocusWindow
    nsRefPtr<nsWindow> window = gFocusWindow ? gFocusWindow : gIMEFocusWindow;
    if (!window || IM_get_input_context(window) != aContext)
        return;

    // Should use cursor_pos ?
    // Of course!!!
    gtk_im_context_get_preedit_string(aContext, &preedit_string,
                                      &feedback_list, &cursor_pos);

    LOGIM(("preedit string is: %s   length is: %d\n",
           preedit_string, strlen(preedit_string)));

    if (!preedit_string || !*preedit_string) {
        LOGIM(("preedit ended\n"));
        window->IMEComposeText(NULL, 0, NULL, 0, NULL);
        window->IMEComposeEnd();
        return;
    }

    LOGIM(("preedit len %d\n", strlen(preedit_string)));

    gunichar2 * uniStr;
    glong uniStrLen;

    uniStr = NULL;
    uniStrLen = 0;
    uniStr = g_utf8_to_utf16(preedit_string, -1, NULL, &uniStrLen, NULL);

    if (!uniStr) {
        g_free(preedit_string);
        LOG(("utf8-utf16 string tranfer failed!\n"));
        if (feedback_list)
            pango_attr_list_unref(feedback_list);
        return;
    }

    if (uniStrLen) {
        window->IMEComposeText(static_cast<const PRUnichar *>(uniStr),
                               uniStrLen, preedit_string, cursor_pos, feedback_list);
    }

    g_free(preedit_string);
    g_free(uniStr);

    if (feedback_list)
        pango_attr_list_unref(feedback_list);
}

/* static */
void
IM_commit_cb(GtkIMContext *aContext,
             const gchar  *aUtf8_str,
             nsWindow     *aWindow)
{
    if (gIMESuppressCommit)
        return;

    LOGIM(("IM_commit_cb\n"));

    gKeyEventCommitted = PR_TRUE;

    // if gFocusWindow is null, use the last focused gIMEFocusWindow
    nsRefPtr<nsWindow> window = gFocusWindow ? gFocusWindow : gIMEFocusWindow;

    if (!window || IM_get_input_context(window) != aContext &&
        !(window->mIMEData && window->mIMEData->mEnabled == nsIWidget::IME_STATUS_PASSWORD)) 
        return;

    /* If IME doesn't change they keyevent that generated this commit,
       don't send it through XIM - just send it as a normal key press
       event. */

    if (gKeyEvent) {
        char keyval_utf8[8]; /* should have at least 6 bytes of space */
        gint keyval_utf8_len;
        guint32 keyval_unicode;

        keyval_unicode = gdk_keyval_to_unicode(gKeyEvent->keyval);
        keyval_utf8_len = g_unichar_to_utf8(keyval_unicode, keyval_utf8);
        keyval_utf8[keyval_utf8_len] = '\0';

        if (!strcmp(aUtf8_str, keyval_utf8)) {
            gKeyEventChanged = PR_FALSE;
            return;
        }
    }

    gKeyEventChanged = PR_TRUE;
    IM_commit_cb_internal(aUtf8_str, window);
}

/* static */
void
IM_commit_cb_internal(const gchar  *aUtf8_str,
                      nsWindow     *aWindow)
{
    gunichar2 *uniStr = nsnull;
    glong uniStrLen = 0;
    uniStr = g_utf8_to_utf16(aUtf8_str, -1, NULL, &uniStrLen, NULL);

    if (!uniStr) {
        LOGIM(("utf80utf16 string tranfer failed!\n"));
        return;
    }

    if (uniStrLen) {
        aWindow->IMEComposeText((const PRUnichar *)uniStr,
                                (PRInt32)uniStrLen, nsnull, 0, nsnull);
        aWindow->IMEComposeEnd();
    }

    g_free(uniStr);
}

#define	START_OFFSET(I)	\
    (*aTextRangeListResult)[I].mStartOffset

#define	END_OFFSET(I) \
    (*aTextRangeListResult)[I].mEndOffset

#define	SET_FEEDBACKTYPE(I,T) (*aTextRangeListResult)[I].mRangeType = T

/* static */
void
IM_set_text_range(const PRInt32 aLen,
                  const gchar *aPreeditString,
                  const gint aCursorPos,
                  const PangoAttrList *aFeedback,
                  PRUint32 *aTextRangeListLengthResult,
                  nsTextRangeArray *aTextRangeListResult)
{
    if (aLen == 0) {
        aTextRangeListLengthResult = 0;
        aTextRangeListResult = NULL;
        return;
    }

    PangoAttrIterator * aFeedbackIterator;
    aFeedbackIterator = pango_attr_list_get_iterator((PangoAttrList*)aFeedback);
    //(reinterpret_cast<PangoAttrList*>(aFeedback));
    // Since some compilers don't permit this casting -- from const to un-const
    if (aFeedbackIterator == NULL) return;

    /*
     * Don't use pango_attr_iterator_range, it'll mislead you.
     * As for going through the list to get the attribute number,
     * it take much time for performance.
     * Now it's simple and enough, although maybe waste a little space.
    */
    PRInt32 aMaxLenOfTextRange;
    aMaxLenOfTextRange = 2*aLen + 1;
    *aTextRangeListResult = new nsTextRange[aMaxLenOfTextRange];
    NS_ASSERTION(*aTextRangeListResult, "No enough memory.");

    // Set caret's postion
    SET_FEEDBACKTYPE(0, NS_TEXTRANGE_CARETPOSITION);
    START_OFFSET(0) = aCursorPos;
    END_OFFSET(0) = aCursorPos;

    int count = 0;
    PangoAttribute * aPangoAttr;
    PangoAttribute * aPangoAttrReverse, * aPangoAttrUnderline;
    /*
     * Depend on gtk2's implementation on XIM support.
     * In aFeedback got from gtk2, there are only three types of data:
     * PANGO_ATTR_UNDERLINE, PANGO_ATTR_FOREGROUND, PANGO_ATTR_BACKGROUND.
     * Corresponding to XIMUnderline, XIMReverse.
     * Don't take PANGO_ATTR_BACKGROUND into account, since
     * PANGO_ATTR_BACKGROUND and PANGO_ATTR_FOREGROUND are always
     * a couple.
     */
    gint start, end;
    gunichar2 * uniStr;
    glong uniStrLen;
    do {
        aPangoAttrUnderline = pango_attr_iterator_get(aFeedbackIterator,
                                                      PANGO_ATTR_UNDERLINE);
        aPangoAttrReverse = pango_attr_iterator_get(aFeedbackIterator,
                                                    PANGO_ATTR_FOREGROUND);
        if (!aPangoAttrUnderline && !aPangoAttrReverse)
            continue;

        // Get the range of the current attribute(s)
        pango_attr_iterator_range(aFeedbackIterator, &start, &end);

        PRUint32 feedbackType = 0;
        // XIMReverse | XIMUnderline
        if (aPangoAttrUnderline && aPangoAttrReverse) {
            feedbackType = NS_TEXTRANGE_SELECTEDCONVERTEDTEXT;
            // Doesn't matter which attribute we use here since we
            // are using pango_attr_iterator_range to determine the
            // range of the attributes.
            aPangoAttr = aPangoAttrUnderline;
        }
        // XIMUnderline
        else if (aPangoAttrUnderline) {
            feedbackType = NS_TEXTRANGE_CONVERTEDTEXT;
            aPangoAttr = aPangoAttrUnderline;
        }
        // XIMReverse
        else if (aPangoAttrReverse) {
            feedbackType = NS_TEXTRANGE_SELECTEDRAWTEXT;
            aPangoAttr = aPangoAttrReverse;
        }

        count++;
        START_OFFSET(count) = 0;
        END_OFFSET(count) = 0;

        uniStr = NULL;
        if (start > 0) {
            uniStr = g_utf8_to_utf16(aPreeditString, start,
                                     NULL, &uniStrLen, NULL);
        }
        if (uniStr) {
            START_OFFSET(count) = uniStrLen;
            g_free(uniStr);
        }

        uniStr = NULL;
        uniStr = g_utf8_to_utf16(aPreeditString + start, end - start,
                                 NULL, &uniStrLen, NULL);
        if (uniStr) {
            END_OFFSET(count) = START_OFFSET(count) + uniStrLen;
            SET_FEEDBACKTYPE(count, feedbackType);
            g_free(uniStr);
        }

    } while ((count < aMaxLenOfTextRange - 1) &&
             (pango_attr_iterator_next(aFeedbackIterator)));

   *aTextRangeListLengthResult = count + 1;

   pango_attr_iterator_destroy(aFeedbackIterator);
}

/* static */
GtkIMContext *
IM_get_input_context(nsWindow *aWindow)
{
    if (!aWindow)
        return nsnull;
    nsWindow::nsIMEData *data = aWindow->mIMEData;
    if (!data)
        return nsnull;
    if (data->mEnabled == nsIWidget::IME_STATUS_ENABLED ||
        data->mEnabled == nsIWidget::IME_STATUS_PLUGIN)
        return data->mContext;
    if (data->mEnabled == nsIWidget::IME_STATUS_PASSWORD)
        return data->mSimpleContext;
    return data->mDummyContext;
}

#endif

#ifdef MOZ_X11
/* static */ already_AddRefed<gfxASurface>
nsWindow::GetSurfaceForGdkDrawable(GdkDrawable* aDrawable,
                                   const nsIntSize& aSize)
{
    GdkVisual* visual = gdk_drawable_get_visual(aDrawable);
    Display* xDisplay = gdk_x11_drawable_get_xdisplay(aDrawable);
    Drawable xDrawable = gdk_x11_drawable_get_xid(aDrawable);

    gfxASurface* result = nsnull;

    if (visual) {
        Visual* xVisual = gdk_x11_visual_get_xvisual(visual);

        result = new gfxXlibSurface(xDisplay, xDrawable, xVisual,
                                    gfxIntSize(aSize.width, aSize.height));
    } else {
        // no visual? we must be using an xrender format.  Find a format
        // for this depth.
        XRenderPictFormat *pf = NULL;
        switch (gdk_drawable_get_depth(aDrawable)) {
            case 32:
                pf = XRenderFindStandardFormat(xDisplay, PictStandardARGB32);
                break;
            case 24:
                pf = XRenderFindStandardFormat(xDisplay, PictStandardRGB24);
                break;
            default:
                NS_ERROR("Don't know how to handle the given depth!");
                break;
        }

        result = new gfxXlibSurface(xDisplay, xDrawable, pf,
                                    gfxIntSize(aSize.width, aSize.height));
    }

    NS_IF_ADDREF(result);
    return result;
}
#endif

// return the gfxASurface for rendering to this widget
gfxASurface*
nsWindow::GetThebesSurface()
{
    GdkDrawable* d;
    gint x_offset, y_offset;
    gdk_window_get_internal_paint_info(mDrawingarea->inner_window,
                                       &d, &x_offset, &y_offset);

#ifdef MOZ_X11
    gint width, height;
    gdk_drawable_get_size(d, &width, &height);
    // Owen Taylor says this is the right thing to do!
    width = PR_MIN(32767, width);
    height = PR_MIN(32767, height);

    mThebesSurface = new gfxXlibSurface
        (GDK_WINDOW_XDISPLAY(d),
         GDK_WINDOW_XWINDOW(d),
         GDK_VISUAL_XVISUAL(gdk_drawable_get_visual(d)),
         gfxIntSize(width, height));
#endif
#ifdef MOZ_DFB
    mThebesSurface = new gfxDirectFBSurface(gdk_directfb_surface_lookup(d));
#endif

    // if the surface creation is reporting an error, then
    // we don't have a surface to give back
    if (mThebesSurface && mThebesSurface->CairoStatus() != 0) {
        mThebesSurface = nsnull;
    } else {
        mThebesSurface->SetDeviceOffset(gfxPoint(-x_offset, -y_offset));
    }

    return mThebesSurface;
}

NS_IMETHODIMP
nsWindow::BeginResizeDrag(nsGUIEvent* aEvent, PRInt32 aHorizontal, PRInt32 aVertical)
{
    NS_ENSURE_ARG_POINTER(aEvent);

    if (aEvent->eventStructType != NS_MOUSE_EVENT) {
      // you can only begin a resize drag with a mouse event
      return NS_ERROR_INVALID_ARG;
    }

    nsMouseEvent* mouse_event = static_cast<nsMouseEvent*>(aEvent);

    if (mouse_event->button != nsMouseEvent::eLeftButton) {
      // you can only begin a resize drag with the left mouse button
      return NS_ERROR_INVALID_ARG;
    }

    // work out what GdkWindowEdge we're talking about
    GdkWindowEdge window_edge;
    if (aVertical < 0) {
        if (aHorizontal < 0) {
            window_edge = GDK_WINDOW_EDGE_NORTH_WEST;
        } else if (aHorizontal == 0) {
            window_edge = GDK_WINDOW_EDGE_NORTH;
        } else {
            window_edge = GDK_WINDOW_EDGE_NORTH_EAST;
        }
    } else if (aVertical == 0) {
        if (aHorizontal < 0) {
            window_edge = GDK_WINDOW_EDGE_WEST;
        } else if (aHorizontal == 0) {
            return NS_ERROR_INVALID_ARG;
        } else {
            window_edge = GDK_WINDOW_EDGE_EAST;
        }
    } else {
        if (aHorizontal < 0) {
            window_edge = GDK_WINDOW_EDGE_SOUTH_WEST;
        } else if (aHorizontal == 0) {
            window_edge = GDK_WINDOW_EDGE_SOUTH;
        } else {
            window_edge = GDK_WINDOW_EDGE_SOUTH_EAST;
        }
    }

    // get the gdk window for this widget
    GdkWindow* gdk_window = mDrawingarea->inner_window;
    if (!GDK_IS_WINDOW(gdk_window)) {
      return NS_ERROR_FAILURE;
    }

    // find the top-level window
    gdk_window = gdk_window_get_toplevel(gdk_window);
    if (!GDK_IS_WINDOW(gdk_window)) {
      return NS_ERROR_FAILURE;
    }


    // get the current (default) display
    GdkDisplay* display = gdk_display_get_default();
    if (!GDK_IS_DISPLAY(display)) {
      return NS_ERROR_FAILURE;
    }

    // get the current pointer position and button state
    GdkScreen* screen = NULL;
    gint screenX, screenY;
    GdkModifierType mask;
    gdk_display_get_pointer(display, &screen, &screenX, &screenY, &mask);

    // we only support resizing with button 1
    if (!(mask & GDK_BUTTON1_MASK)) {
        return NS_ERROR_FAILURE;
    }

    // tell the window manager to start the resize
    gdk_window_begin_resize_drag(gdk_window, window_edge, 1,
            screenX, screenY, aEvent->time);

    return NS_OK;
}<|MERGE_RESOLUTION|>--- conflicted
+++ resolved
@@ -709,19 +709,11 @@
         return;
     }
 
-<<<<<<< HEAD
-    for (GList *list = gdk_window_peek_children(aWindow);
-         list;
-         list = list->next) {
-        SetWidgetForHierarchy(GDK_WINDOW(list->data), aOldWidget, aNewWidget);
-    }
-=======
     GList *children = gdk_window_get_children(aWindow);
     for(GList *list = children; list; list = list->next) {
         SetWidgetForHierarchy(GDK_WINDOW(list->data), aOldWidget, aNewWidget);
     }
     g_list_free(children);
->>>>>>> c9d78413
 
     gdk_window_set_user_data(aWindow, aNewWidget);
 }
